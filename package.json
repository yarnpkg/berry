{
  "name": "@yarnpkg/monorepo",
  "private": true,
  "license": "BSD-2-Clause",
  "workspaces": [
    "packages/*"
  ],
  "devDependencies": {
    "@arcanis/sherlock": "^2.0.2",
    "@babel/cli": "^7.10.1",
    "@babel/core": "^7.10.2",
    "@babel/plugin-proposal-class-properties": "^7.10.1",
    "@babel/plugin-proposal-decorators": "^7.10.1",
    "@babel/plugin-proposal-dynamic-import": "^7.10.1",
    "@babel/plugin-proposal-logical-assignment-operators": "^7.13.8",
    "@babel/plugin-proposal-nullish-coalescing-operator": "^7.10.1",
    "@babel/plugin-proposal-optional-chaining": "^7.10.1",
    "@babel/plugin-transform-modules-commonjs": "^7.10.1",
    "@babel/preset-env": "^7.10.2",
    "@babel/preset-react": "^7.10.1",
    "@babel/preset-typescript": "^7.10.1",
<<<<<<< HEAD
    "@babel/register": "^7.10.1",
    "@swc/core": "^1.2.40",
=======
    "@babel/register": "^7.13.16",
>>>>>>> 2f484880
    "@types/emscripten": "^1.38.0",
    "@types/jest": "^24.0.25",
    "@types/node": "^13.7.0",
    "@yarnpkg/cli": "workspace:*",
    "@yarnpkg/core": "workspace:*",
    "@yarnpkg/eslint-config": "workspace:*",
    "@yarnpkg/pnpify": "workspace:*",
    "babel-jest": "^26.0.1",
    "clipanion": "^3.0.0-rc.10",
    "eslint": "^6.8.0",
    "github-api": "^3.2.2",
    "jest": "^26.0.1",
    "jest-environment-node": "^26.0.1",
    "jest-junit": "^10.0.0",
    "micromatch": "^4.0.2",
    "ts-node": "github:TypeStrong/ts-node#ab/swc-compiler",
    "tslib": "^1.13.0",
<<<<<<< HEAD
    "typescript": "4.1.0-beta",
    "typescript-cached-transpile": "^0.0.6"
=======
    "typescript": "^4.3.2"
>>>>>>> 2f484880
  },
  "resolutions": {
    "yoga-layout-prebuilt": "patch:yoga-layout-prebuilt@1.10.0#./.yarn/patches/yoga-layout-prebuilt.patch"
  },
  "dependenciesMeta": {
    "core-js": {
      "built": false
    },
    "core-js-pure": {
      "built": false
    },
    "date-fns": {
      "built": false
    },
    "fsevents": {
      "built": false
    },
    "gatsby": {
      "built": false
    },
    "gatsby-cli": {
      "built": false
    },
    "gatsby-telemetry": {
      "built": false
    },
    "svg2png": {
      "unplugged": true
    },
    "webpack-cli": {
      "built": false
    }
  },
  "scripts": {
    "build:plugin-commands": "node ./scripts/gen-plugin-commands.js > packages/yarnpkg-cli/sources/pluginCommands.ts",
    "build:compile": "rm -rf \"$0\"/lib && mkdir -p \"$0\"/lib && rsync -a --include '*.d.ts' --exclude '*.ts' --exclude '*.tsx' \"$0\"/sources/ \"$0\"/lib/ && node scripts/compile \"$@\"",
    "build:compile-inline": "find \"$0\"/sources -name '*.js' && babel \"$0\"/sources --out-dir \"$0\"/sources --extensions .ts,.tsx",
    "test:lint": "eslint --max-warnings 0 \"packages/**/@(sources|tests)/**/!(libzip).@(tsx|ts|js)\"",
    "test:unit": "jest",
    "typecheck:all": "tsc --noEmit"
  },
  "sherlock": {
    "requireList": [
      "scripts/actions/sherlock-prepare.js"
    ]
  },
  "repository": {
    "type": "git",
    "url": "ssh://git@github.com/yarnpkg/berry.git",
    "directory": "."
  },
  "engines": {
    "node": ">=12 <14 || 14.2 - 14.9 || >14.10.0"
  }
}<|MERGE_RESOLUTION|>--- conflicted
+++ resolved
@@ -19,12 +19,8 @@
     "@babel/preset-env": "^7.10.2",
     "@babel/preset-react": "^7.10.1",
     "@babel/preset-typescript": "^7.10.1",
-<<<<<<< HEAD
-    "@babel/register": "^7.10.1",
+    "@babel/register": "^7.13.16",
     "@swc/core": "^1.2.40",
-=======
-    "@babel/register": "^7.13.16",
->>>>>>> 2f484880
     "@types/emscripten": "^1.38.0",
     "@types/jest": "^24.0.25",
     "@types/node": "^13.7.0",
@@ -42,12 +38,8 @@
     "micromatch": "^4.0.2",
     "ts-node": "github:TypeStrong/ts-node#ab/swc-compiler",
     "tslib": "^1.13.0",
-<<<<<<< HEAD
-    "typescript": "4.1.0-beta",
+    "typescript": "^4.3.2",
     "typescript-cached-transpile": "^0.0.6"
-=======
-    "typescript": "^4.3.2"
->>>>>>> 2f484880
   },
   "resolutions": {
     "yoga-layout-prebuilt": "patch:yoga-layout-prebuilt@1.10.0#./.yarn/patches/yoga-layout-prebuilt.patch"
