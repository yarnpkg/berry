--- conflicted
+++ resolved
@@ -52,11 +52,7 @@
       env:
         TARGET_BRANCH: ${{github.event.pull_request.base.ref}}
 
-<<<<<<< HEAD
     - name: 'Check that the PnP hook is consistent with a fresh build (fix w/ "git merge master && yarn build:pnp:hook")'
-=======
-    - name: 'Check that the PnP hook is consistent with a fresh build (fix w/ "yarn build:pnp:hook")'
->>>>>>> bddca204
       run: |
         if [[ $(git diff --name-only "$(git merge-base origin/"$TARGET_BRANCH" HEAD)" HEAD -- packages/yarnpkg-pnp/sources/hook.js | wc -l) -gt 0 ]]; then
           node ./scripts/run-yarn.js build:pnp:hook
