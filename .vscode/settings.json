{
  "editor.tabSize": 2,
  "files.eol": "\n",
  "typescript.tsdk": ".vscode/pnpify/typescript/lib",
  "npm.packageManager": "yarn",
  "eslint.validate": [
    "javascript",
    "typescript",
<<<<<<< HEAD
    "typescriptreact",
=======
    "typescriptreact"
>>>>>>> 29fea969
  ],
  "eslint.enable": true,
  "eslint.nodePath": ".vscode/pnpify",
  "editor.codeActionsOnSave": {
    "source.fixAll.eslint": true
  }
}<|MERGE_RESOLUTION|>--- conflicted
+++ resolved
@@ -6,11 +6,7 @@
   "eslint.validate": [
     "javascript",
     "typescript",
-<<<<<<< HEAD
-    "typescriptreact",
-=======
     "typescriptreact"
->>>>>>> 29fea969
   ],
   "eslint.enable": true,
   "eslint.nodePath": ".vscode/pnpify",
