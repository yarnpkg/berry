changesetIgnorePatterns:
  - "**/*.test.{js,ts}"
  - "packages/*/tests/**"
  - ".yarn/cache/**"
  - "packages/plugin-compat/extra/**"
<<<<<<< HEAD
  - ".github/**"
=======
  - "packages/gatsby/**"
>>>>>>> 661fa9c9

enableGlobalCache: false

pnpEnableEsmLoader: true

immutablePatterns:
  - .pnp.*

supportedArchitectures:
  os: [darwin, linux, win32]
  cpu: [x64, arm64]

initScope: yarnpkg

npmPublishAccess: public

packageExtensions:
  "@codemirror/lang-html@*":
    dependencies:
      "@codemirror/view": "*"
  "@lezer/css@*":
    dependencies:
      "@lezer/common": "*"
  "@lezer/html@*":
    dependencies:
      "@lezer/common": "*"
  "@lezer/javascript@*":
    dependencies:
      "@lezer/common": "*"
  gatsby-cli@*:
    peerDependencies:
      eslint: "*"
      gatsby: "*"
      react: "*"
      webpack: "*"
  gatsby-plugin-mdx@*:
    peerDependencies:
      "@emotion/core": "*"
      "@emotion/react": "*"
  gatsby-recipes@*:
    peerDependencies:
      eslint: "*"
      gatsby: "*"
      ink: "*"
      react: "*"
      webpack: "*"
  gatsby@*:
    peerDependencies:
      "@babel/core": "*"
  markdown-it@*:
    dependencies:
      punycode: "*"
  monaco-editor-webpack-plugin@*:
    dependencies:
      webpack: ^4.5.0
  react-devtools-inline@*:
    dependencies:
      react-is: "*"
      scheduler: "*"
  typedoc@*:
    peerDependenciesMeta:
      "@strictsoftware/typedoc-plugin-monorepo":
        optional: true
      typedoc-neo-theme:
        optional: true
      typedoc-plugin-yarn:
        optional: true

preferInteractive: true

telemetryUserId: yarnpkg/berry

yarnPath: scripts/run-yarn.js<|MERGE_RESOLUTION|>--- conflicted
+++ resolved
@@ -1,13 +1,10 @@
 changesetIgnorePatterns:
+  - ".github/**"
+  - ".yarn/cache/**"
   - "**/*.test.{js,ts}"
   - "packages/*/tests/**"
-  - ".yarn/cache/**"
   - "packages/plugin-compat/extra/**"
-<<<<<<< HEAD
-  - ".github/**"
-=======
   - "packages/gatsby/**"
->>>>>>> 661fa9c9
 
 enableGlobalCache: false
 
