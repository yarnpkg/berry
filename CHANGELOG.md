--- conflicted
+++ resolved
@@ -16,18 +16,7 @@
 
 ### Installs
 
-<<<<<<< HEAD
-- Hoisting borders support for `node_modules` installs added, they can be defined
-via `nmHoistingLimits` global setting and `installConfig.hoistingLimits` `package.json` field.
-- Cyclic peer dependencies inside `node_modules` are hoisted now in all possible cases
-- `node-modules` linker is more forgiving now for packages with incorrect assumptions about hoisting layout,
-  thanks to maximizing package exposure at the top-level first and only after that minimizing package duplicates during hoisting.
-- In case of `node_modules` the workspace peer dependencies are no longer ignored. They are picked up
-  from the closest workspace, that is upper in directory hierarchy.
-- `node-modules` linker will not fail on running install after interrupted install
-=======
 ### PnP API
->>>>>>> 97a66ff6
 
 The follozing changes only apply to the `pnp` linker (which is the default install strategy):
 
@@ -40,6 +29,7 @@
 - A new setting called `nmHoistingLimits` has appeared. It replaces what was previously known as `nohoist` in Yarn 1.
 - We are now more forgiving for packages that make incorrect assumptions about the hoisting layout by first trying to maximize package exposure at the top-level. Only after the top-level has been populated will we deduplicate the remaining packages.
 - Fixed some pathological cases around peer dependencies. In particular, workspaces' peer dependencies will now be resolved against their closest workspace ancestor (according to the directory hierarchy) rather than be ignored. Note that peer dependencies are inherently problematic with workspaces when using the `node-modules` linker, and that the strictly correct behavior can only be obtained by using the default Plug'n'Play linker.
+- Running install after an interrupted install is supported now and will result in a consistent install state
 
 ### Shell
 
