# Changelog

## Master

**Note:** features in `master` can be tried out by running `yarn set version from sources` in your project (plus any relevant plugin by running `yarn import plugin from sources <name>`).

### Ecosystem

- Packages can now use the `publishConfig.executableFiles` field in their manifests to indicate which files should keep the executable flag once packed in the archive. This is important as for portability reasons Yarn strips the executable flag from all files during packing (otherwise `yarn pack` would yield different outputs when run on Posix vs Windows). Files listed in the `bin` field are assumed executable by default, so you don't need to explicitly list them in `executableFiles`.

### Bugfixes

- Requests won't timeout anymore as long as the server is still sending data.
- `yarn pack` will properly include main/module/bin files, even when not explicitly referenced through the `files` field.
- Local git repositories can now be fetched via the `git+file:` protocol.
- The progress bars will be properly styled when using the new Windows terminal on certain days.
- Yarn will now avoid using deprecated versions of the dependencies, unless only deprecated versions are available for the requested ranges.
- Build keys are now properly computed, which fixes issues where build scripts weren't always triggered when they should have been.
- Negated glob patterns in the `workspace` field will now be processed correctly.
- Yarn will now allow relative paths inside the `workspace:` protocol to start with `./`
- Yarn will now show the actual error when it fails to resolve a request during `yarn add` and `yarn up`
<<<<<<< HEAD
- Yarn's portable shell will now handle `cd` and `exit` without arguments correctly
=======
- Yarn will now show the actual error when a lifecycle script fails
>>>>>>> 93e0eb5b

### CLI

- Yarn will now report an error when run through an incompatible Node version.
- `yarn add` and `yarn up` will now respect the `preferInteractive` configuration option.
- `yarn config set` now supports the `-H,--home` flag, which causes it to update the home configuration instead of the project configuration.

### Configuration

- The settings found in the home configuration file won't cause exceptions when consumed by older Yarn versions. Unsupported options will simply be silently ignored. This should improve the user experience when working with multiple projects configured with different Yarn versions.
- A new `immutablePaths` setting allow you to specify paths that must not change when running Yarn with the `--immutable` flag set. You can use it to detect unforeseen changes to your install artifacts, be it `.pnp.js` or `node_modules` files.

### Miscellaneous

- Scripts can now use the `$RANDOM` variable as well as simple calculations using `+`, `-`, `*`, `/` and `()` inside `$(())`
- Scripts can now use grouping curly braces (`{echo foo}`) to execute a command in the context of the current shell (without creating a subshell like in the case of `(echo foo)`).
- Scripts can now end with a semicolon.
- PnP linker will not remove lingering node_modules inside folders matching `pnpIgnorePatterns`

### Third-party integrations

- The PnP hook will now display clearer error message when requiring Node builtins from contexts that can't access them out of the box (for example when accessing the `fs` module from within a Webpack browser bundle).

## 2.1.1

- Fixed hyperlink rendering on iTerm

## 2.1.0

### Ecosystem

- Packages can now declare they they *need* to be unpacked in order to be functional using the new `"preferUnplugged": true` field in the manifest. This will hurt the experience of your users (your project will be the only one that will require hard installs), so please refrain using this field unless there's no other choice.

### New commands

- Running `yarn search` will open a rich interface to search for packages to install (requires the `interactive-tools` plugin).
- Running `yarn npm logout` will remove your credentials from your home directory.
- Running `yarn plugin import from sources` will allow you to build plugins from the master branch of the our repository.
- Running `yarn workspaces focus` will only install the current workspace, plus any other workspace it might depend on. The `--production` flag will only install their production dependencies.
- Running `yarn exec` will execute the specified command at the root of the current workspace (reintroduced from the Classic branch).
- Running `yarn create` is now an alias to `yarn dlx` (with the `create-` prefix.)

### CLI

- `yarn init` will now generate an [EditorConfig](https://editorconfig.org) file, and run `git init` on the resulting folder.
- `yarn init` now supports a `-i` flag which will automatically pin the Yarn version in the project.
- `yarn init` will now inject the settings from the `initFields` configuration setting when generating the initial manifest (future release will remove the now deprecated `initVersion` and `initLicense` settings).
- `yarn init` will now initialize a workspace project if given the `-w` flag.
- `yarn workspaces foreach` now support glob patterns in `--include` and `--exclude`.
- `yarn set version` now as an alias called `yarn policies set-version` (will be deprecated in 3.x).
- `yarn run` now supports the `--inspect` and `--inspect-brk` switches for binaries (for example `yarn run --inspect-brk jest`).
- `yarn remove` and `yarn up` now support glob patterns.
- `yarn dlx` now respects the local project configuration (particularly the configured registries). This is still experimental and will be further improved in the next months.
- `yarn dlx` now properly exits with an exit code when the underlying command returned an exit code too.
- `yarn config get` (and `set`) can now access nested configuration values (for example, `yarn config get npmScopes.foo.npmRegistryServer` will tell you which server is configured for the given server, if any).
- `yarn config get` will now hide its secrets (or rather yours) from the rest of the world. A new `--no-redacted` option will toggle off this behavior if needed.
- `yarn config set` now has a `--json` option that will let Yarn know it should interpret the given value as a JSON object (useful to set server configuration, etc).
- `yarn workspace foreach` will now exit with the expected status code if there's an error.

### Configuration

- Registry auth settings can now be declared per-scope (they previously had to be per-registry). This will be handy with the GitHub Package Registry model, where each scope may have different access tokens.
- The configuration file now interpolates the values with the environment variables using the `${name}` syntax (strict by default; use `${name:-default}` to provide a default value).
- The new `changesetIgnorePatterns` setting can be used to ignore some paths from the changeset detection from `yarn version check` (changes to those paths won't be taken into account when deciding which workspaces need to fresh releases).
- The new `changesetBaseRef` setting can be used to change the name of the master branch that `yarn version check` will use in its changeset heuristic.
- The new `httpTimeout` and `httpRetry` settings allow you to configure the behavior of the HTTP(s) requests.
- The new `preferTruncatedLines` setting allow you to tell Yarn that it's ok if info and warning messages are truncated to fit in a single line (errors will always wrap as much as needed, and piping Yarn's output will toggle off this behaviour altogether).
- The cache compression level can now be configured through `compressionLevel`. If you don't use Zero-Installs, using a value of `0` may yield speed improvements at little cost.
- Plugins are now loaded from the location of the RC file.

### Protocols

- The Git protocol has been improved, and now supports multiple patterns that were missing.
- The Git protocol can now clone any workspace from a given repository. To do this, use the `owner/repo#workspace=name` syntax (which you can mix with branch names as usual).
- The repositories cloned using the Git protocol will now automatically disable `core.autocrlf` so that the builds lead to deterministic results. Generally speaking, improvements have been made to avoid freshly built packages from generating different results.
- Packages fetched using the Git protocol will now be built using either of Yarn 1, Yarn 2, npm, or pnpm. The choice will be made based on the content of the sources (for example, we will pack the project using `npm pack` if we detect a `package-lock.json`).
- The `exec:` protocol has a different API. In particular, builtin modules can now be accessed without having to actually require them.

### Installs

- Deprecation warnings are now shown during installs.
- The out-of-file PnP data generation has been fixed (it allows to generate the PnP data in a JSON file separated from the JS loader itself).
- An edge case in the virtual instances deduplication has been fixed; packages with the same effective peer dependencies now always share the exact same instance.
- The heuristic we use to locate zip files within paths has been improved. As a result, running ESLint on our repository now takes 28s instead of 57s.
- Yarn will now exclude the node_modules folder from the workspace detection. As a result, listing `**/*` in your `workspaces` field will now detect all child packages as workspaces.
- The cache names have changed in order to make the cache content-addressed. In particular, this mean that in the event where we need to fix a bug in the fetch steps, we won't need to bump a global cache key anymore.
- The PnP linker now features an additional loose mode (optional, and enabled through the `pnpMode: loose` setting). Under this mode, Yarn will compute the list of packages that would have been hoisted under the node_modules linker, and let the application code access them with only a warning. This mode will however not become the default - warnings cannot be caught by the application code, and as a result the output of the loose mode can be quite verbose, often being more confusing than the strict mode.
- Because we're aware of no incorrect hoisting bug on the v2 (but have discovered a few in the v1), and because its performances are about the same, the node_modules linker from Yarn 2 is now deemed more stable than the one from the v1, and we recommend users to migrate to it even if you don't want to use Plug'n'Play. More improvements are to come, but they'll mostly be in the user experience (for example to mix PnP and nm into a single install).

### Rendering

- Rendering on small terminals (or terminals which didn't expose their size) could lead to failed assertions. This is now fixed.
- The output of `yarn upgrade-interactive` has been revamped to reintroduce some elements that had been omitted when porting the command from the v1 to the v2.
- Error codes are now hyperlinks on compatible terminals.

### Third-party integrations

- The PnP hook will now display the list of packages that broke the peer dependency chain (it previously only showed the name of the package that wasn't provided the peer dependency, but not the name of which ancestor was responsible).
- We have added `lutimes` support into Node itself, since it was otherwise impossible to implement perfect copy mechanisms (the copied symlinks would end up with different mtime than their originals).
- The SDK files have been moved from `.vscode/pnpify` to `.yarn/sdks`.
- Improvements have been made in the VSCode integration. In particular, the PnP support is now good enough that it started to fix some longstanding issues that VSCode had with properly naming workspaces.
- We have contributed to VSCode support for third-party protocols with TypeScript. As a result, zip archives now properly support the "Jump to definition" workflow (this requires the [ZipFS](https://marketplace.visualstudio.com/items?itemName=arcanis.vscode-zipfs) extension to be installed).
- The SDK output has been migrated to the same standard as the other commands.
- The SDK can now prepare the development environment for both VSCode and Vim. More third-party tools have been added, such as the Svelte extension. Note: the SDK is only needed for editor integrations; you don't need it if you just want to author JavaScript on basic text editors.

### Miscellaneous

- Scripts can now use glob patterns, which will be resolved regardless of the underlying shell (so it'll work on Windows as well as Linux). Note that this only covers file globbing - using something like `echo {foo,bar}` won't work expect if there's actually a file named `foo` and/or `bar`.
- Sending SIGKILL (or other signals) to the Yarn process wasn't causing the child processes to stop. Yarn will now forward the signal, and wait for its children to exit.
- Some temporary folders weren't properly cleaned up; this has been fixed.
- Support for the `.cjs` extension has been added to multiple files in order to make it easier to use `"type": "module"`.
- The bundle has received various size and startup time optimizations.

---

## 2.0.0

Remember that a [migration guide](https://yarnpkg.com/advanced/migration) is available to help you port your applications to Yarn 2.

### Notable fixes

  - Using `yarn link` will now properly resolve peer dependencies based on the package that requires the linked package rather than the dependencies installed in the linked project folder.

  - Packages will now only be built when one of their dependencies is changed in some way. Note that this includes both direct dependencies and transitive dependencies, which might trigger unintuitive rebuilds in some case (for example, since `node-sass` depends on `lodash.assign`, upgrading `lodash.assign` will trigger a rebuild). This will be improved in a later release by introducing a new `runtime` field for the `dependenciesMeta` object that will exclude the package from the build key computation (feel free to start setting this flag as of now, even if it won't have any effect until then).

  - Registry hostnames finally aren't part of the lockfile anymore. It means that you can switch the registry at any time by changing the `npmRegistryServer` settings. One unfortunate limitation is that this doesn't apply to registries that use non-standard paths for their archives (ie `/@scope/name/-/name-version.tgz`). One such example is NPM Enterprise, which will see the full path being stored in the lockfile.

  - The `--immutable` option (new name for `--frozen-lockfile`) will now properly report when the lockfile would be changed because of entry removals (it would previously only reject new entries, not removals).

### Notable changes

  - We dropped support for Node 8, which has reached its end of life in December.

  - Accessing registries through http is now forbidden by default (Yarn will throw an exception and require to use https instead). This can be overruled on a per-hostname basis by using [`unsafeHttpWhitelist`](https://yarnpkg.com/configuration/yarnrc#unsafeHttpWhitelist).

  - The meaning of `devDependencies` is slightly altered. Until then dev dependencies were described as "dependencies we only use in development". Given that we now advocate for all your packages to be stored within the repository (in order to guarantee reproducible builds), this doesn't really make sense anymore. As a result, our description of dev dependencies is now "dependencies that aren't installed by the package consumers". It doesn't really change anything else than the name, but the more you know.

      - One particular note is that you cannot install production dependencies only at the moment. We plan to add back this feature at a later time, but given that enabling [Zero-Installs](https://yarnpkg.com/features/zero-installs) would cause your repository to contain all your packages anyway (prod & dev), this feature isn't deemed as important as it used to be.

  - Running `yarn link <package>` now has a semi-permanent effect in that `<package>` will be added as a dependency of your active workspace (using the new `portal:` protocol). Apart from that the workflow stays the same, meaning that running `yarn link` somewhere will add the local path to the local registry, and `yarn link <package>` will add a dependency to the previously linked package.

      - To disable such a link, just remove its `resolution` entry and run `yarn install` again.

  - The Yarn configuration has been revamped and *will not read the `.npmrc` files anymore.* This used to cause a lot of confusion as to where the configuration was coming from, so the logic is now very simple: Yarn will look in the current directory and all its ancestors for `.yarnrc.yml` files.

      - Note that the configuration files are now called `.yarnrc.yml` and thus are expected to be valid YAML. The available settings are listed [here](https://yarnpkg.com/configuration/yarnrc).

  - The lockfiles now generated should be compatible with Yaml, while staying compatible with old-style lockfiles. Old-style lockfiles will be automatically migrated, but that will require some round-trips to the registry to obtain more information that wasn't stored previously, so the first install will be slightly slower.

  - The cache files are now zip instead of tgz. This has an impact on cold install performances, because the currently available registries don't support it, which requires us to convert it on our side. Zero-Install is one way to offset this cost, and we're hoping that registries will consider offering zip as an option in the future.

      - We chose zip because of its perfect combination in terms of tooling ubiquity and random access performances (tgz would require to decompress the whole archive to access a single file).

### Package manifests (`package.json`)

To see a comprehensive documentation about each possible field, please check our [documentation](https://yarnpkg.com/configuration/manifest).

  - Two new fields are now supported in the `publishConfig` key of your manifests: the `main`, `bin`, and `module` fields will be used to replace the value of their respective top-level counterparts in the manifest shipped along with the generated file.

    - The `typings` and `types` fields will also be replaced if you use the [TypeScript plugin](https://github.com/yarnpkg/berry/tree/master/packages/plugin-typescript).

  - Two new fields are now supported at the root of the manifest: `dependenciesMeta` and `peerDependenciesMeta` (`peerDependenciesMeta` actually was supported in Yarn 1 as well, but `dependenciesMeta` is a new addition). These fields are meant to store dependency settings unique to each package.

    - Both of these new fields, and all settings the support, are entirely optional. Yarn will keep doing what you expect if they're not there - they're just a mechanism to expose more fine-grained settings.

    - Some of those settings can only be declared in the project top-level manifest and will be ignored anywhere else (for example `built`), while others will have a per-package effect (for example `optional`). As a rule of thumb, `dependenciesMeta` settings are always project-wide (and thus are only taken into account in the top-level package.json) while `peerDependenciesMeta` settings are package-specific.

    - The `dependenciesMeta` field covers dependencies declared in either of the `dependencies` and `devDependencies` fields.

    - The `dependenciesMeta` field accepts two types of keys: either a generatic package name (`lodash`), or a specialized package **version** (`lodash@1.2.3`). This later syntax only works for the top-level manifest and *will thus be ignored when seen in a dependency / transitive dependency*.

  - The `dependenciesMeta[].comment` field is expected to be a string field. Even though it isn't actually used anywhere at the moment, we suggest you to write comments regarding the reason why some packages are used here rather than anywhere else. This might prove useful for plugin authors.

  - The `dependenciesMeta[].built` field is a boolean flag; setting it to `false` will cause the package manager to ignore this package when considering the list of packages that need to be built. If the project uses `enable-scripts: false`, the warning that would have traditionally been emitted will be downgraded into a simple notice. This settings is project-wide.

  - The `peerDependenciesMeta[].optional` field is a boolean flag; setting it to `true` will stop the package manager from emitting a warning when the specified peer dependency is missing (you typically want to use it if you provide optional integrations with specific third-party packages and don't want to pollute your users' installs with a bunch of irrelevant warnings). This settings is package-specific.

  - The `resolutions` field no longer support the glob syntax within its patterns, as it was redundant with its own glob-less syntax and caused unnecessary confusion.

    ```diff
    {
      "resolutions": {
    -    "**/@babel/core": "7.5.5",
    +    "@babel/core": "7.5.5",
      }
    }
    ```

### Workspaces

  - Workspaces can now be referenced using the special `workspace:` protocol. This protocol accepts either a relative path to the workspace, or a semver range that will be compared against the `version` fields from candidate workspaces.

  - Workspaces don't have to specify a version anymore. If referenced through the `workspace:` resolver, the engine will assume that they have the version `0.0.0` (which makes `workspace:*` a good way to say "shut up and take my workspace").

    - That being said, workspaces referenced through the `workspace:` protocol will see their referenced changed at pack-time *if the target workspace defines a version*. An error will be thrown otherwise and the package won't be packable.

  - Workspaces can now contain sub-workspaces. This follow the same restriction than before, meaning that any workspace that wishes to expose sub-workspaces must be declared `private: true`.

### CLI

  - The npm-specific commands (such as `yarn login` or `yarn publish`) have been moved into a specific namespace (`yarn npm login` / `yarn npm publish`). This doesn't affect the `yarn pack` command which is considered generic enough for the top-level.

  - Running `yarn <path> add ...` will run the `add` command into the location pointed by `<path>`. This is true for any command. The only limitation is that `<path>` must be either be `.`, `..`, or must contain a slash (in order to disambiguate with script and command names).

  - Running `yarn add -P <package>` will use `*` by default instead of resolving a new range for `<package>`. This change only affects peer dependencies (`-P`), and can be disabled by manually specifying the range (`yarn add -P lodash@^4.0.0`).

  - Running `yarn add <package> -i` will now make suggestions based on the dependencies from your other workspaces. This behavior can be made a default by setting `preferInteractive` to `true` in your settings.

  - Running `yarn foo:bar` will run the `foo:bar` script regardless of what workspace declares it as long as only one workspace declares it. *This change only affects scripts whose names contains at least one colon.*

  - Running `yarn remove -A <package>` will remove `<package>` from all the dependency sets from all your workspaces, regardless of what your cwd is.

  - Running `yarn set resolution <package> <resolution>` will force the resolver to use a specific resolution for the given package descriptor. Note that the descriptor passed as parameter must be exactly the same as the one you want to override. This command is a handy tool to manually optimize some ranges that could benefit from overlapping.

  - Running `yarn up <package>` will upgrade `<package>` in all of your workspaces at once (only if they already use the specified package - those that don't won't see it being added). Adding the `-i` flag will also cause Yarn to ask you to confirm for each workspace.

  - Running `yarn config --why` will tell you the source for each value in your configuration. We recommend using it when you're not sure to understand why Yarn would have a particular settings.

  - Running `yarn pack` will no longer always include *nested* README, CHANGELOG, LICENSE or LICENCE files (note that those files will still be included if found at the root of the workspace being packed, as is usually the case). If you rely on this ([somewhat unintended](https://github.com/npm/npm-packlist/blob/270f534bc70dfb1d316682226332fd05e75e1b14/index.js#L162-L168)) behavior you can add those files manually to the `files` field of your `package.json`.

  - The `yarn upgrade-interactive` command has been moved into a plugin that needs to be installed through `yarn plugin import interactive-tools`. It's also been rewritten, and we'll keep improving over time.

### Miscellaneous

  - A new protocol is now supported, `portal:`. Portals are very much like `link:` in that they directly point to a location on the disk, but unlike links they also take into account the dependencies of the target location (whereas links don't care about these). To give you a better idea, portals are what you use when you want to target a *package*, whereas links are what you use when you want to target a non-package folder (for example your `src` directory, or similar).

  - A new protocol is now supported, `patch:`. The patch protocol can be used to automatically apply changes to the sources of a package. It's very similar to [`patch-package`](https://github.com/ds300/patch-package), but is directly integrated within Yarn (including its cache and checksum systems).<|MERGE_RESOLUTION|>--- conflicted
+++ resolved
@@ -19,11 +19,8 @@
 - Negated glob patterns in the `workspace` field will now be processed correctly.
 - Yarn will now allow relative paths inside the `workspace:` protocol to start with `./`
 - Yarn will now show the actual error when it fails to resolve a request during `yarn add` and `yarn up`
-<<<<<<< HEAD
-- Yarn's portable shell will now handle `cd` and `exit` without arguments correctly
-=======
-- Yarn will now show the actual error when a lifecycle script fails
->>>>>>> 93e0eb5b
+- The portable shell will now support calling `cd` and `exit` without arguments
+- Yarn will now show the exit code when a lifecycle script fails
 
 ### CLI
 
