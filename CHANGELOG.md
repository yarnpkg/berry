:::tip
Yarn now accepts sponsors! Please take a look at our [OpenCollective](https://opencollective.com/yarnpkg) and [GitHub Sponsors](https://github.com/sponsors/yarnpkg) pages for more details.
:::

## Master

:::info
Features in `master` can be tried out by running `yarn set version from sources` in your project.
:::

### **Major Changes**

- With Node.js 16's End of Life [approaching fast](https://nodejs.org/en/blog/announcements/nodejs16-eol), we dropped support for Node.js versions lower than 18.12.

- Some important defaults have changed:
  - `yarn set version` will prefer using `packageManager` rather than `yarnPath` when possible.
  - `yarn init` will no longer use zero-install by default. You still can enable it, but it should make it easier to start one-of projects without having to rewrite the configuration afterwards.
  - `yarn workspaces foreach` now requires one of `--all`, `--recursive`, `--since`, or `--worktree` to be explicitly specified; the previous default was `--worktree`, but it was rarely what users expected.

- All official Yarn plugins are now included by default in the bundle we provide. You no longer need to run `yarn plugin import` for *official* plugins (you still need to do it for third-party plugins, of course).
  - This doesn't change anything to the plugin API we provide, which will keep being maintained.
  - Yarn still has a modular architecture and uses the exact same APIs as contrib plugins; all that changes is how we distribute our own features.

- Yarn's UI during installs has been greatly improved:
  - Packages added and removed from the lockfile are now explicitly reported.
  - Fluctuations in the project cache size are now reported as a single line.
  - Unactionable warnings (`node-gyp` and transitive peer dependency errors) have been removed.
  - Skipped builds are now only reported during initial installs and manual `yarn rebuild` calls.
  - The Yarn version is now displayed on installs to help us investigate issues [when reported as screenshots](https://meta.stackoverflow.com/questions/285551/why-should-i-not-upload-images-of-code-data-errors/285557#285557).
  - Deprecation checks have been moved to `yarn npm audit`.

- Some settings were renamed or removed:
  - `caFilePath` is now `httpsCaFilePath`
  - `preferAggregateCacheInfo` has been removed (it's now always on)
  - `pnpDataPath` has been removed to adhere to our new [PnP specification](https://yarnpkg.com/advanced/pnp-spec). For consistency, all PnP files will now be hardcoded to a single value so that third-party tools can implement the PnP specification without relying on the Yarn configuration.

- The `yarn npm audit` command has been reimplemented:
  - The audit registry must now implement the `/-/npm/v1/security/advisories/bulk` endpoint.
  - The `npmAuditRegistry` can be used to temporarily route audit queries to the npm registry.
  - Deprecations are now returned by default. To silence them, use `yarn npm audit ! --no-deprecations`.

- Some legacy layers have been sunset:
  - Plugins cannot access the Clipanion 2 APIs anymore (upgrade to [Clipanion 3](https://github.com/arcanis/clipanion))
  - Plugins cannot access the internal copy of Yup anymore (use [Typanion](https://github.com/arcanis/typanion) instead)
  - Yarn will no longer remove the old Yarn 2.x `.pnp.js` file when migrating.
  - The `--assume-fresh-project` flag of `yarn init` has been removed.

### **API Changes**

The following changes only affect people writing Yarn plugins:

- The `ZipFS` and `ZipOpenFS` classes have been moved from `@yarnpkg/fslib` to `@yarnpkg/libzip`. They no longer need or accept the `libzip` parameter.

  - Reading the zip archives is now done on the Node.js side for performance; as a result, the `open`, `ZIP_CREATE`, and `ZIP_TRUNCATE` bindings are no longer needed for `ZipFS` and have also been removed.

- The `dependencies` field sent returned by `Resolver#resolve` must now be the result of a `Configuration#normalizeDependencyMap` call. This change is prompted by a refactoring of how default protocols (ie `npm:`) are injected into descriptors. The previous implementation caused various descriptors to never be normalized, which made it difficult to know what were the descriptors each function should expect.

  - Similarly, the descriptors returned by `Resolve#getResolutionDependencies` are now expected to be the result of `Configuration#normalizeDependency` calls.

  - Note that this only applies to the `dependencies` field; the `peerDependencies` field is unchanged, as it must only contains semver ranges without any protocol (with an exception for `workspace:`, but that's not relevant here).

- The `Resolve#getResolutionDependencies` function must now return an object of arbitrary string keys and descriptor values (instead of a map with `DescriptorHash` keys). Those descriptors will be resolved and assigned to the same keys as the initial object. This change allows resolvers to wrap resolution dependencies from other resolvers, which wasn't possible before since it'd have caused the key to change.

- The `generateLoader` function in `@yarnpkg/pnp` no longer generates the `$$SETUP_STATE` function, it now needs to be present in the `loader` passed to the function.

- The `getCustomDataKey` function in `Installer` from `@yarnpkg/core` has been moved to `Linker`.

- `renderForm`'s `options` argument is now required to enforce that custom streams are always specified.

- `npmConfigUtils.getAuditRegistry` no longer takes a `Manifest` as its first argument.

- The `FetchOptions.skipIntegrityCheck` option has been removed. Use `FetchOptions.cacheOptions.skipIntegrityCheck` instead.

- `MapConfigurationValue` has been removed. Use `miscUtils.ToMapValue` instead.

- `Manifest.isManifestFieldCompatible` and `Manifest.prototype.isCompatibleWith{OS,CPU}` have been removed. Use `Manifest.prototype.getConditions` and `structUtils.isPackageCompatible` instead.

- `versionUtils.{fetchBase,fetchRoot,fetchChangedFiles}` have been moved from `@yarnpkg/plugin-version` to `@yarnpkg/plugin-git`. Use `gitUtils.{fetchBase,fetchRoot,fetchChangedFiles}` instead.

- For consistency reasons:
  - `Link{Resolver,Fetcher}` have been renamed to `Portal{Resolver,Fetcher}`
  - `RawLink{Resolver,Fetcher}` have been renamed to `Link{Resolver,Fetcher}`

- `FakeFS` classes are now required to implement `lutimes{Sync,Promise}`.

- `workspace.dependencies` has been removed. Use `workspace.anchoredPackage.dependencies` instead.

- The `Installer` class must now return `BuildRequest` structures instead of `BuildDirective[]`. This lets you mark that the build must be skipped, and the reason why.

- `startCacheReport` has been removed, and is now part of the output generated by `fetchEverything`.

- `forgettableNames` & `forgettableBufferSize` have been removed (the only messages using them have been removed, making the forgettable logs implementation obsolete).

- `workspace.locator` has been removed. You can instead use:
  - `workspace.anchoredLocator` to get the locator that's used throughout the dependency tree.
  - `workspace.manifest.version` to get the workspace version.

<<<<<<< HEAD
- `configuration.{packageExtensions,refreshPackageExtensions}` have been removed. Use `configuration.getPackageExtensions` instead.

- `configuration.normalizePackage` now requires a `packageExtensions` option.
=======
- `ProjectLookup` has been removed. Both `Configuration.find` and `Configuration.findProjectCwd` now always do a lockfile lookup.
>>>>>>> 0fdbfe0f

### Installs

- Yarn now caches npm version metadata, leading to faster resolution steps and decreased network data usage.
- The `pnpm` linker avoids creating symlinks that lead to loops on the file system, by moving them higher up in the directory structure.
- The `pnpm` linker no longer reports duplicate "incompatible virtual" warnings.

### Features

- `enableOfflineMode` is a new setting that, when set, will instruct Yarn to only use the metadata and archives already stored on the local machine rather than download them from the registry. This can be useful when performing local development under network-constrained environments (trains, planes, ...).
- `yarn run bin` now injects the environment variables defined in `.env.yarn` when spawning a process. This can be configured using the `injectEnvironmentFiles` variable.
- `yarn workspaces foreach` now automatically enables the `yarn workspaces foreach ! --verbose` flag in interactive terminals.
- Constraints can now be written in JavaScript. See the [revamped documentation](/features/constraints) for more information.

### Bugfixes

- `yarn dlx` will no longer report false-positive `UNUSED_PACKAGE_EXTENSION` warnings
- `yarn workspace` will now set `$INIT_CWD` to the CLI working directory rather than the workspace root.

### Shell

- The builtin shell now supports whitespace-only commands.

### Compatibility

- The patched filesystem now supports `FileHandle.readLines`.
- PnP now reports missing files when in watch mode.

## 3.4.1

- Fixes an accidental backport error in `yarn init`.

## 3.4.0

### Node.js parity

- PnP now supports the Node `--conditions` flag.
- PnP now supports the Node `--watch` flag on Node 18 (it previously only supported it on Node 19).

### Bugfixes

- The PnP API module (`pnpapi`) can now be imported from ESM modules.
- `ZipFS.prototype.getBufferAndClose` will not error on empty archives resulting from an unlink after write.
- Fixes various issues around postinstall script inter-dependencies.
- Removes the message prefixes (`YN0000`) from `yarn workspaces foreach`.

### Compatibility

- Updates the PnP compatibility layer for TypeScript v5.0.0-beta.

## 3.3.0

### Installs

- The node-modules linker avoids creation of circular symlinks
- The node-modules linker no longer creates duplicate copies inside of aliased packages
- The node-modules linker locates binaries correctly when the same version of the package is duplicated inside root workspace and another workspace
- Improved performance for `hardlinks-global` `node-modules` linker mode by 1.5x

### Compatibility

- Updates the PnP compatibility layer for TypeScript v4.9.2-rc.

## 3.2.4

### Compatibility

- The patched filesystem now supports fchown.
- PnP now handles private import mappings.
- Updates the PnP compatibility layer for TypeScript v4.8.4 and v4.9.1-beta.
- PnP now reports loaded modules when in watch mode.

## 3.2.3

### Bugfixes

- When Corepack is enabled Yarn will now use the current CLI to prepare external Yarn classic projects, matching the behaviour of when Corepack is disabled.

### Compatibility

- Updates the PnP compatibility layer for TypeScript 4.8.1-rc
- The ESM loader now supports unflagged JSON modules.

## 3.2.2

### Compatibility

- The patched filesystem now supports `ftruncate`.
- The patched filesystem now supports `fchmod`.
- The patched filesystem now supports `throwIfNoEntry`.
- The PnP filesystem now handles most of the FileHandle methods
- Updates the PnP compatibility layer for TypeScript 4.8 Beta
- The `npm_package_json` environment variable is now set by Yarn.

## 3.2.1

### Installs

- The pnpm linker no longer tries to remove `node_modules` directory, when `node-modules` linker is active
- The node-modules linker does not fail anymore if portal dependency points to an external project with multiple interdependent workspaces
- The node-modules linker has received various improvements:
  - applies hoisting algorithm on aliased dependencies
  - reinstalls modules that have their directories removed from node_modules by the user
  - improves portal hoisting
  - supports `supportedArchitectures`

### Bugfixes

- The PnP ESM loader is now able to handle symlinked extensionless entrypoints.

## 3.2.0

Various improvements have been made in the core to improve performance. Additionally:

### Commands

- The `yarn workspaces foreach run` command is now able to run binaries.
- The `yarn npm info` command now supports displaying information about a tagged version of a package (e.g. `yarn npm info vue@next`).
- A new `yarn explain` command has been added. It can be used to explain an error code, or list all available error codes.
  - For example, try to run `yarn explain YN0002`.
- The `yarn npm publish` command now accepts a new `--otp` option, to set the One-Time Password from the CLI.
  - A better error message will also be shown when a query fails due to an invalid OTP.
- `yarn upgrade-interactive` now has improved paging:
  - Yarn will display as many suggestions as can fit in the viewport (rather than a fixed-size list).
  - The suggestions that fit in the viewport will be fetched in the foreground and will load one-by-one.
  - The suggestions that don't will be fetched in the background and will be loaded in batches to increase responsiveness and reduce input lag.
  - Most notably, you won't have to wait for all of the suggestions to be fetched (which took a very long time before on large monorepos) before you can start navigating through the list.

### Installs

- The node-modules linker now tolerates if `node_modules` is a symbolic link, and doesn't recreate it.
- On top of the `cpu` and `arch` fields, Yarn now support a new `libc` field which can be used in tandem with `optionalDependencies` to avoid downloading packages that have been linked against incompatible standard libraries (we currently support two values: `glibc` and `musl`).
- The pnpm linker has received various improvements:
  - It will now remove the `node_modules/.store` and `node_modules` folders if they are empty.
  - It now supports running binaries of soft links.
  - It will now create self-references for packages that don't depend on other versions of themselves.
  - It will now remove scope folders (e.g. `node_modules/@yarnpkg`) if they are empty or after removing a scoped dependency.
- All `.pnp.cjs` files with inlined data will now store the data in a JSON string literal instead of an object literal [to improve startup performance](https://v8.dev/blog/cost-of-javascript-2019#json).

### Compatibility

- The shell now treats backslashes same as Bash (so it mostly ignore them).
  - Could potentially be a breaking change, but the old behavior caused portability issues with a few packages, so we had to make this change (especially since the portable shell is intended to help portability).
- The shell now supports `${FOO:+}`.
- The PnP filesystem now handles `read` and `readSync` using options.
- The PnP filesystem now handles UNC paths using forward slashes.
- The PnP filesystem now sets the proper `path` property on streams created by `createReadStream()` and obtained from zip archives.
- The PnP runtime now throws an `ERR_REQUIRE_ESM` error when attempting to require an ES Module, matching the default Node.js behaviour.
- Updates the PnP compatibility layer for TypeScript 4.6 Beta (it's possible we'll need to publish another patch update once the 4.6 enters stable).

### Bugfixes

- `@yarnpkg/pnpify` now escapes paths correctly.
- The ESM loader is now enabled regardless of the entrypoint module type, this fixes support for dynamic imports in commonjs modules when the entrypoint is also commonjs.
- The ESM loader is now able to resolve relative imports with search parameters.
- The `node` field inside the `npm_config_user_agent` Yarn sets will now include a leading `v`.
- Yarn is now able to recover from a corrupted install state.
- Yarn is now able to migrate classic lockfiles containing unconventional tarball URLs.
- The nm linker hoists portals after hoisting their dependencies first.
- Fixed a crash caused by a bad interaction between aliased packages and peer dependencies.
- The ESBuild plugin will no longer allow access to Node.js builtins if the `platform` isn't set to Node.
- SemVer ranges with build metadata can now be resolved.
- The `YARN_IGNORE_NODE` environment variable will now be parsed using the same mechanism as env variable configuration settings (i.e. both `1`/`0` and `true`/`false` will be accepted)

### ZipFS Extension

- You can now unmount zip folders by right-clicking on their workspaces.

### Miscellaneous Features

- Reporting for Git errors has been improved.
- The resolution step now has a progress indicator.
- The experimental ESM loader warning emitted by Node.js is now suppressed.
- Private registries can now be authenticated using private keys and certificates.
- A new `wrapNetworkRequest` hook now lets you wrap network requests (for example to log them).

## 3.1.1

- Updates the PnP compatibility layer for TypeScript 4.5

## 3.1.0

### Commands

- The `yarn workspaces list` and `yarn workspaces foreach` commands now both support a new `--since` option that lets you filter the workspace list by changes (only workspaces that changed since the specified commit will be iterated on). This feature is still a little experimental, especially when used with `-R,--recursive`.
- The `yarn workspaces foreach` command now handles the fact that a script containing `:` only becomes global if it exists in exactly one workspace.
- The `yarn workspaces foreach` command now supports `--jobs 1` and `--jobs unlimited`.
- The `yarn init -2` command will now add the [`packageManager`](https://nodejs.org/api/packages.html#packagemanager) field to your project manifest.

### Settings

- The `pattern` matcher from `logFilters` will now match any part of the log entry.

### Installs

- A new `nodeLinker: pnpm` mode will let you install packages using the pnpm install strategy, where packages are stored flat and referenced by each others through symlinks. This mode is still a little experimental, so please send our way bugs you might find.
- Yarn won't install anymore packages that don't match the current OS. Should you need to (for example if you check-in your cache), use the [`supportedArchitectures`](https://yarnpkg.com/configuration/yarnrc#supportedArchitectures) field to manually enforce the presence of specific architectures.
- The `nmMode: hardlinks-global` setting will now be automatically downgraded to `nmMode: hardlinks-local` when global caches and install folders are kept on different devices, thus letting the install continue normally. A warning will still be produced explaining this behaviour.
- The `node_modules` linker maximizes chances to end-up with only one top-level node_modules in the case of using workspaces
- The `nmSelfReferences` setting has been added to the nm linker to control whether workspaces are allowed to require themselves - results in creation of self-referencing symlinks. `yarn workspaces focus` will not create self-referencing symlinks for excluded workspaces anymore.
- Yarn can now install workspaces from remote git repositories that use npm if npm@>=7.x is installed on the system.
- The hoisting algorithm should be faster, improving the install time for recurrent `node_modules` installs.

### Miscellaneous Features

- Workspaces can now be referred to using `workspace:^` and `workspace:~`. When published, those markers will turn into the actual version (just like what used to happen with `workspace:*`), except that they'll be prefixed with the relevant semver prefix (respectively `^` and `~`).
- A new `npmAuditRegistry` setting will let you define which registry to use when running audits. If unset, we'll fallback to the currently configured publish registry (we'll likely change this behavior in Yarn 4 to rather use the fetch registry).

### Bugfixes

- Direct portal dependencies for `node_modules` installs will now be given priority during hoisting, preventing cases when indirect regular dependencies would block the way for direct portal dependencies.
- The `pnpify` binary can now be used from inside directories containing spaces.
- The CLI bundles built from sources will now output the commit hash instead of the tree hash, as part of their `--version` string.
- Nested workspaces are properly hoisted by `node-modules` linker.
- Self-referencing symlinks won't be created for anonymous workspaces when using the `node-modules` linker, since they cannot be used from the code anyway.
- The cache is now fully atomic when moving files across devices, and is more efficient in general.
- The PnP patch will now properly pick up changes to the `fs` module, allowing users to patch it.
- When using PnP, `require.resolve('pnpapi')` will be handled correctly even when using `exports`.
- The install state will no longer be invalidated after running commands that modify the lockfile; this should bring a significant performance improvement when running commands such as `yarn run` immediately after adding or removing dependencies inside large monorepos.
- Optional peer dependencies now imply an optional peer dependency on the corresponding `@types` version. This matches the behaviour for peer dependencies.

### Compatibility

- Yarn will now generate an experimental ESM loader when it detects you may need it. This can be disabled (or enabled) using [`pnpEnableEsmLoader`](https://yarnpkg.com/configuration/yarnrc#pnpEnableEsmLoader).
- The PnP compatibility patch for `resolve` will no longer resolve missing modules to a file with the same name that would happen to be located next to the issuer.
- Fixes the SDK to account for a breaking change in VSCode >=1.61.

## 3.0.2

- Updated TypeScript patch to cover TypeScript 4.4.
- Fixed `VirtualFS.mapToBase` to preserve `.` characters (was converting them to empty strings).

## 3.0.1

- Fixes an edge case with the PnP loader when calling `readdir` with `null` as second parameter (instead of `undefined`).

## 3.0.0

### **Breaking Changes**

- Node 10 isn't supported anymore.
- Plugins can't access `yup` anymore (we migrated to [Typanion](https://github.com/arcanis/typanion) as part of [Clipanion v3](https://github.com/arcanis/clipanion)).
  - To upgrade `workspace-tools`, remove it from your `.yarnrc.yml`, upgrade, then import it back.
- The `enableImmutableInstalls` will now default to `true` on CI (we still recommend to explicitly use `--immutable` on the CLI).
  - You can re-allow mutations by adding `YARN_ENABLE_IMMUTABLE_INSTALLS=false` in your environment variables.
- The `initVersion` and `initLicense` configuration options have been removed. `initFields` should be used instead.
- Yarn will now generate `.pnp.cjs` files (instead of `.pnp.js`) when using PnP, regardless of what the `type` field inside the manifest is set to.
- The virtual folder (used to disambiguate peer dependencies) got renamed from `$$virtual` into `__virtual__`.
- The `-a` alias flag of `yarn workspaces foreach` got removed; use `-A,--all` instead, which is strictly the same.
- The old PnPify SDK folder (`.vscode/pnpify`) won't be cleaned up anymore.
- The `--skip-builds` flag from `yarn install` got renamed into `--mode=skip-build`.
- The `bstatePath` configuration option has been removed. The build state (`.yarn/build-state.yml`) has been moved into the install state (`.yarn/install-state.gz`)
- The cache files need to be regenerated. We had to change their timestamps in order to account for a flaw in the zip spec that was causing problems with some third-party tools.
- `@yarnpkg/pnpify` has been refactored into 3 packages:
  - `@yarnpkg/sdks` now contains the [Editor SDKs](https://yarnpkg.com/getting-started/editor-sdks)
  - `@yarnpkg/pnpify` now contains the [PnPify CLI compatibility tool that creates in-memory `node_modules`](https://yarnpkg.com/advanced/pnpify)
  - `@yarnpkg/nm` now contains the `node_modules` tree builder and hoister
- `@yarnpkg/plugin-node-modules` has been renamed to `@yarnpkg/plugin-nm`
- The `--clipanion=definitions` commands supported by our CLIs will now expose the definitions on the entry point (rather than on `.command`)

### API

- `structUtils.requirableIdent` got removed; use `structUtils.stringifyIdent` instead, which is strictly the same.
- `configuration.format` got removed; use `formatUtils.pretty` instead, which is strictly the same, but type-safe.
- `httpUtils.Options['json']` got removed; use `httpUtils.Options['jsonResponse']` instead, which is strictly the same.
- `PackageExtension['description']` got removed, use `formatUtils.json(packageExtension, formatUtils.Type.PACKAGE_EXTENSION)` instead, which is strictly the same.
- `Project.generateBuildStateFile` has been removed, the build state is now in `Project.storedBuildState`.
- `Project.tryWorkspaceByDescriptor` and `Project.getWorkspaceByDescriptor` now match on virtual descriptors.

### Installs

- Workspaces now get self-references even when under the `node-modules` linker (just like how it already worked with the `pnp` linker). This means that a workspace called `foo` can now safely assume that calls to `require('foo/package.json')` will always work, removing the need for [absolute aliases](https://nextjs.org/docs/advanced-features/module-path-aliases) in the majority of cases.

- The node-modules linker now does its best to support the `portal:` protocol. This support comes with two important limitations:
  - Projects that make use of such dependencies will have to be run with the `--preserve-symlinks` Node option if they wish to access their dependencies.
  - Because Yarn installs will never modify files outside of the project due to security reasons, sub-dependencies of packages with `portal:` must be hoisted outside of the portal. Failing that (for example if the portal package depends on something incompatible with the version hoisted via another package), the linker will produce an error and abandon the install.

- The node-modules linker can now utilize hardlinks. The new setting `nmMode: classic | hardlinks-local | hardlinks-global` specifies which `node_modules` strategy should be used:
  - `classic` - standard `node_modules` layout, without hardlinks
  - `hardlinks-local` - standard `node_modules` layout with hardlinks inside the project only
  - `hardlinks-global` - standard `node_modules` layout with hardlinks pointing to global content storage across all the projects using this option

### Bugfixes

- Yarn now has a proper [governance model](https://github.com/yarnpkg/berry/blob/master/GOVERNANCE.md).
- The `node-modules` linker will now ensure that the generated install layouts are terminal, by doing several rounds when needed.
- The `node-modules` linker will no longer print warnings about postinstall scripts when a workspace depends on another workspace listing install scripts.
- Peer dependencies depending on their own parent are now properly hoisted by the node-modules linker.
- Boolean values will be properly interpreted when specified inside the configuration file via the `${ENV_VAR}` syntax.
- Should any of `preinstall`, `install`, `postinstall` fail, the remaining scripts will be skipped.
- The `git:` protocol will now default to fetching `HEAD` (rather than the hardcoded `master`).
- The `SIGTERM` signal will now be propagated to child processes.
- The PnP linker now schedules packages to be rebuilt if their unplugged folder is removed
- `yarn config unset` will now correctly unset non-nested properties
- The TypeScript SDK now
- And a bunch of smaller fixes.

### Settings

- Various `initFields` edge cases have been fixed.
- The `preferAggregateCacheInfo` flag will now also aggregate cleanup reports.
- A new `enableMessageNames` flag can be set to `false` to exclude the `YNxxxx` from the output.

### Commands

- `yarn init` can now be run even from within existing projects (will create missing files).
- `yarn init` and `yarn set version` will set the `packageManager` field.
- `yarn set version` now downloads binaries from the official Yarn website (rather than GitHub).
- `yarn set version from sources` will now upgrade the builtin plugins as well unless `--skip-plugins` is set.
- `yarn version apply` now supports a new `--prerelease` flag which replaces how prereleases were previously handled.
- `yarn run` should be significantly faster to boot on large projects.
- `yarn workspaces foreach --verbose` will now print when processes start and end, even if they don't have an output.
- `yarn workspaces foreach` now supports a `--from <glob>` flag, which when combined with `-R` will target workspaces reachable from the 'from' glob.
- `yarn patch-commit` can now be used as many times as you want on the same patch folder.
- `yarn patch-commit` now supports a new `-s,--save` flag which will save the patch instead of just printing it.
- `yarn up` now supports a new `-R,--recursive` flag which will upgrade the specified package, regardless where it is.
- `yarn config unset` is a new command that will remove a setting from the local configuration (or home if `-H` is set).
- `yarn exec` got support for running shell scripts using Yarn's portable shell.
- `yarn plugin import` can now install specific versions of the official plugins.
- `yarn plugin import` will now download plugins compatible with the current CLI by default.
- `yarn unlink` has been added which removes resolutions previously set by `yarn link`.

### Builtin Shell

- The shell now supports background jobs, with color-coded output.
- It now also supports redirections from file descriptors.

### Compatibility

- Running `yarn install` inside a Yarn v1 project will now automatically enable the `node-modules` linker. This should solve most of the problems people have had in their migrations. We still recommend to keep the default PnP for new projects, but the choice is yours.
- The patched filesystem now supports file URLs, `bigint`, and `fstat`.
- An official ESBuild resolver is now provided under the name `@yarnpkg/esbuild-plugin-pnp`. We use it to bundle Yarn itself!
- PnP projects can now use the Node [`exports` field](https://nodejs.org/api/packages.html#packages_package_entry_points) - regardless of the Node version.
- The PnP hook now supports the `node:` protocol (new in Node 16)
- The Prettier SDK does not use PnPify anymore since it was its only remaining use, and was fairly invasive; as a result, the Prettier plugins must be specified in Prettier's `plugins` configuration property.
- Zip terminal links can now be clicked from within VSCode
- Builtin patches that fail to apply will no longer cause an error (they'll emit a warning and the original sources will be used instead).
  - Remember that patches are a problem for our team too, and that we only do this because we don't have any other option available to us right now - if you wish to help, consider [upvoting](https://github.com/microsoft/TypeScript/pull/35206) the relevant pull request in the TypeScript repository or, if you work at Microsoft, perhaps mention to your TypeScript team next door that fixing this would benefit you.

### Miscellaneous

- Reporting for HTTP errors has been improved, which should help you investigate registry issues.

## 2.4.3

```
yarn set version 2.4.3
```

- Updated TypeScript patch to cover TypeScript 4.4.

## 2.4.2

```
yarn set version 2.4.2
```

- Updated TypeScript patch to cover TypeScript 4.3.

## 2.4.1

```
yarn set version 2.4.1
```

### Compatibility

- The release of TypeScript 4.2 couldn't be installed due to patch conflicts. This is now fixed. This version only includes a fix specific to 4.2, but future Yarn releases starting from 3.0 will be more tolerant of this kind of situation and won't cause such errors.

## 2.4.0

```
yarn set version 2.4.0
```

### Installs

- The resolution pipeline got reimplemented. We previously used a multi-pass approach where we performed SAT optimization between each pass, but after investigating it turned out the SAT optims had little impact and added performance bottlenecks. We now run the resolution using a much simpler and more efficient algorithm.

- Linkers can now define custom data to cache between Yarn invocations. The builtin linkers new use those new capabilities to cache package information that can't change between runs. In practice, this translates into much faster recurrent installs (when running an install that adds few new packages, if any).

- Warnings are now reported when `packageExtensions` rules are either unused or redundant with the original package definition.

- Potentially breaking, but it was intended this way from the start: the `packageExtensions` field cannot be used to *replace* dependencies anymore (only to add missing ones). Prefer using the `resolutions` field to replace existing ones.

- Progress bars are rendered less often, which should help performances on some terminals.

- Aliased packages no longer include themselves in node_modules installs

### CLI

- The `upgrade-interactive` command will now only show upgrade suggestions for packages that have available upgrades (rather than all of them).

- The `upgrade-interactive` command has received UI improvements that should make it easier to look at.

- The `yarn workspaces focus` command will now only run the `postinstall` scripts for the focused workspaces.

- A new `yarn npm audit` command lets you query audit information from the npm registry.

- The `yarn workspaces foreach` command has a new flag, `-R,--recursive`, which will run a command on the current workspace and all others it depends on.

- A new `--skip-builds` option on `yarn install` will let you skip the build scripts without impacting the generated Yarn artifacts (contrary to `enableScripts`, which would also stop unplugging the packages that would otherwise be unplugged due to containing build scripts).

### Binaries

- It's now possible to run dependency binaries when using the node-modules linker even if one of your other dependencies is reported as incompatible with your system.

- By default Windows automatically requests for administrator rights before spawning any binary whose filename contains "install", "setup", "update", or "patch" (it thinks they are installers). We now explicitly opt-out of this behavior in the binary jumpers we use on Windows.

- By default, arguments passed to MinGW-compiled programs are automatically expanded by a basic glob pattern engine. We now explicitly opt-out of this behavior in the binary jumpers we use on Windows.

- The Windows binary jumpers will now report the right exit code.

### Settings

- Using empty fallbacks in Yarnrc environment variables (`${VAR:-}`) will now work.

- You can now use the new `logFilters` setting to turn warnings into either errors or info, or to hide them entirely. Note that we plan to significantly improve the peer dependency warnings in the next release, so perhaps don't silence them just now even if you have a bunch of them.

### Shell

- Some shell errors (`No matches found`, `Bad file descriptor`, `Unbound variable`, `Unbound argument`) will now be recoverable errors that make the shell continue on to the next command in the chain instead of hard crashes. Fixes cases such as `rm -rf ./inexistentFolder/* || true`.

### VSCode ZipFS Extension

- The extension will now activate even if the workspace doesn't contain zip files (usually because you excluded them).

### Compatibility

- Some patches went missing for TypeScript <4. This is now fixed.

- Calling `fs.exists(undefined)` won't crash anymore.

- TypeScript import suggestions should now be correct even when the imported module is deep within a workspace.

- TypeScript in watch mode (both using `-w` and within VSCode) will now detect new dependencies as you add them.

- Some particular multi-dependency-trees setups will be better supported on Plug'n'Play installs.

- Using `ctrl+click` on imports in VSCode won't take you to virtual packages anymore (require an SDK update).

## 2.3.1

```
yarn set version 2.3.1
```

### CLI
- Take into account peer dependency defaults when inheriting workspace peer dependencies in the node_modules linker

## 2.3.0

```
yarn set version 2.3.0
```

### CLI

- The `yarn tag` set of commands has been ported over from Yarn Classic as `yarn npm tag`.
- Running `yarn info` will now print many information about your dependencies. Various options are available to tweak the output, including `--json`. Plugin authors can provide their own information sections via the `fetchPackageInfo` hook.
- Running `yarn stage` with the `-r,--reset` flag will now unstage all changes that seem related to Yarn.
- All commands now document each of their options (run `yarn add -h` to see an example).
- Publish registry errors will now be reported as is rather than being collapsed into a generic error message.
- A native binary jumper will now be used on Windows to avoid the `Terminate batch job (Y/N)?` prompts when invoking dependency binaries.

### Installs

### PnP API

The following changes only apply to the `pnp` linker (which is the default install strategy):

- The `pnpapi` module now exposes a new function called `getAllLocators` allow you to access the list of all locators in the map without having to traverse the dependency tree. This method is considered a Yarn extension, so you should check for its existence if you plan to use it in your code.
- When using a portal to a package that had peer dependencies, Yarn would loose the information required to resolve those peer dependencies. It will now properly resolve them the same way as all other packages in the dependency tree.

The following changes only apply to the `node-modules` linker:

- The bin symlinks will now be properly removed from the `node_modules/.bin` folder as their corresponding dependencies are removed.
- A new setting called `nmHoistingLimits` has appeared. It replaces what was previously known as `nohoist` in Yarn 1.
- We are now more forgiving for packages that make incorrect assumptions about the hoisting layout by first trying to maximize package exposure at the top-level. Only after the top-level has been populated will we deduplicate the remaining packages.
- Fixed some pathological cases around peer dependencies. In particular, workspaces' peer dependencies will now be resolved against their closest workspace ancestor (according to the directory hierarchy) rather than be ignored. Note that peer dependencies are inherently problematic with workspaces when using the `node-modules` linker, and that the strictly correct behavior can only be obtained by using the default Plug'n'Play linker.
- Running install after an interrupted install is supported now and will result in a consistent install state

### Shell

- Added support for `$$` and `$PPID`
- Fixes some pathological globbing problems.

### Bugfixes

- The `yarn constraints --fix` command will now properly persist the changes on disk.
- The `yarn unplug` command will now work when used on packages with peer dependencies.
- The `yarn stage` command will now allow to stage files when called without the `-c,--commit` flag.
- Fixes a performance regression when using FSEvents.

### Miscellaneous

- Removes extraneous subprocesses when using the `yarnPath` setting.

### Third-party integrations

- Updated the VSCode SDK to take into account changes in the TypeScript server protocol.
- Added a few builtin extensions to improve compatibility with packages that weren't correctly listing their dependencies.
- Updated the TypeScript patch to cover TypeScript 4.1.

## 2.2.0

```
yarn set version 2.2.0
```

### Ecosystem

- Packages can now use the `publishConfig.executableFiles` field in their manifests to indicate which files should keep the executable flag once packed in the archive. This is important as for portability reasons Yarn strips the executable flag from all files during packing (otherwise `yarn pack` would yield different outputs when run on Posix vs Windows). Files listed in the `bin` field are assumed executable by default, so you don't need to explicitly list them in `executableFiles`.

### Bugfixes

- Requests won't timeout anymore as long as the server is still sending data.
- `yarn pack` will properly include main/module/bin files, even when not explicitly referenced through the `files` field.
- Local git repositories can now be fetched via the `git+file:` protocol.
- The progress bars will be properly styled when using the new Windows terminal on certain days.
- Yarn will now avoid using deprecated versions of the dependencies, unless only deprecated versions are available for the requested ranges.
- Build keys are now properly computed, which fixes issues where build scripts weren't always triggered when they should have been.
- Negated glob patterns in the `workspace` field will now be processed correctly.
- Yarn will now allow relative paths inside the `workspace:` protocol to start with `./`
- Yarn will now show the actual error when it fails to resolve a request during `yarn add` and `yarn up`
- The portable shell will now support calling `cd` and `exit` without arguments
- Yarn will now show the exit code when a lifecycle script fails
- Yarn's portable shell will now also pipe the stderr when using the `|&` pipeline
- Yarn's portable shell will now respect the left associativity of list operators

### CLI

- Yarn will now report an error when run through an incompatible Node version.
- `yarn add` and `yarn up` will now respect the `preferInteractive` configuration option.
- `yarn config set` now supports the `-H,--home` flag, which causes it to update the home configuration instead of the project configuration.

### Configuration

- The settings found in the home configuration file won't cause exceptions when consumed by older Yarn versions. Unsupported options will simply be silently ignored. This should improve the user experience when working with multiple projects configured with different Yarn versions.
- A new `immutablePaths` setting allow you to specify paths that must not change when running Yarn with the `--immutable` flag set. You can use it to detect unforeseen changes to your install artifacts, be it `.pnp.js` or `node_modules` files.

### Miscellaneous

- Scripts can now use the `$RANDOM` variable as well as simple calculations using `+`, `-`, `*`, `/` and `()` inside `$(())`
- Scripts can now use grouping curly braces (`{echo foo}`) to execute a command in the context of the current shell (without creating a subshell like in the case of `(echo foo)`).
- Scripts can now end with a semicolon.
- PnP linker will not remove lingering node_modules inside folders matching `pnpIgnorePatterns`

### Third-party integrations

- The PnP hook will now display clearer error message when requiring Node builtins from contexts that can't access them out of the box (for example when accessing the `fs` module from within a Webpack browser bundle).

## 2.1.1

```
yarn set version 2.1.1
```

- Fixed hyperlink rendering on iTerm

## 2.1.0

```
yarn set version 2.1.0
```

### Ecosystem

- Packages can now declare they they *need* to be unpacked in order to be functional using the new `"preferUnplugged": true` field in the manifest. This will hurt the experience of your users (your project will be the only one that will require hard installs), so please refrain using this field unless there's no other choice.

### New commands

- Running `yarn search` will open a rich interface to search for packages to install (requires the `interactive-tools` plugin).
- Running `yarn npm logout` will remove your credentials from your home directory.
- Running `yarn plugin import from sources` will allow you to build plugins from the master branch of the our repository.
- Running `yarn workspaces focus` will only install the current workspace, plus any other workspace it might depend on. The `--production` flag will only install their production dependencies.
- Running `yarn exec` will execute the specified command at the root of the current workspace (reintroduced from the Classic branch).
- Running `yarn create` is now an alias to `yarn dlx` (with the `create-` prefix.)

### CLI

- `yarn init` will now generate an [EditorConfig](https://editorconfig.org) file, and run `git init` on the resulting folder.
- `yarn init` now supports a `-i` flag which will automatically pin the Yarn version in the project.
- `yarn init` will now inject the settings from the `initFields` configuration setting when generating the initial manifest (future release will remove the now deprecated `initVersion` and `initLicense` settings).
- `yarn init` will now initialize a workspace project if given the `-w` flag.
- `yarn workspaces foreach` now support glob patterns in `--include` and `--exclude`.
- `yarn set version` now as an alias called `yarn policies set-version` (will be deprecated in 3.x).
- `yarn run` now supports the `--inspect` and `--inspect-brk` switches for binaries (for example `yarn run --inspect-brk jest`).
- `yarn remove` and `yarn up` now support glob patterns.
- `yarn dlx` now respects the local project configuration (particularly the configured registries). This is still experimental and will be further improved in the next months.
- `yarn dlx` now properly exits with an exit code when the underlying command returned an exit code too.
- `yarn config get` (and `set`) can now access nested configuration values (for example, `yarn config get npmScopes.foo.npmRegistryServer` will tell you which server is configured for the given server, if any).
- `yarn config get` will now hide its secrets (or rather yours) from the rest of the world. A new `--no-redacted` option will toggle off this behavior if needed.
- `yarn config set` now has a `--json` option that will let Yarn know it should interpret the given value as a JSON object (useful to set server configuration, etc).
- `yarn workspace foreach` will now exit with the expected status code if there's an error.

### Configuration

- Registry auth settings can now be declared per-scope (they previously had to be per-registry). This will be handy with the GitHub Package Registry model, where each scope may have different access tokens.
- The configuration file now interpolates the values with the environment variables using the `${name}` syntax (strict by default; use `${name:-default}` to provide a default value).
- The new `changesetIgnorePatterns` setting can be used to ignore some paths from the changeset detection from `yarn version check` (changes to those paths won't be taken into account when deciding which workspaces need to fresh releases).
- The new `changesetBaseRef` setting can be used to change the name of the master branch that `yarn version check` will use in its changeset heuristic.
- The new `httpTimeout` and `httpRetry` settings allow you to configure the behavior of the HTTP(s) requests.
- The new `preferTruncatedLines` setting allow you to tell Yarn that it's ok if info and warning messages are truncated to fit in a single line (errors will always wrap as much as needed, and piping Yarn's output will toggle off this behaviour altogether).
- The cache compression level can now be configured through `compressionLevel`. If you don't use Zero-Installs, using a value of `0` may yield speed improvements at little cost.
- Plugins are now loaded from the location of the RC file.

### Protocols

- The Git protocol has been improved, and now supports multiple patterns that were missing.
- The Git protocol can now clone any workspace from a given repository. To do this, use the `owner/repo#workspace=name` syntax (which you can mix with branch names as usual).
- The repositories cloned using the Git protocol will now automatically disable `core.autocrlf` so that the builds lead to deterministic results. Generally speaking, improvements have been made to avoid freshly built packages from generating different results.
- Packages fetched using the Git protocol will now be built using either of Yarn 1, Yarn 2, npm, or pnpm. The choice will be made based on the content of the sources (for example, we will pack the project using `npm pack` if we detect a `package-lock.json`).
- The `exec:` protocol has a different API. In particular, builtin modules can now be accessed without having to actually require them.

### Installs

- Deprecation warnings are now shown during installs.
- The out-of-file PnP data generation has been fixed (it allows to generate the PnP data in a JSON file separated from the JS loader itself).
- An edge case in the virtual instances deduplication has been fixed; packages with the same effective peer dependencies now always share the exact same instance.
- The heuristic we use to locate zip files within paths has been improved. As a result, running ESLint on our repository now takes 28s instead of 57s.
- Yarn will now exclude the node_modules folder from the workspace detection. As a result, listing `**/*` in your `workspaces` field will now detect all child packages as workspaces.
- The cache names have changed in order to make the cache content-addressed. In particular, this mean that in the event where we need to fix a bug in the fetch steps, we won't need to bump a global cache key anymore.
- The PnP linker now features an additional loose mode (optional, and enabled through the `pnpMode: loose` setting). Under this mode, Yarn will compute the list of packages that would have been hoisted under the node_modules linker, and let the application code access them with only a warning. This mode will however not become the default - warnings cannot be caught by the application code, and as a result the output of the loose mode can be quite verbose, often being more confusing than the strict mode.
- Because we're aware of no incorrect hoisting bug on the v2 (but have discovered a few in the v1), and because its performances are about the same, the node_modules linker from Yarn 2 is now deemed more stable than the one from the v1, and we recommend users to migrate to it even if you don't want to use Plug'n'Play. More improvements are to come, but they'll mostly be in the user experience (for example to mix PnP and nm into a single install).

### Rendering

- Rendering on small terminals (or terminals which didn't expose their size) could lead to failed assertions. This is now fixed.
- The output of `yarn upgrade-interactive` has been revamped to reintroduce some elements that had been omitted when porting the command from the v1 to the v2.
- Error codes are now hyperlinks on compatible terminals.

### Third-party integrations

- The PnP hook will now display the list of packages that broke the peer dependency chain (it previously only showed the name of the package that wasn't provided the peer dependency, but not the name of which ancestor was responsible).
- We have added `lutimes` support into Node itself, since it was otherwise impossible to implement perfect copy mechanisms (the copied symlinks would end up with different mtime than their originals).
- The SDK files have been moved from `.vscode/pnpify` to `.yarn/sdks`.
- Improvements have been made in the VSCode integration. In particular, the PnP support is now good enough that it started to fix some longstanding issues that VSCode had with properly naming workspaces.
- We have contributed to VSCode support for third-party protocols with TypeScript. As a result, zip archives now properly support the "Jump to definition" workflow (this requires the [ZipFS](https://marketplace.visualstudio.com/items?itemName=arcanis.vscode-zipfs) extension to be installed).
- The SDK output has been migrated to the same standard as the other commands.
- The SDK can now prepare the development environment for both VSCode and Vim. More third-party tools have been added, such as the Svelte extension. Note: the SDK is only needed for editor integrations; you don't need it if you just want to author JavaScript on basic text editors.

### Miscellaneous

- Scripts can now use glob patterns, which will be resolved regardless of the underlying shell (so it'll work on Windows as well as Linux). Note that this only covers file globbing - using something like `echo {foo,bar}` won't work expect if there's actually a file named `foo` and/or `bar`.
- Sending SIGKILL (or other signals) to the Yarn process wasn't causing the child processes to stop. Yarn will now forward the signal, and wait for its children to exit.
- Some temporary folders weren't properly cleaned up; this has been fixed.
- Support for the `.cjs` extension has been added to multiple files in order to make it easier to use `"type": "module"`.
- The bundle has received various size and startup time optimizations.

---

## 2.0.0

```
yarn set version 2.0.0
```

Remember that a [migration guide](https://yarnpkg.com/getting-started/migration) is available to help you port your applications to Yarn 2.

### Notable fixes

  - Using `yarn link` will now properly resolve peer dependencies based on the package that requires the linked package rather than the dependencies installed in the linked project folder.

  - Packages will now only be built when one of their dependencies is changed in some way. Note that this includes both direct dependencies and transitive dependencies, which might trigger unintuitive rebuilds in some case (for example, since `node-sass` depends on `lodash.assign`, upgrading `lodash.assign` will trigger a rebuild). This will be improved in a later release by introducing a new `runtime` field for the `dependenciesMeta` object that will exclude the package from the build key computation (feel free to start setting this flag as of now, even if it won't have any effect until then).

  - Registry hostnames finally aren't part of the lockfile anymore. It means that you can switch the registry at any time by changing the `npmRegistryServer` settings. One unfortunate limitation is that this doesn't apply to registries that use non-standard paths for their archives (ie `/@scope/name/-/name-version.tgz`). One such example is NPM Enterprise, which will see the full path being stored in the lockfile.

  - The `--immutable` option (new name for `--frozen-lockfile`) will now properly report when the lockfile would be changed because of entry removals (it would previously only reject new entries, not removals).

### Notable changes

  - We dropped support for Node 8, which has reached its end of life in December.

  - Accessing registries through http is now forbidden by default (Yarn will throw an exception and require to use https instead). This can be overruled on a per-hostname basis by using [`unsafeHttpWhitelist`](https://yarnpkg.com/configuration/yarnrc#unsafeHttpWhitelist).

  - The meaning of `devDependencies` is slightly altered. Until then dev dependencies were described as "dependencies we only use in development". Given that we now advocate for all your packages to be stored within the repository (in order to guarantee reproducible builds), this doesn't really make sense anymore. As a result, our description of dev dependencies is now "dependencies that aren't installed by the package consumers". It doesn't really change anything else than the name, but the more you know.

      - One particular note is that you cannot install production dependencies only at the moment. We plan to add back this feature at a later time, but given that enabling [Zero-Installs](https://yarnpkg.com/features/zero-installs) would cause your repository to contain all your packages anyway (prod & dev), this feature isn't deemed as important as it used to be.

  - Running `yarn link <package>` now has a semi-permanent effect in that `<package>` will be added as a dependency of your active workspace (using the new `portal:` protocol). Apart from that the workflow stays the same, meaning that running `yarn link` somewhere will add the local path to the local registry, and `yarn link <package>` will add a dependency to the previously linked package.

      - To disable such a link, just remove its `resolution` entry and run `yarn install` again.

  - The Yarn configuration has been revamped and *will not read the `.npmrc` files anymore.* This used to cause a lot of confusion as to where the configuration was coming from, so the logic is now very simple: Yarn will look in the current directory and all its ancestors for `.yarnrc.yml` files.

      - Note that the configuration files are now called `.yarnrc.yml` and thus are expected to be valid YAML. The available settings are listed [here](https://yarnpkg.com/configuration/yarnrc).

  - The lockfiles now generated should be compatible with Yaml, while staying compatible with old-style lockfiles. Old-style lockfiles will be automatically migrated, but that will require some round-trips to the registry to obtain more information that wasn't stored previously, so the first install will be slightly slower.

  - The cache files are now zip instead of tgz. This has an impact on cold install performances, because the currently available registries don't support it, which requires us to convert it on our side. Zero-Install is one way to offset this cost, and we're hoping that registries will consider offering zip as an option in the future.

      - We chose zip because of its perfect combination in terms of tooling ubiquity and random access performances (tgz would require to decompress the whole archive to access a single file).

### Package manifests (`package.json`)

To see a comprehensive documentation about each possible field, please check our [documentation](https://yarnpkg.com/configuration/manifest).

  - Two new fields are now supported in the `publishConfig` key of your manifests: the `main`, `bin`, and `module` fields will be used to replace the value of their respective top-level counterparts in the manifest shipped along with the generated file.

    - The `typings` and `types` fields will also be replaced if you use the [TypeScript plugin](https://github.com/yarnpkg/berry/tree/master/packages/plugin-typescript).

  - Two new fields are now supported at the root of the manifest: `dependenciesMeta` and `peerDependenciesMeta` (`peerDependenciesMeta` actually was supported in Yarn 1 as well, but `dependenciesMeta` is a new addition). These fields are meant to store dependency settings unique to each package.

    - Both of these new fields, and all settings the support, are entirely optional. Yarn will keep doing what you expect if they're not there - they're just a mechanism to expose more fine-grained settings.

    - Some of those settings can only be declared in the project top-level manifest and will be ignored anywhere else (for example `built`), while others will have a per-package effect (for example `optional`). As a rule of thumb, `dependenciesMeta` settings are always project-wide (and thus are only taken into account in the top-level package.json) while `peerDependenciesMeta` settings are package-specific.

    - The `dependenciesMeta` field covers dependencies declared in either of the `dependencies` and `devDependencies` fields.

    - The `dependenciesMeta` field accepts two types of keys: either a generic package name (`lodash`), or a specialized package **version** (`lodash@1.2.3`). This later syntax only works for the top-level manifest and *will thus be ignored when seen in a dependency / transitive dependency*.

  - The `dependenciesMeta[].comment` field is expected to be a string field. Even though it isn't actually used anywhere at the moment, we suggest you to write comments regarding the reason why some packages are used here rather than anywhere else. This might prove useful for plugin authors.

  - The `dependenciesMeta[].built` field is a boolean flag; setting it to `false` will cause the package manager to ignore this package when considering the list of packages that need to be built. If the project uses `enable-scripts: false`, the warning that would have traditionally been emitted will be downgraded into a simple notice. This settings is project-wide.

  - The `peerDependenciesMeta[].optional` field is a boolean flag; setting it to `true` will stop the package manager from emitting a warning when the specified peer dependency is missing (you typically want to use it if you provide optional integrations with specific third-party packages and don't want to pollute your users' installs with a bunch of irrelevant warnings). This settings is package-specific.

  - The `resolutions` field no longer support the glob syntax within its patterns, as it was redundant with its own glob-less syntax and caused unnecessary confusion.

    ```diff-json
    {
      "resolutions": {
    -    "**/@babel/core": "7.5.5",
    +    "@babel/core": "7.5.5",
      }
    }
    ```

### Workspaces

  - Workspaces can now be referenced using the special `workspace:` protocol. This protocol accepts either a relative path to the workspace, or a semver range that will be compared against the `version` fields from candidate workspaces.

  - Workspaces don't have to specify a version anymore. If referenced through the `workspace:` resolver, the engine will assume that they have the version `0.0.0` (which makes `workspace:*` a good way to say "shut up and take my workspace").

    - That being said, workspaces referenced through the `workspace:` protocol will see their referenced changed at pack-time *if the target workspace defines a version*. An error will be thrown otherwise and the package won't be packable.

  - Workspaces can now contain sub-workspaces. This follow the same restriction than before, meaning that any workspace that wishes to expose sub-workspaces must be declared `private: true`.

### CLI

  - The npm-specific commands (such as `yarn login` or `yarn publish`) have been moved into a specific namespace (`yarn npm login` / `yarn npm publish`). This doesn't affect the `yarn pack` command which is considered generic enough for the top-level.

  - Running `yarn <path> add ...` will run the `add` command into the location pointed by `<path>`. This is true for any command. The only limitation is that `<path>` must be either be `.`, `..`, or must contain a slash (in order to disambiguate with script and command names).

  - Running `yarn add -P <package>` will use `*` by default instead of resolving a new range for `<package>`. This change only affects peer dependencies (`-P`), and can be disabled by manually specifying the range (`yarn add -P lodash@^4.0.0`).

  - Running `yarn add <package> -i` will now make suggestions based on the dependencies from your other workspaces. This behavior can be made a default by setting `preferInteractive` to `true` in your settings.

  - Running `yarn foo:bar` will run the `foo:bar` script regardless of what workspace declares it as long as only one workspace declares it. *This change only affects scripts whose names contains at least one colon.*

  - Running `yarn remove -A <package>` will remove `<package>` from all the dependency sets from all your workspaces, regardless of what your cwd is.

  - Running `yarn set resolution <package> <resolution>` will force the resolver to use a specific resolution for the given package descriptor. Note that the descriptor passed as parameter must be exactly the same as the one you want to override. This command is a handy tool to manually optimize some ranges that could benefit from overlapping.

  - Running `yarn up <package>` will upgrade `<package>` in all of your workspaces at once (only if they already use the specified package - those that don't won't see it being added). Adding the `-i` flag will also cause Yarn to ask you to confirm for each workspace.

  - Running `yarn config --why` will tell you the source for each value in your configuration. We recommend using it when you're not sure to understand why Yarn would have a particular settings.

  - Running `yarn pack` will no longer always include *nested* README, CHANGELOG, LICENSE or LICENCE files (note that those files will still be included if found at the root of the workspace being packed, as is usually the case). If you rely on this ([somewhat unintended](https://github.com/npm/npm-packlist/blob/270f534bc70dfb1d316682226332fd05e75e1b14/index.js#L162-L168)) behavior you can add those files manually to the `files` field of your `package.json`.

  - The `yarn upgrade-interactive` command has been moved into a plugin that needs to be installed through `yarn plugin import interactive-tools`. It's also been rewritten, and we'll keep improving over time.

### Miscellaneous

  - A new protocol is now supported, `portal:`. Portals are very much like `link:` in that they directly point to a location on the disk, but unlike links they also take into account the dependencies of the target location (whereas links don't care about these). To give you a better idea, portals are what you use when you want to target a *package*, whereas links are what you use when you want to target a non-package folder (for example your `src` directory, or similar).

  - A new protocol is now supported, `patch:`. The patch protocol can be used to automatically apply changes to the sources of a package. It's very similar to [`patch-package`](https://github.com/ds300/patch-package), but is directly integrated within Yarn (including its cache and checksum systems).<|MERGE_RESOLUTION|>--- conflicted
+++ resolved
@@ -95,13 +95,11 @@
   - `workspace.anchoredLocator` to get the locator that's used throughout the dependency tree.
   - `workspace.manifest.version` to get the workspace version.
 
-<<<<<<< HEAD
 - `configuration.{packageExtensions,refreshPackageExtensions}` have been removed. Use `configuration.getPackageExtensions` instead.
 
 - `configuration.normalizePackage` now requires a `packageExtensions` option.
-=======
+
 - `ProjectLookup` has been removed. Both `Configuration.find` and `Configuration.findProjectCwd` now always do a lockfile lookup.
->>>>>>> 0fdbfe0f
 
 ### Installs
 
