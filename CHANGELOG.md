--- conflicted
+++ resolved
@@ -18,11 +18,8 @@
 - The PnP compatibility patch for `resolve` will no longer resolve missing modules to a file with the same name located next to the issuer
 - `logFilters` using `pattern` matchers now match any part of the log entry
 - The cache is now fully atomic when moving files across devices and in general more efficient.
-<<<<<<< HEAD
-- The PnP patch now picks up changes to the `fs` module allowing users to patch it
-=======
-- When using PnP, `require.resolve('pnpapi')` will be handled correctly when using `exports`
->>>>>>> b0feb082
+- The PnP patch now picks up changes to the `fs` module, allowing users to patch it.
+- When using PnP, `require.resolve('pnpapi')` will be handled correctly even when using `exports`.
 
 ### Installs
 
