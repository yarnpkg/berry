--- conflicted
+++ resolved
@@ -21,12 +21,9 @@
 - `yarn workspaces foreach` now automatically enables the `-v,--verbose` flag in interactive terminal environments.
 - `yarn npm audit` no longer takes into account publish registries. Use [`npmAuditRegistry`](https://yarnpkg.com/configuration/yarnrc#npmAuditRegistry) instead.
 - The `--assume-fresh-project` flag of `yarn init` has been removed. Should only affect people initializing Yarn 4+ projects using a Yarn 2 binary.
-<<<<<<< HEAD
 - `yarn init` no longer enables zero-installs by default.
-=======
 - Yarn will no longer remove the old Yarn 2.x `.pnp.js` file when migrating.
 - The `pnpDataPath` option has been removed to adhere to our new [PnP specification](https://yarnpkg.com/advanced/pnp-spec). For consistency, all PnP files will now be hardcoded to a single value so that third-party tools can implement the PnP specification without relying on the Yarn configuration.
->>>>>>> 9936e885
 
 ### **API Changes**
 
