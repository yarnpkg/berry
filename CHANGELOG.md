# Changelog

## Sponsorship

Yarn now accepts sponsorships! Please give a look at our [OpenCollective](https://opencollective.com/yarnpkg) and [GitHub Sponsors](https://github.com/sponsors/yarnpkg) pages for more details.

## Master

**Note:** features in `master` can be tried out by running `yarn set version from sources` in your project (existing contrib plugins are updated automatically, while new contrib plugins can be added by running `yarn plugin import from sources <name>`).

### Bugfixes

- Direct portal dependencies for `node_modules` install are given priority during hoisting now, to prevent cases when indirect regular dependencies take place in the install tree first and block the way for direct portal dependencies.
- Usage of `pnpify` inside directories containing spaces is now possible.
- Hoisting algorithm speedup, impacts recurrent `node_modules` installs time.
- CLI bundles built from sources output `commit` hash instead of `tree` hash as part of their version
- `workspaces foreach run` now handles the fact that a script containing `:` only becomes global if it exists in one workspace.
<<<<<<< HEAD
- Nested workspaces are properly hoisted by `node-modules` linker.
- Self-referencing symlinks are not created for anonymous workspaces by `node-modules` linker, since they cannot be used anyway from the code.
=======
- The PnP compatibility patch for `resolve` will no longer resolve missing modules to a file with the same name located next to the issuer
>>>>>>> 5c964d2a

### Installs

- `hardlinks-global` node modules mode is automatically downgraded to `hardlinks-local` when global cache and install folder are on a different devices and the install continues normally. Warning is produced to the user with mitigation steps provided in documentation.
- The nm linker maximizes chances to end-up with only one top-level node_modules in the case of using workspaces

## 3.0.2

- Updated TypeScript patch to cover TypeScript 4.4.
- Fixed `VirtualFS.mapToBase` to preserve `.` characters (was converting them to empty strings).

## 3.0.1

- Fixes an edge case with the PnP loader when calling `readdir` with `null` as second parameter (instead of `undefined`).

## 3.0.0

### **Breaking Changes**

- Node 10 isn't supported anymore.
- Plugins can't access `yup` anymore (we migrated to [Typanion](https://github.com/arcanis/typanion) as part of [Clipanion v3](https://github.com/arcanis/clipanion)).
  - To upgrade `workspace-tools`, remove it from your `.yarnrc.yml`, upgrade, then import it back.
- The `enableImmutableInstalls` will now default to `true` on CI (we still recommend to explicitly use `--immutable` on the CLI).
  - You can re-allow mutations by adding `YARN_ENABLE_IMMUTABLE_INSTALLS=false` in your environment variables.
- The `initVersion` and `initLicense` configuration options have been removed. `initFields` should be used instead.
- Yarn will now generate `.pnp.cjs` files (instead of `.pnp.js`) when using PnP, regardless of what the `type` field inside the manifest is set to.
- The virtual folder (used to disambiguate peer dependencies) got renamed from `$$virtual` into `__virtual__`.
- The `-a` alias flag of `yarn workspaces foreach` got removed; use `-A,--all` instead, which is strictly the same.
- The old PnPify SDK folder (`.vscode/pnpify`) won't be cleaned up anymore.
- The `--skip-builds` flag from `yarn install` got renamed into `--mode=skip-build`.
- The `bstatePath` configuration option has been removed. The build state (`.yarn/build-state.yml`) has been moved into the install state (`.yarn/install-state.gz`)
- The cache files need to be regenerated. We had to change their timestamps in order to account for a flaw in the zip spec that was causing problems with some third-party tools.
- `@yarnpkg/pnpify` has been refactored into 3 packages:
  - `@yarnpkg/sdks` now contains the [Editor SDKs](https://yarnpkg.com/getting-started/editor-sdks)
  - `@yarnpkg/pnpify` now contains the [PnPify CLI compatibility tool that creates in-memory `node_modules`](https://yarnpkg.com/advanced/pnpify)
  - `@yarnpkg/nm` now contains the `node_modules` tree builder and hoister
- `@yarnpkg/plugin-node-modules` has been renamed to `@yarnpkg/plugin-nm`
- The `--clipanion=definitions` commands supported by our CLIs will now expose the definitions on the entry point (rather than on `.command`)

### API

- `structUtils.requirableIdent` got removed; use `structUtils.stringifyIdent` instead, which is strictly the same.
- `configuration.format` got removed; use `formatUtils.pretty` instead, which is strictly the same, but type-safe.
- `httpUtils.Options['json']` got removed; use `httpUtils.Options['jsonResponse']` instead, which is strictly the same.
- `PackageExtension['description']` got removed, use `formatUtils.json(packageExtension, formatUtils.Type.PACKAGE_EXTENSION)` instead, which is strictly the same.
- `Project.generateBuildStateFile` has been removed, the build state is now in `Project.storedBuildState`.
- `Project.tryWorkspaceByDescriptor` and `Project.getWorkspaceByDescriptor` now match on virtual descriptors.

### Installs

- Workspaces now get self-references even when under the `node-modules` linker (just like how it already worked with the `pnp` linker). This means that a workspace called `foo` can now safely assume that calls to `require('foo/package.json')` will always work, removing the need for [absolute aliases](https://nextjs.org/docs/advanced-features/module-path-aliases) in the majority of cases.

- The node-modules linker now does its best to support the `portal:` protocol. This support comes with two important limitations:
  - Projects that make use of such dependencies will have to be run with the `--preserve-symlinks` Node option if they wish to access their dependencies.
  - Because Yarn installs will never modify files outside of the project due to security reasons, sub-dependencies of packages with `portal:` must be hoisted outside of the portal. Failing that (for example if the portal package depends on something incompatible with the version hoisted via another package), the linker will produce an error and abandon the install.

- The node-modules linker can now utilize hardlinks. The new setting `nmMode: classic | hardlinks-local | hardlinks-global` specifies which `node_modules` strategy should be used:
  - `classic` - standard `node_modules` layout, without hardlinks
  - `hardlinks-local` - standard `node_modules` layout with hardlinks inside the project only
  - `hardlinks-global` - standard `node_modules` layout with hardlinks pointing to global content storage across all the projects using this option

### Bugfixes

- Yarn now has a proper [governance model](https://github.com/yarnpkg/berry/blob/master/GOVERNANCE.md).
- The `node-modules` linker will now ensure that the generated install layouts are terminal, by doing several rounds when needed.
- The `node-modules` linker will no longer print warnings about postinstall scripts when a workspace depends on another workspace listing install scripts.
- Peer dependencies depending on their own parent are now properly hoisted by the node-modules linker.
- Boolean values will be properly interpreted when specified inside the configuration file via the `${ENV_VAR}` syntax.
- Should any of `preinstall`, `install`, `postinstall` fail, the remaining scripts will be skipped.
- The `git:` protocol will now default to fetching `HEAD` (rather than the hardcoded `master`).
- The `SIGTERM` signal will now be propagated to child processes.
- The PnP linker now schedules packages to be rebuilt if their unplugged folder is removed
- `yarn config unset` will now correctly unset non-nested properties
- The TypeScript SDK now
- And a bunch of smaller fixes.

### Settings

- Various `initFields` edge cases have been fixed.
- The `preferAggregateCacheInfo` flag will now also aggregate cleanup reports.
- A new `enableMessageNames` flag can be set to `false` to exclude the `YNxxxx` from the output.

### Commands

- `yarn init` can now be run even from within existing projects (will create missing files).
- `yarn init` and `yarn set version` will set the [`packageManager`]() field.
- `yarn set version` now downloads binaries from the official Yarn website (rather than GitHub).
- `yarn set version from sources` will now upgrade the builtin plugins as well unless `--skip-plugins` is set.
- `yarn version apply` now supports a new `--prerelease` flag which replaces how prereleases were previously handled.
- `yarn run` should be significantly faster to boot on large projects.
- `yarn workspaces foreach --verbose` will now print when processes start and end, even if they don't have an output.
- `yarn workspaces foreach` now supports a `--from <glob>` flag, which when combined with `-R` will target workspaces reachable from the 'from' glob.
- `yarn patch-commit` can now be used as many times as you want on the same patch folder.
- `yarn patch-commit` now supports a new `-s,--save` flag which will save the patch instead of just printing it.
- `yarn up` now supports a new `-R,--recursive` flag which will upgrade the specified package, regardless where it is.
- `yarn config unset` is a new command that will remove a setting from the local configuration (or home if `-H` is set).
- `yarn exec` got support for running shell scripts using Yarn's portable shell.
- `yarn plugin import` can now install specific versions of the official plugins.
- `yarn plugin import` will now download plugins compatible with the current CLI by default.
- `yarn unlink` has been added which removes resolutions previously set by `yarn link`.

### Builtin Shell

- The shell now supports background jobs, with color-coded output.
- It now also supports redirections from file descriptors.

### Compatibility

- Running `yarn install` inside a Yarn v1 project will now automatically enable the `node-modules` linker. This should solve most of the problems people have had in their migrations. We still recommend to keep the default PnP for new projects, but the choice is yours.
- The patched filesystem now supports file URLs, `bigint`, and `fstat`.
- An official ESBuild resolver is now provided under the name `@yarnpkg/esbuild-plugin-pnp`. We use it to bundle Yarn itself!
- PnP projects can now use the Node [`exports` field](https://nodejs.org/api/packages.html#packages_package_entry_points) - regardless of the Node version.
- The PnP hook now supports the `node:` protocol (new in Node 16)
- The Prettier SDK does not use PnPify anymore since it was its only remaining use, and was fairly invasive; as a result, the Prettier plugins must be specified in Prettier's `plugins` configuration property.
- Zip terminal links can now be clicked from within VSCode
- Builtin patches that fail to apply will no longer cause an error (they'll emit a warning and the original sources will be used instead).
  - Remember that patches are a problem for our team too, and that we only do this because we don't have any other option available to us right now - if you wish to help, consider [upvoting](https://github.com/microsoft/TypeScript/pull/35206) the relevant pull request in the TypeScript repository or, if you work at Microsoft, perhaps mention to your TypeScript team next door that fixing this would benefit you.

### Miscellaneous

- Reporting for HTTP errors has been improved, which should help you investigate registry issues.

## 2.4.3

```
yarn set version 2.4.3
```

- Updated TypeScript patch to cover TypeScript 4.4.

## 2.4.2

```
yarn set version 2.4.2
```

- Updated TypeScript patch to cover TypeScript 4.3.

## 2.4.1

```
yarn set version 2.4.1
```

### Compatibility

- The release of TypeScript 4.2 couldn't be installed due to patch conflicts. This is now fixed. This version only includes a fix specific to 4.2, but future Yarn releases starting from 3.0 will be more tolerant of this kind of situation and won't cause such errors.

## 2.4.0

```
yarn set version 2.4.0
```

### Installs

- The resolution pipeline got reimplemented. We previously used a multi-pass approach where we performed SAT optimization between each pass, but after investigating it turned out the SAT optims had little impact and added performance bottlenecks. We now run the resolution using a much simpler and more efficient algorithm.

- Linkers can now define custom data to cache between Yarn invocations. The builtin linkers new use those new capabilities to cache package information that can't change between runs. In practice, this translates into much faster recurrent installs (when running an install that adds few new packages, if any).

- Warnings are now reported when `packageExtensions` rules are either unused or redundant with the original package definition.

- Potentially breaking, but it was intended this way from the start: the `packageExtensions` field cannot be used to *replace* dependencies anymore (only to add missing ones). Prefer using the `resolutions` field to replace existing ones.

- Progress bars are rendered less often, which should help performances on some terminals.

- Aliased packages no longer include themselves in node_modules installs

### CLI

- The `upgrade-interactive` command will now only show upgrade suggestions for packages that have available upgrades (rather than all of them).

- The `upgrade-interactive` command has received UI improvements that should make it easier to look at.

- The `yarn workspaces focus` command will now only run the `postinstall` scripts for the focused workspaces.

- A new `yarn npm audit` command lets you query audit information from the npm registry.

- The `yarn workspaces foreach` command has a new flag, `-R,--recursive`, which will run a command on the current workspace and all others it depends on.

- A new `--skip-builds` option on `yarn install` will let you skip the build scripts without impacting the generated Yarn artifacts (contrary to `enableScripts`, which would also stop unplugging the packages that would otherwise be unplugged due to containing build scripts).

### Binaries

- It's now possible to run dependency binaries when using the node-modules linker even if one of your other dependencies is reported as incompatible with your system.

- By default Windows automatically requests for administrator rights before spawning any binary whose filename contains "install", "setup", "update", or "patch" (it thinks they are installers). We now explicitly opt-out of this behavior in the binary jumpers we use on Windows.

- By default, arguments passed to MinGW-compiled programs are automatically expanded by a basic glob pattern engine. We now explicitly opt-out of this behavior in the binary jumpers we use on Windows.

- The Windows binary jumpers will now report the right exit code.

### Settings

- Using empty fallbacks in Yarnrc environment variables (`${VAR:-}`) will now work.

- You can now use the new `logFilters` setting to turn warnings into either errors or info, or to hide them entirely. Note that we plan to significantly improve the peer dependency warnings in the next release, so perhaps don't silence them just now even if you have a bunch of them.

### Shell

- Some shell errors (`No matches found`, `Bad file descriptor`, `Unbound variable`, `Unbound argument`) will now be recoverable errors that make the shell continue on to the next command in the chain instead of hard crashes. Fixes cases such as `rm -rf ./inexistentFolder/* || true`.

### VSCode ZipFS Extension

- The extension will now activate even if the workspace doesn't contain zip files (usually because you excluded them).

### Compatibility

- Some patches went missing for TypeScript <4. This is now fixed.

- Calling `fs.exists(undefined)` won't crash anymore.

- TypeScript import suggestions should now be correct even when the imported module is deep within a workspace.

- TypeScript in watch mode (both using `-w` and within VSCode) will now detect new dependencies as you add them.

- Some particular multi-dependency-trees setups will be better supported on Plug'n'Play installs.

- Using `ctrl+click` on imports in VSCode won't take you to virtual packages anymore (require an SDK update).

## 2.3.1

```
yarn set version 2.3.1
```

### CLI
- Take into account peer dependency defaults when inheriting workspace peer dependencies in the node_modules linker

## 2.3.0

```
yarn set version 2.3.0
```

### CLI

- The `yarn tag` set of commands has been ported over from Yarn Classic as `yarn npm tag`.
- Running `yarn info` will now print many information about your dependencies. Various options are available to tweak the output, including `--json`. Plugin authors can provide their own information sections via the `fetchPackageInfo` hook.
- Running `yarn stage` with the `-r,--reset` flag will now unstage all changes that seem related to Yarn.
- All commands now document each of their options (run `yarn add -h` to see an example).
- Publish registry errors will now be reported as is rather than being collapsed into a generic error message.
- A native binary jumper will now be used on Windows to avoid the `Terminate batch job (Y/N)?` prompts when invoking dependency binaries.

### Installs

### PnP API

The following changes only apply to the `pnp` linker (which is the default install strategy):

- The `pnpapi` module now exposes a new function called `getAllLocators` allow you to access the list of all locators in the map without having to traverse the dependency tree. This method is considered a Yarn extension, so you should check for its existence if you plan to use it in your code.
- When using a portal to a package that had peer dependencies, Yarn would loose the information required to resolve those peer dependencies. It will now properly resolve them the same way as all other packages in the dependency tree.

The following changes only apply to the `node-modules` linker:

- The bin symlinks will now be properly removed from the `node_modules/.bin` folder as their corresponding dependencies are removed.
- A new setting called `nmHoistingLimits` has appeared. It replaces what was previously known as `nohoist` in Yarn 1.
- We are now more forgiving for packages that make incorrect assumptions about the hoisting layout by first trying to maximize package exposure at the top-level. Only after the top-level has been populated will we deduplicate the remaining packages.
- Fixed some pathological cases around peer dependencies. In particular, workspaces' peer dependencies will now be resolved against their closest workspace ancestor (according to the directory hierarchy) rather than be ignored. Note that peer dependencies are inherently problematic with workspaces when using the `node-modules` linker, and that the strictly correct behavior can only be obtained by using the default Plug'n'Play linker.
- Running install after an interrupted install is supported now and will result in a consistent install state

### Shell

- Added support for `$$` and `$PPID`
- Fixes some pathological globbing problems.

### Bugfixes

- The `yarn constraints --fix` command will now properly persist the changes on disk.
- The `yarn unplug` command will now work when used on packages with peer dependencies.
- The `yarn stage` command will now allow to stage files when called without the `-c,--commit` flag.
- Fixes a performance regression when using FSEvents.

### Miscellaneous

- Removes extraneous subprocesses when using the `yarnPath` setting.

### Third-party integrations

- Updated the VSCode SDK to take into account changes in the TypeScript server protocol.
- Added a few builtin extensions to improve compatibility with packages that weren't correctly listing their dependencies.
- Updated the TypeScript patch to cover TypeScript 4.1.

## 2.2.0

```
yarn set version 2.2.0
```

### Ecosystem

- Packages can now use the `publishConfig.executableFiles` field in their manifests to indicate which files should keep the executable flag once packed in the archive. This is important as for portability reasons Yarn strips the executable flag from all files during packing (otherwise `yarn pack` would yield different outputs when run on Posix vs Windows). Files listed in the `bin` field are assumed executable by default, so you don't need to explicitly list them in `executableFiles`.

### Bugfixes

- Requests won't timeout anymore as long as the server is still sending data.
- `yarn pack` will properly include main/module/bin files, even when not explicitly referenced through the `files` field.
- Local git repositories can now be fetched via the `git+file:` protocol.
- The progress bars will be properly styled when using the new Windows terminal on certain days.
- Yarn will now avoid using deprecated versions of the dependencies, unless only deprecated versions are available for the requested ranges.
- Build keys are now properly computed, which fixes issues where build scripts weren't always triggered when they should have been.
- Negated glob patterns in the `workspace` field will now be processed correctly.
- Yarn will now allow relative paths inside the `workspace:` protocol to start with `./`
- Yarn will now show the actual error when it fails to resolve a request during `yarn add` and `yarn up`
- The portable shell will now support calling `cd` and `exit` without arguments
- Yarn will now show the exit code when a lifecycle script fails
- Yarn's portable shell will now also pipe the stderr when using the `|&` pipeline
- Yarn's portable shell will now respect the left associativity of list operators

### CLI

- Yarn will now report an error when run through an incompatible Node version.
- `yarn add` and `yarn up` will now respect the `preferInteractive` configuration option.
- `yarn config set` now supports the `-H,--home` flag, which causes it to update the home configuration instead of the project configuration.

### Configuration

- The settings found in the home configuration file won't cause exceptions when consumed by older Yarn versions. Unsupported options will simply be silently ignored. This should improve the user experience when working with multiple projects configured with different Yarn versions.
- A new `immutablePaths` setting allow you to specify paths that must not change when running Yarn with the `--immutable` flag set. You can use it to detect unforeseen changes to your install artifacts, be it `.pnp.js` or `node_modules` files.

### Miscellaneous

- Scripts can now use the `$RANDOM` variable as well as simple calculations using `+`, `-`, `*`, `/` and `()` inside `$(())`
- Scripts can now use grouping curly braces (`{echo foo}`) to execute a command in the context of the current shell (without creating a subshell like in the case of `(echo foo)`).
- Scripts can now end with a semicolon.
- PnP linker will not remove lingering node_modules inside folders matching `pnpIgnorePatterns`

### Third-party integrations

- The PnP hook will now display clearer error message when requiring Node builtins from contexts that can't access them out of the box (for example when accessing the `fs` module from within a Webpack browser bundle).

## 2.1.1

```
yarn set version 2.1.1
```

- Fixed hyperlink rendering on iTerm

## 2.1.0

```
yarn set version 2.1.0
```

### Ecosystem

- Packages can now declare they they *need* to be unpacked in order to be functional using the new `"preferUnplugged": true` field in the manifest. This will hurt the experience of your users (your project will be the only one that will require hard installs), so please refrain using this field unless there's no other choice.

### New commands

- Running `yarn search` will open a rich interface to search for packages to install (requires the `interactive-tools` plugin).
- Running `yarn npm logout` will remove your credentials from your home directory.
- Running `yarn plugin import from sources` will allow you to build plugins from the master branch of the our repository.
- Running `yarn workspaces focus` will only install the current workspace, plus any other workspace it might depend on. The `--production` flag will only install their production dependencies.
- Running `yarn exec` will execute the specified command at the root of the current workspace (reintroduced from the Classic branch).
- Running `yarn create` is now an alias to `yarn dlx` (with the `create-` prefix.)

### CLI

- `yarn init` will now generate an [EditorConfig](https://editorconfig.org) file, and run `git init` on the resulting folder.
- `yarn init` now supports a `-i` flag which will automatically pin the Yarn version in the project.
- `yarn init` will now inject the settings from the `initFields` configuration setting when generating the initial manifest (future release will remove the now deprecated `initVersion` and `initLicense` settings).
- `yarn init` will now initialize a workspace project if given the `-w` flag.
- `yarn workspaces foreach` now support glob patterns in `--include` and `--exclude`.
- `yarn set version` now as an alias called `yarn policies set-version` (will be deprecated in 3.x).
- `yarn run` now supports the `--inspect` and `--inspect-brk` switches for binaries (for example `yarn run --inspect-brk jest`).
- `yarn remove` and `yarn up` now support glob patterns.
- `yarn dlx` now respects the local project configuration (particularly the configured registries). This is still experimental and will be further improved in the next months.
- `yarn dlx` now properly exits with an exit code when the underlying command returned an exit code too.
- `yarn config get` (and `set`) can now access nested configuration values (for example, `yarn config get npmScopes.foo.npmRegistryServer` will tell you which server is configured for the given server, if any).
- `yarn config get` will now hide its secrets (or rather yours) from the rest of the world. A new `--no-redacted` option will toggle off this behavior if needed.
- `yarn config set` now has a `--json` option that will let Yarn know it should interpret the given value as a JSON object (useful to set server configuration, etc).
- `yarn workspace foreach` will now exit with the expected status code if there's an error.

### Configuration

- Registry auth settings can now be declared per-scope (they previously had to be per-registry). This will be handy with the GitHub Package Registry model, where each scope may have different access tokens.
- The configuration file now interpolates the values with the environment variables using the `${name}` syntax (strict by default; use `${name:-default}` to provide a default value).
- The new `changesetIgnorePatterns` setting can be used to ignore some paths from the changeset detection from `yarn version check` (changes to those paths won't be taken into account when deciding which workspaces need to fresh releases).
- The new `changesetBaseRef` setting can be used to change the name of the master branch that `yarn version check` will use in its changeset heuristic.
- The new `httpTimeout` and `httpRetry` settings allow you to configure the behavior of the HTTP(s) requests.
- The new `preferTruncatedLines` setting allow you to tell Yarn that it's ok if info and warning messages are truncated to fit in a single line (errors will always wrap as much as needed, and piping Yarn's output will toggle off this behaviour altogether).
- The cache compression level can now be configured through `compressionLevel`. If you don't use Zero-Installs, using a value of `0` may yield speed improvements at little cost.
- Plugins are now loaded from the location of the RC file.

### Protocols

- The Git protocol has been improved, and now supports multiple patterns that were missing.
- The Git protocol can now clone any workspace from a given repository. To do this, use the `owner/repo#workspace=name` syntax (which you can mix with branch names as usual).
- The repositories cloned using the Git protocol will now automatically disable `core.autocrlf` so that the builds lead to deterministic results. Generally speaking, improvements have been made to avoid freshly built packages from generating different results.
- Packages fetched using the Git protocol will now be built using either of Yarn 1, Yarn 2, npm, or pnpm. The choice will be made based on the content of the sources (for example, we will pack the project using `npm pack` if we detect a `package-lock.json`).
- The `exec:` protocol has a different API. In particular, builtin modules can now be accessed without having to actually require them.

### Installs

- Deprecation warnings are now shown during installs.
- The out-of-file PnP data generation has been fixed (it allows to generate the PnP data in a JSON file separated from the JS loader itself).
- An edge case in the virtual instances deduplication has been fixed; packages with the same effective peer dependencies now always share the exact same instance.
- The heuristic we use to locate zip files within paths has been improved. As a result, running ESLint on our repository now takes 28s instead of 57s.
- Yarn will now exclude the node_modules folder from the workspace detection. As a result, listing `**/*` in your `workspaces` field will now detect all child packages as workspaces.
- The cache names have changed in order to make the cache content-addressed. In particular, this mean that in the event where we need to fix a bug in the fetch steps, we won't need to bump a global cache key anymore.
- The PnP linker now features an additional loose mode (optional, and enabled through the `pnpMode: loose` setting). Under this mode, Yarn will compute the list of packages that would have been hoisted under the node_modules linker, and let the application code access them with only a warning. This mode will however not become the default - warnings cannot be caught by the application code, and as a result the output of the loose mode can be quite verbose, often being more confusing than the strict mode.
- Because we're aware of no incorrect hoisting bug on the v2 (but have discovered a few in the v1), and because its performances are about the same, the node_modules linker from Yarn 2 is now deemed more stable than the one from the v1, and we recommend users to migrate to it even if you don't want to use Plug'n'Play. More improvements are to come, but they'll mostly be in the user experience (for example to mix PnP and nm into a single install).

### Rendering

- Rendering on small terminals (or terminals which didn't expose their size) could lead to failed assertions. This is now fixed.
- The output of `yarn upgrade-interactive` has been revamped to reintroduce some elements that had been omitted when porting the command from the v1 to the v2.
- Error codes are now hyperlinks on compatible terminals.

### Third-party integrations

- The PnP hook will now display the list of packages that broke the peer dependency chain (it previously only showed the name of the package that wasn't provided the peer dependency, but not the name of which ancestor was responsible).
- We have added `lutimes` support into Node itself, since it was otherwise impossible to implement perfect copy mechanisms (the copied symlinks would end up with different mtime than their originals).
- The SDK files have been moved from `.vscode/pnpify` to `.yarn/sdks`.
- Improvements have been made in the VSCode integration. In particular, the PnP support is now good enough that it started to fix some longstanding issues that VSCode had with properly naming workspaces.
- We have contributed to VSCode support for third-party protocols with TypeScript. As a result, zip archives now properly support the "Jump to definition" workflow (this requires the [ZipFS](https://marketplace.visualstudio.com/items?itemName=arcanis.vscode-zipfs) extension to be installed).
- The SDK output has been migrated to the same standard as the other commands.
- The SDK can now prepare the development environment for both VSCode and Vim. More third-party tools have been added, such as the Svelte extension. Note: the SDK is only needed for editor integrations; you don't need it if you just want to author JavaScript on basic text editors.

### Miscellaneous

- Scripts can now use glob patterns, which will be resolved regardless of the underlying shell (so it'll work on Windows as well as Linux). Note that this only covers file globbing - using something like `echo {foo,bar}` won't work expect if there's actually a file named `foo` and/or `bar`.
- Sending SIGKILL (or other signals) to the Yarn process wasn't causing the child processes to stop. Yarn will now forward the signal, and wait for its children to exit.
- Some temporary folders weren't properly cleaned up; this has been fixed.
- Support for the `.cjs` extension has been added to multiple files in order to make it easier to use `"type": "module"`.
- The bundle has received various size and startup time optimizations.

---

## 2.0.0

```
yarn set version 2.0.0
```

Remember that a [migration guide](https://yarnpkg.com/getting-started/migration) is available to help you port your applications to Yarn 2.

### Notable fixes

  - Using `yarn link` will now properly resolve peer dependencies based on the package that requires the linked package rather than the dependencies installed in the linked project folder.

  - Packages will now only be built when one of their dependencies is changed in some way. Note that this includes both direct dependencies and transitive dependencies, which might trigger unintuitive rebuilds in some case (for example, since `node-sass` depends on `lodash.assign`, upgrading `lodash.assign` will trigger a rebuild). This will be improved in a later release by introducing a new `runtime` field for the `dependenciesMeta` object that will exclude the package from the build key computation (feel free to start setting this flag as of now, even if it won't have any effect until then).

  - Registry hostnames finally aren't part of the lockfile anymore. It means that you can switch the registry at any time by changing the `npmRegistryServer` settings. One unfortunate limitation is that this doesn't apply to registries that use non-standard paths for their archives (ie `/@scope/name/-/name-version.tgz`). One such example is NPM Enterprise, which will see the full path being stored in the lockfile.

  - The `--immutable` option (new name for `--frozen-lockfile`) will now properly report when the lockfile would be changed because of entry removals (it would previously only reject new entries, not removals).

### Notable changes

  - We dropped support for Node 8, which has reached its end of life in December.

  - Accessing registries through http is now forbidden by default (Yarn will throw an exception and require to use https instead). This can be overruled on a per-hostname basis by using [`unsafeHttpWhitelist`](https://yarnpkg.com/configuration/yarnrc#unsafeHttpWhitelist).

  - The meaning of `devDependencies` is slightly altered. Until then dev dependencies were described as "dependencies we only use in development". Given that we now advocate for all your packages to be stored within the repository (in order to guarantee reproducible builds), this doesn't really make sense anymore. As a result, our description of dev dependencies is now "dependencies that aren't installed by the package consumers". It doesn't really change anything else than the name, but the more you know.

      - One particular note is that you cannot install production dependencies only at the moment. We plan to add back this feature at a later time, but given that enabling [Zero-Installs](https://yarnpkg.com/features/zero-installs) would cause your repository to contain all your packages anyway (prod & dev), this feature isn't deemed as important as it used to be.

  - Running `yarn link <package>` now has a semi-permanent effect in that `<package>` will be added as a dependency of your active workspace (using the new `portal:` protocol). Apart from that the workflow stays the same, meaning that running `yarn link` somewhere will add the local path to the local registry, and `yarn link <package>` will add a dependency to the previously linked package.

      - To disable such a link, just remove its `resolution` entry and run `yarn install` again.

  - The Yarn configuration has been revamped and *will not read the `.npmrc` files anymore.* This used to cause a lot of confusion as to where the configuration was coming from, so the logic is now very simple: Yarn will look in the current directory and all its ancestors for `.yarnrc.yml` files.

      - Note that the configuration files are now called `.yarnrc.yml` and thus are expected to be valid YAML. The available settings are listed [here](https://yarnpkg.com/configuration/yarnrc).

  - The lockfiles now generated should be compatible with Yaml, while staying compatible with old-style lockfiles. Old-style lockfiles will be automatically migrated, but that will require some round-trips to the registry to obtain more information that wasn't stored previously, so the first install will be slightly slower.

  - The cache files are now zip instead of tgz. This has an impact on cold install performances, because the currently available registries don't support it, which requires us to convert it on our side. Zero-Install is one way to offset this cost, and we're hoping that registries will consider offering zip as an option in the future.

      - We chose zip because of its perfect combination in terms of tooling ubiquity and random access performances (tgz would require to decompress the whole archive to access a single file).

### Package manifests (`package.json`)

To see a comprehensive documentation about each possible field, please check our [documentation](https://yarnpkg.com/configuration/manifest).

  - Two new fields are now supported in the `publishConfig` key of your manifests: the `main`, `bin`, and `module` fields will be used to replace the value of their respective top-level counterparts in the manifest shipped along with the generated file.

    - The `typings` and `types` fields will also be replaced if you use the [TypeScript plugin](https://github.com/yarnpkg/berry/tree/master/packages/plugin-typescript).

  - Two new fields are now supported at the root of the manifest: `dependenciesMeta` and `peerDependenciesMeta` (`peerDependenciesMeta` actually was supported in Yarn 1 as well, but `dependenciesMeta` is a new addition). These fields are meant to store dependency settings unique to each package.

    - Both of these new fields, and all settings the support, are entirely optional. Yarn will keep doing what you expect if they're not there - they're just a mechanism to expose more fine-grained settings.

    - Some of those settings can only be declared in the project top-level manifest and will be ignored anywhere else (for example `built`), while others will have a per-package effect (for example `optional`). As a rule of thumb, `dependenciesMeta` settings are always project-wide (and thus are only taken into account in the top-level package.json) while `peerDependenciesMeta` settings are package-specific.

    - The `dependenciesMeta` field covers dependencies declared in either of the `dependencies` and `devDependencies` fields.

    - The `dependenciesMeta` field accepts two types of keys: either a generic package name (`lodash`), or a specialized package **version** (`lodash@1.2.3`). This later syntax only works for the top-level manifest and *will thus be ignored when seen in a dependency / transitive dependency*.

  - The `dependenciesMeta[].comment` field is expected to be a string field. Even though it isn't actually used anywhere at the moment, we suggest you to write comments regarding the reason why some packages are used here rather than anywhere else. This might prove useful for plugin authors.

  - The `dependenciesMeta[].built` field is a boolean flag; setting it to `false` will cause the package manager to ignore this package when considering the list of packages that need to be built. If the project uses `enable-scripts: false`, the warning that would have traditionally been emitted will be downgraded into a simple notice. This settings is project-wide.

  - The `peerDependenciesMeta[].optional` field is a boolean flag; setting it to `true` will stop the package manager from emitting a warning when the specified peer dependency is missing (you typically want to use it if you provide optional integrations with specific third-party packages and don't want to pollute your users' installs with a bunch of irrelevant warnings). This settings is package-specific.

  - The `resolutions` field no longer support the glob syntax within its patterns, as it was redundant with its own glob-less syntax and caused unnecessary confusion.

    ```diff-json
    {
      "resolutions": {
    -    "**/@babel/core": "7.5.5",
    +    "@babel/core": "7.5.5",
      }
    }
    ```

### Workspaces

  - Workspaces can now be referenced using the special `workspace:` protocol. This protocol accepts either a relative path to the workspace, or a semver range that will be compared against the `version` fields from candidate workspaces.

  - Workspaces don't have to specify a version anymore. If referenced through the `workspace:` resolver, the engine will assume that they have the version `0.0.0` (which makes `workspace:*` a good way to say "shut up and take my workspace").

    - That being said, workspaces referenced through the `workspace:` protocol will see their referenced changed at pack-time *if the target workspace defines a version*. An error will be thrown otherwise and the package won't be packable.

  - Workspaces can now contain sub-workspaces. This follow the same restriction than before, meaning that any workspace that wishes to expose sub-workspaces must be declared `private: true`.

### CLI

  - The npm-specific commands (such as `yarn login` or `yarn publish`) have been moved into a specific namespace (`yarn npm login` / `yarn npm publish`). This doesn't affect the `yarn pack` command which is considered generic enough for the top-level.

  - Running `yarn <path> add ...` will run the `add` command into the location pointed by `<path>`. This is true for any command. The only limitation is that `<path>` must be either be `.`, `..`, or must contain a slash (in order to disambiguate with script and command names).

  - Running `yarn add -P <package>` will use `*` by default instead of resolving a new range for `<package>`. This change only affects peer dependencies (`-P`), and can be disabled by manually specifying the range (`yarn add -P lodash@^4.0.0`).

  - Running `yarn add <package> -i` will now make suggestions based on the dependencies from your other workspaces. This behavior can be made a default by setting `preferInteractive` to `true` in your settings.

  - Running `yarn foo:bar` will run the `foo:bar` script regardless of what workspace declares it as long as only one workspace declares it. *This change only affects scripts whose names contains at least one colon.*

  - Running `yarn remove -A <package>` will remove `<package>` from all the dependency sets from all your workspaces, regardless of what your cwd is.

  - Running `yarn set resolution <package> <resolution>` will force the resolver to use a specific resolution for the given package descriptor. Note that the descriptor passed as parameter must be exactly the same as the one you want to override. This command is a handy tool to manually optimize some ranges that could benefit from overlapping.

  - Running `yarn up <package>` will upgrade `<package>` in all of your workspaces at once (only if they already use the specified package - those that don't won't see it being added). Adding the `-i` flag will also cause Yarn to ask you to confirm for each workspace.

  - Running `yarn config --why` will tell you the source for each value in your configuration. We recommend using it when you're not sure to understand why Yarn would have a particular settings.

  - Running `yarn pack` will no longer always include *nested* README, CHANGELOG, LICENSE or LICENCE files (note that those files will still be included if found at the root of the workspace being packed, as is usually the case). If you rely on this ([somewhat unintended](https://github.com/npm/npm-packlist/blob/270f534bc70dfb1d316682226332fd05e75e1b14/index.js#L162-L168)) behavior you can add those files manually to the `files` field of your `package.json`.

  - The `yarn upgrade-interactive` command has been moved into a plugin that needs to be installed through `yarn plugin import interactive-tools`. It's also been rewritten, and we'll keep improving over time.

### Miscellaneous

  - A new protocol is now supported, `portal:`. Portals are very much like `link:` in that they directly point to a location on the disk, but unlike links they also take into account the dependencies of the target location (whereas links don't care about these). To give you a better idea, portals are what you use when you want to target a *package*, whereas links are what you use when you want to target a non-package folder (for example your `src` directory, or similar).

  - A new protocol is now supported, `patch:`. The patch protocol can be used to automatically apply changes to the sources of a package. It's very similar to [`patch-package`](https://github.com/ds300/patch-package), but is directly integrated within Yarn (including its cache and checksum systems).<|MERGE_RESOLUTION|>--- conflicted
+++ resolved
@@ -15,12 +15,9 @@
 - Hoisting algorithm speedup, impacts recurrent `node_modules` installs time.
 - CLI bundles built from sources output `commit` hash instead of `tree` hash as part of their version
 - `workspaces foreach run` now handles the fact that a script containing `:` only becomes global if it exists in one workspace.
-<<<<<<< HEAD
 - Nested workspaces are properly hoisted by `node-modules` linker.
 - Self-referencing symlinks are not created for anonymous workspaces by `node-modules` linker, since they cannot be used anyway from the code.
-=======
 - The PnP compatibility patch for `resolve` will no longer resolve missing modules to a file with the same name located next to the issuer
->>>>>>> 5c964d2a
 
 ### Installs
 
