# Changelog

## Sponsorship

Yarn now accepts sponsorships! Please give a look at our [OpenCollective](https://opencollective.com/yarnpkg) and [GitHub Sponsors](https://github.com/sponsors/yarnpkg) pages for more details.

**Note:** features in `master` can be tried out by running `yarn set version from sources` in your project (existing contrib plugins are updated automatically, while new contrib plugins can be added by running `yarn plugin import from sources <name>`).

## Master

### **Major Changes**

- The `yarn set version` command will now skip generating the `yarnPath` configuration on new projects if it detects you're using [Corepack](https://nodejs.org/api/corepack.html)
- All official Yarn plugins are now included by default in the bundle we provide. You no longer need to run `yarn plugin import` for *official* plugins (you still need to do it for third-party plugins, of course).
  - This doesn't change anything to the plugin API we provide, which will keep being maintained (Yarn still has a modular architecture and uses the exact same APIs as contrib plugins; all that changes is how we distribute our own features).
- Some legacy layers have been sunset:
  - Plugins cannot access the Clipanion 2 APIs anymore (upgrade to [Clipanion 3](https://github.com/arcanis/clipanion))
  - Plugins cannot access the internal copy of Yup anymore (use [Typanion](https://github.com/arcanis/typanion) instead)
- The network settings configuration option has been renamed from `caFilePath` to `httpsCaFilePath`.
- `yarn workspaces foreach` now automatically enables the `-v,--verbose` flag in interactive terminal environments.
- `yarn npm audit` no longer takes into account publish registries. Use [`npmAuditRegistry`](https://yarnpkg.com/configuration/yarnrc#npmAuditRegistry) instead.
- The `--assume-fresh-project` flag of `yarn init` has been removed. Should only affect people initializing Yarn 4+ projects using a Yarn 2 binary.
- `yarn init` no longer enables zero-installs by default.
- Yarn will no longer remove the old Yarn 2.x `.pnp.js` file when migrating.
- The `pnpDataPath` option has been removed to adhere to our new [PnP specification](https://yarnpkg.com/advanced/pnp-spec). For consistency, all PnP files will now be hardcoded to a single value so that third-party tools can implement the PnP specification without relying on the Yarn configuration.
- The `ZipFS` and `ZipOpenFS` classes have been moved from `@yarnpkg/fslib` to `@yarnpkg/libzip`. They no longer need or accept the `libzip` parameter.
- Yarn now assumes that the `fs.lutimes` bindings are always available (which is true for all supported Node versions).

### **API Changes**

The following changes only affect people writing Yarn plugins:

- The `dependencies` field sent returned by `Resolver#resolve` must now be the result of a `Configuration#normalizeDependencyMap` call. This change is prompted by a refactoring of how default protocols (ie `npm:`) are injected into descriptors. The previous implementation caused various descriptors to never be normalized, which made it difficult to know what were the descriptors each function should expect.

  - Similarly, the descriptors returned by `Resolve#getResolutionDependencies` are now expected to be the result of `Configuration#normalizeDependency` calls.

  - Note that this only applies to the `dependencies` field; the `peerDependencies` field is unchanged, as it must only contains semver ranges without any protocol (with an exception for `workspace:`, but that's not relevant here).

- The `Resolve#getResolutionDependencies` function must now return an object of arbitrary string keys and descriptor values (instead of a map with `DescriptorHash` keys). Those descriptors will be resolved and assigned to the same keys as the initial object. This change allows resolvers to wrap resolution dependencies from other resolvers, which wasn't possible before since it'd have caused the key to change.

- The `generateLoader` function in `@yarnpkg/pnp` no longer generates the `$$SETUP_STATE` function, it now needs to be present in the `loader` passed to the function.

- The `getCustomDataKey` function in `Installer` from `@yarnpkg/core` has been moved to `Linker`.

- `renderForm`'s `options` argument is now required to enforce that custom streams are always specified.

- `npmConfigUtils.getAuditRegistry` no longer takes a `Manifest` as its first argument.

- The `FetchOptions.skipIntegrityCheck` option has been removed. Use `FetchOptions.cacheOptions.skipIntegrityCheck` instead.

- `MapConfigurationValue` has been removed. Use `miscUtils.ToMapValue` instead.

- `Manifest.isManifestFieldCompatible` and `Manifest.prototype.isCompatibleWith{OS,CPU}` have been removed. Use `Manifest.prototype.getConditions` and `structUtils.isPackageCompatible` instead.

- `versionUtils.{fetchBase,fetchRoot,fetchChangedFiles}` have been moved from `@yarnpkg/plugin-version` to `@yarnpkg/plugin-git`. Use `gitUtils.{fetchBase,fetchRoot,fetchChangedFiles}` instead.

- For consistency reasons:
  - `Link{Resolver,Fetcher}` have been renamed to `Portal{Resolver,Fetcher}`
  - `RawLink{Resolver,Fetcher}` have been renamed to `Link{Resolver,Fetcher}`

- `FakeFS` classes are now required to implement `lutimes{Sync,Promise}`.

- `workspace.dependencies` has been removed. Use `workspace.anchoredPackage.dependencies` instead.

### Installs

- The `pnpm` linker avoids creating symlinks that lead to loops on the file system, by moving them higher up in the directory structure.
- The `pnpm` linker no longer reports duplicate "incompatible virtual" warnings.

### Bugfixes

- `yarn dlx` will no longer report false-positive `UNUSED_PACKAGE_EXTENSION` warnings
- `yarn workspace` will now set `$INIT_CWD` to the CLI working directory rather than the workspace root.

### Shell

- The builtin shell now supports whitespace-only commands.

### Compatibility

- Updates the PnP compatibility layer for TypeScript v4.9.4.
<<<<<<< HEAD
- PnP now reports missing files when in watch mode.
=======
- The patched filesystem now supports `FileHandle.readLines`.

## 3.3.0

### Installs

- The node-modules linker avoids creation of circular symlinks
- The node-modules linker no longer creates duplicate copies inside of aliased packages
- The node-modules linker locates binaries correctly when the same version of the package is duplicated inside root workspace and another workspace
- Improved performance for `hardlinks-global` `node-modules` linker mode by 1.5x

### Compatibility

- Updates the PnP compatibility layer for TypeScript v4.9.2-rc.
>>>>>>> 0aadf4f6

## 3.2.4

### Compatibility

- The patched filesystem now supports fchown.
- PnP now handles private import mappings.
- Updates the PnP compatibility layer for TypeScript v4.8.4 and v4.9.1-beta.
- PnP now reports loaded modules when in watch mode.

## 3.2.3

### Bugfixes

- When Corepack is enabled Yarn will now use the current CLI to prepare external Yarn classic projects, matching the behaviour of when Corepack is disabled.

### Compatibility

- Updates the PnP compatibility layer for TypeScript 4.8.1-rc
- The ESM loader now supports unflagged JSON modules.

## 3.2.2

### Compatibility

- The patched filesystem now supports `ftruncate`.
- The patched filesystem now supports `fchmod`.
- The patched filesystem now supports `throwIfNoEntry`.
- The PnP filesystem now handles most of the FileHandle methods
- Updates the PnP compatibility layer for TypeScript 4.8 Beta
- The `npm_package_json` environment variable is now set by Yarn.

## 3.2.1

### Installs

- The pnpm linker no longer tries to remove `node_modules` directory, when `node-modules` linker is active
- The node-modules linker does not fail anymore if portal dependency points to an external project with multiple interdependent workspaces
- The node-modules linker has received various improvements:
  - applies hoisting algorithm on aliased dependencies
  - reinstalls modules that have their directories removed from node_modules by the user
  - improves portal hoisting
  - supports `supportedArchitectures`

### Bugfixes

- The PnP ESM loader is now able to handle symlinked extensionless entrypoints.

## 3.2.0

Various improvements have been made in the core to improve performance. Additionally:

### Commands

- The `yarn workspaces foreach run` command is now able to run binaries.
- The `yarn npm info` command now supports displaying information about a tagged version of a package (e.g. `yarn npm info vue@next`).
- A new `yarn explain` command has been added. It can be used to explain an error code, or list all available error codes.
  - For example, try to run `yarn explain YN0002`.
- The `yarn npm publish` command now accepts a new `--otp` option, to set the One-Time Password from the CLI.
  - A better error message will also be shown when a query fails due to an invalid OTP.
- `yarn upgrade-interactive` now has improved paging:
  - Yarn will display as many suggestions as can fit in the viewport (rather than a fixed-size list).
  - The suggestions that fit in the viewport will be fetched in the foreground and will load one-by-one.
  - The suggestions that don't will be fetched in the background and will be loaded in batches to increase responsiveness and reduce input lag.
  - Most notably, you won't have to wait for all of the suggestions to be fetched (which took a very long time before on large monorepos) before you can start navigating through the list.

### Installs

- The node-modules linker now tolerates if `node_modules` is a symbolic link, and doesn't recreate it.
- On top of the `cpu` and `arch` fields, Yarn now support a new `libc` field which can be used in tandem with `optionalDependencies` to avoid downloading packages that have been linked against incompatible standard libraries (we currently support two values: `glibc` and `musl`).
- The pnpm linker has received various improvements:
  - It will now remove the `node_modules/.store` and `node_modules` folders if they are empty.
  - It now supports running binaries of soft links.
  - It will now create self-references for packages that don't depend on other versions of themselves.
  - It will now remove scope folders (e.g. `node_modules/@yarnpkg`) if they are empty or after removing a scoped dependency.
- All `.pnp.cjs` files with inlined data will now store the data in a JSON string literal instead of an object literal [to improve startup performance](https://v8.dev/blog/cost-of-javascript-2019#json).

### Compatibility

- The shell now treats backslashes same as Bash (so it mostly ignore them).
  - Could potentially be a breaking change, but the old behavior caused portability issues with a few packages, so we had to make this change (especially since the portable shell is intended to help portability).
- The shell now supports `${FOO:+}`.
- The PnP filesystem now handles `read` and `readSync` using options.
- The PnP filesystem now handles UNC paths using forward slashes.
- The PnP filesystem now sets the proper `path` property on streams created by `createReadStream()` and obtained from zip archives.
- The PnP runtime now throws an `ERR_REQUIRE_ESM` error when attempting to require an ES Module, matching the default Node.js behaviour.
- Updates the PnP compatibility layer for TypeScript 4.6 Beta (it's possible we'll need to publish another patch update once the 4.6 enters stable).

### Bugfixes

- `@yarnpkg/pnpify` now escapes paths correctly.
- The ESM loader is now enabled regardless of the entrypoint module type, this fixes support for dynamic imports in commonjs modules when the entrypoint is also commonjs.
- The ESM loader is now able to resolve relative imports with search parameters.
- The `node` field inside the `npm_config_user_agent` Yarn sets will now include a leading `v`.
- Yarn is now able to recover from a corrupted install state.
- Yarn is now able to migrate classic lockfiles containing unconventional tarball URLs.
- The nm linker hoists portals after hoisting their dependencies first.
- Fixed a crash caused by a bad interaction between aliased packages and peer dependencies.
- The ESBuild plugin will no longer allow access to Node.js builtins if the `platform` isn't set to Node.
- SemVer ranges with build metadata can now be resolved.
- The `YARN_IGNORE_NODE` environment variable will now be parsed using the same mechanism as env variable configuration settings (i.e. both `1`/`0` and `true`/`false` will be accepted)

### ZipFS Extension

- You can now unmount zip folders by right-clicking on their workspaces.

### Miscellaneous Features

- Reporting for Git errors has been improved.
- The resolution step now has a progress indicator.
- The experimental ESM loader warning emitted by Node.js is now suppressed.
- Private registries can now be authenticated using private keys and certificates.
- A new `wrapNetworkRequest` hook now lets you wrap network requests (for example to log them).

## 3.1.1

- Updates the PnP compatibility layer for TypeScript 4.5

## 3.1.0

### Commands

- The `yarn workspaces list` and `yarn workspaces foreach` commands now both support a new `--since` option that lets you filter the workspace list by changes (only workspaces that changed since the specified commit will be iterated on). This feature is still a little experimental, especially when used with `-R,--recursive`.
- The `yarn workspaces foreach` command now handles the fact that a script containing `:` only becomes global if it exists in exactly one workspace.
- The `yarn workspaces foreach` command now supports `--jobs 1` and `--jobs unlimited`.
- The `yarn init -2` command will now add the [`packageManager`](https://nodejs.org/api/packages.html#packagemanager) field to your project manifest.

### Settings

- The `pattern` matcher from `logFilters` will now match any part of the log entry.

### Installs

- A new `nodeLinker: pnpm` mode will let you install packages using the pnpm install strategy, where packages are stored flat and referenced by each others through symlinks. This mode is still a little experimental, so please send our way bugs you might find.
- Yarn won't install anymore packages that don't match the current OS. Should you need to (for example if you check-in your cache), use the [`supportedArchitectures`](https://yarnpkg.com/configuration/yarnrc#supportedArchitectures) field to manually enforce the presence of specific architectures.
- The `nmMode: hardlinks-global` setting will now be automatically downgraded to `nmMode: hardlinks-local` when global caches and install folders are kept on different devices, thus letting the install continue normally. A warning will still be produced explaining this behaviour.
- The `node_modules` linker maximizes chances to end-up with only one top-level node_modules in the case of using workspaces
- The `nmSelfReferences` setting has been added to the nm linker to control whether workspaces are allowed to require themselves - results in creation of self-referencing symlinks. `yarn workspaces focus` will not create self-referencing symlinks for excluded workspaces anymore.
- Yarn can now install workspaces from remote git repositories that use npm if npm@>=7.x is installed on the system.
- The hoisting algorithm should be faster, improving the install time for recurrent `node_modules` installs.

### Miscellaneous Features

- Workspaces can now be referred to using `workspace:^` and `workspace:~`. When published, those markers will turn into the actual version (just like what used to happen with `workspace:*`), except that they'll be prefixed with the relevant semver prefix (respectively `^` and `~`).
- A new `npmAuditRegistry` setting will let you define which registry to use when running audits. If unset, we'll fallback to the currently configured publish registry (we'll likely change this behavior in Yarn 4 to rather use the fetch registry).

### Bugfixes

- Direct portal dependencies for `node_modules` installs will now be given priority during hoisting, preventing cases when indirect regular dependencies would block the way for direct portal dependencies.
- The `pnpify` binary can now be used from inside directories containing spaces.
- The CLI bundles built from sources will now output the commit hash instead of the tree hash, as part of their `--version` string.
- Nested workspaces are properly hoisted by `node-modules` linker.
- Self-referencing symlinks won't be created for anonymous workspaces when using the `node-modules` linker, since they cannot be used from the code anyway.
- The cache is now fully atomic when moving files across devices, and is more efficient in general.
- The PnP patch will now properly pick up changes to the `fs` module, allowing users to patch it.
- When using PnP, `require.resolve('pnpapi')` will be handled correctly even when using `exports`.
- The install state will no longer be invalidated after running commands that modify the lockfile; this should bring a significant performance improvement when running commands such as `yarn run` immediately after adding or removing dependencies inside large monorepos.
- Optional peer dependencies now imply an optional peer dependency on the corresponding `@types` version. This matches the behaviour for peer dependencies.

### Compatibility

- Yarn will now generate an experimental ESM loader when it detects you may need it. This can be disabled (or enabled) using [`pnpEnableEsmLoader`](https://yarnpkg.com/configuration/yarnrc#pnpEnableEsmLoader).
- The PnP compatibility patch for `resolve` will no longer resolve missing modules to a file with the same name that would happen to be located next to the issuer.
- Fixes the SDK to account for a breaking change in VSCode >=1.61.

## 3.0.2

- Updated TypeScript patch to cover TypeScript 4.4.
- Fixed `VirtualFS.mapToBase` to preserve `.` characters (was converting them to empty strings).

## 3.0.1

- Fixes an edge case with the PnP loader when calling `readdir` with `null` as second parameter (instead of `undefined`).

## 3.0.0

### **Breaking Changes**

- Node 10 isn't supported anymore.
- Plugins can't access `yup` anymore (we migrated to [Typanion](https://github.com/arcanis/typanion) as part of [Clipanion v3](https://github.com/arcanis/clipanion)).
  - To upgrade `workspace-tools`, remove it from your `.yarnrc.yml`, upgrade, then import it back.
- The `enableImmutableInstalls` will now default to `true` on CI (we still recommend to explicitly use `--immutable` on the CLI).
  - You can re-allow mutations by adding `YARN_ENABLE_IMMUTABLE_INSTALLS=false` in your environment variables.
- The `initVersion` and `initLicense` configuration options have been removed. `initFields` should be used instead.
- Yarn will now generate `.pnp.cjs` files (instead of `.pnp.js`) when using PnP, regardless of what the `type` field inside the manifest is set to.
- The virtual folder (used to disambiguate peer dependencies) got renamed from `$$virtual` into `__virtual__`.
- The `-a` alias flag of `yarn workspaces foreach` got removed; use `-A,--all` instead, which is strictly the same.
- The old PnPify SDK folder (`.vscode/pnpify`) won't be cleaned up anymore.
- The `--skip-builds` flag from `yarn install` got renamed into `--mode=skip-build`.
- The `bstatePath` configuration option has been removed. The build state (`.yarn/build-state.yml`) has been moved into the install state (`.yarn/install-state.gz`)
- The cache files need to be regenerated. We had to change their timestamps in order to account for a flaw in the zip spec that was causing problems with some third-party tools.
- `@yarnpkg/pnpify` has been refactored into 3 packages:
  - `@yarnpkg/sdks` now contains the [Editor SDKs](https://yarnpkg.com/getting-started/editor-sdks)
  - `@yarnpkg/pnpify` now contains the [PnPify CLI compatibility tool that creates in-memory `node_modules`](https://yarnpkg.com/advanced/pnpify)
  - `@yarnpkg/nm` now contains the `node_modules` tree builder and hoister
- `@yarnpkg/plugin-node-modules` has been renamed to `@yarnpkg/plugin-nm`
- The `--clipanion=definitions` commands supported by our CLIs will now expose the definitions on the entry point (rather than on `.command`)

### API

- `structUtils.requirableIdent` got removed; use `structUtils.stringifyIdent` instead, which is strictly the same.
- `configuration.format` got removed; use `formatUtils.pretty` instead, which is strictly the same, but type-safe.
- `httpUtils.Options['json']` got removed; use `httpUtils.Options['jsonResponse']` instead, which is strictly the same.
- `PackageExtension['description']` got removed, use `formatUtils.json(packageExtension, formatUtils.Type.PACKAGE_EXTENSION)` instead, which is strictly the same.
- `Project.generateBuildStateFile` has been removed, the build state is now in `Project.storedBuildState`.
- `Project.tryWorkspaceByDescriptor` and `Project.getWorkspaceByDescriptor` now match on virtual descriptors.

### Installs

- Workspaces now get self-references even when under the `node-modules` linker (just like how it already worked with the `pnp` linker). This means that a workspace called `foo` can now safely assume that calls to `require('foo/package.json')` will always work, removing the need for [absolute aliases](https://nextjs.org/docs/advanced-features/module-path-aliases) in the majority of cases.

- The node-modules linker now does its best to support the `portal:` protocol. This support comes with two important limitations:
  - Projects that make use of such dependencies will have to be run with the `--preserve-symlinks` Node option if they wish to access their dependencies.
  - Because Yarn installs will never modify files outside of the project due to security reasons, sub-dependencies of packages with `portal:` must be hoisted outside of the portal. Failing that (for example if the portal package depends on something incompatible with the version hoisted via another package), the linker will produce an error and abandon the install.

- The node-modules linker can now utilize hardlinks. The new setting `nmMode: classic | hardlinks-local | hardlinks-global` specifies which `node_modules` strategy should be used:
  - `classic` - standard `node_modules` layout, without hardlinks
  - `hardlinks-local` - standard `node_modules` layout with hardlinks inside the project only
  - `hardlinks-global` - standard `node_modules` layout with hardlinks pointing to global content storage across all the projects using this option

### Bugfixes

- Yarn now has a proper [governance model](https://github.com/yarnpkg/berry/blob/master/GOVERNANCE.md).
- The `node-modules` linker will now ensure that the generated install layouts are terminal, by doing several rounds when needed.
- The `node-modules` linker will no longer print warnings about postinstall scripts when a workspace depends on another workspace listing install scripts.
- Peer dependencies depending on their own parent are now properly hoisted by the node-modules linker.
- Boolean values will be properly interpreted when specified inside the configuration file via the `${ENV_VAR}` syntax.
- Should any of `preinstall`, `install`, `postinstall` fail, the remaining scripts will be skipped.
- The `git:` protocol will now default to fetching `HEAD` (rather than the hardcoded `master`).
- The `SIGTERM` signal will now be propagated to child processes.
- The PnP linker now schedules packages to be rebuilt if their unplugged folder is removed
- `yarn config unset` will now correctly unset non-nested properties
- The TypeScript SDK now
- And a bunch of smaller fixes.

### Settings

- Various `initFields` edge cases have been fixed.
- The `preferAggregateCacheInfo` flag will now also aggregate cleanup reports.
- A new `enableMessageNames` flag can be set to `false` to exclude the `YNxxxx` from the output.

### Commands

- `yarn init` can now be run even from within existing projects (will create missing files).
- `yarn init` and `yarn set version` will set the [`packageManager`]() field.
- `yarn set version` now downloads binaries from the official Yarn website (rather than GitHub).
- `yarn set version from sources` will now upgrade the builtin plugins as well unless `--skip-plugins` is set.
- `yarn version apply` now supports a new `--prerelease` flag which replaces how prereleases were previously handled.
- `yarn run` should be significantly faster to boot on large projects.
- `yarn workspaces foreach --verbose` will now print when processes start and end, even if they don't have an output.
- `yarn workspaces foreach` now supports a `--from <glob>` flag, which when combined with `-R` will target workspaces reachable from the 'from' glob.
- `yarn patch-commit` can now be used as many times as you want on the same patch folder.
- `yarn patch-commit` now supports a new `-s,--save` flag which will save the patch instead of just printing it.
- `yarn up` now supports a new `-R,--recursive` flag which will upgrade the specified package, regardless where it is.
- `yarn config unset` is a new command that will remove a setting from the local configuration (or home if `-H` is set).
- `yarn exec` got support for running shell scripts using Yarn's portable shell.
- `yarn plugin import` can now install specific versions of the official plugins.
- `yarn plugin import` will now download plugins compatible with the current CLI by default.
- `yarn unlink` has been added which removes resolutions previously set by `yarn link`.

### Builtin Shell

- The shell now supports background jobs, with color-coded output.
- It now also supports redirections from file descriptors.

### Compatibility

- Running `yarn install` inside a Yarn v1 project will now automatically enable the `node-modules` linker. This should solve most of the problems people have had in their migrations. We still recommend to keep the default PnP for new projects, but the choice is yours.
- The patched filesystem now supports file URLs, `bigint`, and `fstat`.
- An official ESBuild resolver is now provided under the name `@yarnpkg/esbuild-plugin-pnp`. We use it to bundle Yarn itself!
- PnP projects can now use the Node [`exports` field](https://nodejs.org/api/packages.html#packages_package_entry_points) - regardless of the Node version.
- The PnP hook now supports the `node:` protocol (new in Node 16)
- The Prettier SDK does not use PnPify anymore since it was its only remaining use, and was fairly invasive; as a result, the Prettier plugins must be specified in Prettier's `plugins` configuration property.
- Zip terminal links can now be clicked from within VSCode
- Builtin patches that fail to apply will no longer cause an error (they'll emit a warning and the original sources will be used instead).
  - Remember that patches are a problem for our team too, and that we only do this because we don't have any other option available to us right now - if you wish to help, consider [upvoting](https://github.com/microsoft/TypeScript/pull/35206) the relevant pull request in the TypeScript repository or, if you work at Microsoft, perhaps mention to your TypeScript team next door that fixing this would benefit you.

### Miscellaneous

- Reporting for HTTP errors has been improved, which should help you investigate registry issues.

## 2.4.3

```
yarn set version 2.4.3
```

- Updated TypeScript patch to cover TypeScript 4.4.

## 2.4.2

```
yarn set version 2.4.2
```

- Updated TypeScript patch to cover TypeScript 4.3.

## 2.4.1

```
yarn set version 2.4.1
```

### Compatibility

- The release of TypeScript 4.2 couldn't be installed due to patch conflicts. This is now fixed. This version only includes a fix specific to 4.2, but future Yarn releases starting from 3.0 will be more tolerant of this kind of situation and won't cause such errors.

## 2.4.0

```
yarn set version 2.4.0
```

### Installs

- The resolution pipeline got reimplemented. We previously used a multi-pass approach where we performed SAT optimization between each pass, but after investigating it turned out the SAT optims had little impact and added performance bottlenecks. We now run the resolution using a much simpler and more efficient algorithm.

- Linkers can now define custom data to cache between Yarn invocations. The builtin linkers new use those new capabilities to cache package information that can't change between runs. In practice, this translates into much faster recurrent installs (when running an install that adds few new packages, if any).

- Warnings are now reported when `packageExtensions` rules are either unused or redundant with the original package definition.

- Potentially breaking, but it was intended this way from the start: the `packageExtensions` field cannot be used to *replace* dependencies anymore (only to add missing ones). Prefer using the `resolutions` field to replace existing ones.

- Progress bars are rendered less often, which should help performances on some terminals.

- Aliased packages no longer include themselves in node_modules installs

### CLI

- The `upgrade-interactive` command will now only show upgrade suggestions for packages that have available upgrades (rather than all of them).

- The `upgrade-interactive` command has received UI improvements that should make it easier to look at.

- The `yarn workspaces focus` command will now only run the `postinstall` scripts for the focused workspaces.

- A new `yarn npm audit` command lets you query audit information from the npm registry.

- The `yarn workspaces foreach` command has a new flag, `-R,--recursive`, which will run a command on the current workspace and all others it depends on.

- A new `--skip-builds` option on `yarn install` will let you skip the build scripts without impacting the generated Yarn artifacts (contrary to `enableScripts`, which would also stop unplugging the packages that would otherwise be unplugged due to containing build scripts).

### Binaries

- It's now possible to run dependency binaries when using the node-modules linker even if one of your other dependencies is reported as incompatible with your system.

- By default Windows automatically requests for administrator rights before spawning any binary whose filename contains "install", "setup", "update", or "patch" (it thinks they are installers). We now explicitly opt-out of this behavior in the binary jumpers we use on Windows.

- By default, arguments passed to MinGW-compiled programs are automatically expanded by a basic glob pattern engine. We now explicitly opt-out of this behavior in the binary jumpers we use on Windows.

- The Windows binary jumpers will now report the right exit code.

### Settings

- Using empty fallbacks in Yarnrc environment variables (`${VAR:-}`) will now work.

- You can now use the new `logFilters` setting to turn warnings into either errors or info, or to hide them entirely. Note that we plan to significantly improve the peer dependency warnings in the next release, so perhaps don't silence them just now even if you have a bunch of them.

### Shell

- Some shell errors (`No matches found`, `Bad file descriptor`, `Unbound variable`, `Unbound argument`) will now be recoverable errors that make the shell continue on to the next command in the chain instead of hard crashes. Fixes cases such as `rm -rf ./inexistentFolder/* || true`.

### VSCode ZipFS Extension

- The extension will now activate even if the workspace doesn't contain zip files (usually because you excluded them).

### Compatibility

- Some patches went missing for TypeScript <4. This is now fixed.

- Calling `fs.exists(undefined)` won't crash anymore.

- TypeScript import suggestions should now be correct even when the imported module is deep within a workspace.

- TypeScript in watch mode (both using `-w` and within VSCode) will now detect new dependencies as you add them.

- Some particular multi-dependency-trees setups will be better supported on Plug'n'Play installs.

- Using `ctrl+click` on imports in VSCode won't take you to virtual packages anymore (require an SDK update).

## 2.3.1

```
yarn set version 2.3.1
```

### CLI
- Take into account peer dependency defaults when inheriting workspace peer dependencies in the node_modules linker

## 2.3.0

```
yarn set version 2.3.0
```

### CLI

- The `yarn tag` set of commands has been ported over from Yarn Classic as `yarn npm tag`.
- Running `yarn info` will now print many information about your dependencies. Various options are available to tweak the output, including `--json`. Plugin authors can provide their own information sections via the `fetchPackageInfo` hook.
- Running `yarn stage` with the `-r,--reset` flag will now unstage all changes that seem related to Yarn.
- All commands now document each of their options (run `yarn add -h` to see an example).
- Publish registry errors will now be reported as is rather than being collapsed into a generic error message.
- A native binary jumper will now be used on Windows to avoid the `Terminate batch job (Y/N)?` prompts when invoking dependency binaries.

### Installs

### PnP API

The following changes only apply to the `pnp` linker (which is the default install strategy):

- The `pnpapi` module now exposes a new function called `getAllLocators` allow you to access the list of all locators in the map without having to traverse the dependency tree. This method is considered a Yarn extension, so you should check for its existence if you plan to use it in your code.
- When using a portal to a package that had peer dependencies, Yarn would loose the information required to resolve those peer dependencies. It will now properly resolve them the same way as all other packages in the dependency tree.

The following changes only apply to the `node-modules` linker:

- The bin symlinks will now be properly removed from the `node_modules/.bin` folder as their corresponding dependencies are removed.
- A new setting called `nmHoistingLimits` has appeared. It replaces what was previously known as `nohoist` in Yarn 1.
- We are now more forgiving for packages that make incorrect assumptions about the hoisting layout by first trying to maximize package exposure at the top-level. Only after the top-level has been populated will we deduplicate the remaining packages.
- Fixed some pathological cases around peer dependencies. In particular, workspaces' peer dependencies will now be resolved against their closest workspace ancestor (according to the directory hierarchy) rather than be ignored. Note that peer dependencies are inherently problematic with workspaces when using the `node-modules` linker, and that the strictly correct behavior can only be obtained by using the default Plug'n'Play linker.
- Running install after an interrupted install is supported now and will result in a consistent install state

### Shell

- Added support for `$$` and `$PPID`
- Fixes some pathological globbing problems.

### Bugfixes

- The `yarn constraints --fix` command will now properly persist the changes on disk.
- The `yarn unplug` command will now work when used on packages with peer dependencies.
- The `yarn stage` command will now allow to stage files when called without the `-c,--commit` flag.
- Fixes a performance regression when using FSEvents.

### Miscellaneous

- Removes extraneous subprocesses when using the `yarnPath` setting.

### Third-party integrations

- Updated the VSCode SDK to take into account changes in the TypeScript server protocol.
- Added a few builtin extensions to improve compatibility with packages that weren't correctly listing their dependencies.
- Updated the TypeScript patch to cover TypeScript 4.1.

## 2.2.0

```
yarn set version 2.2.0
```

### Ecosystem

- Packages can now use the `publishConfig.executableFiles` field in their manifests to indicate which files should keep the executable flag once packed in the archive. This is important as for portability reasons Yarn strips the executable flag from all files during packing (otherwise `yarn pack` would yield different outputs when run on Posix vs Windows). Files listed in the `bin` field are assumed executable by default, so you don't need to explicitly list them in `executableFiles`.

### Bugfixes

- Requests won't timeout anymore as long as the server is still sending data.
- `yarn pack` will properly include main/module/bin files, even when not explicitly referenced through the `files` field.
- Local git repositories can now be fetched via the `git+file:` protocol.
- The progress bars will be properly styled when using the new Windows terminal on certain days.
- Yarn will now avoid using deprecated versions of the dependencies, unless only deprecated versions are available for the requested ranges.
- Build keys are now properly computed, which fixes issues where build scripts weren't always triggered when they should have been.
- Negated glob patterns in the `workspace` field will now be processed correctly.
- Yarn will now allow relative paths inside the `workspace:` protocol to start with `./`
- Yarn will now show the actual error when it fails to resolve a request during `yarn add` and `yarn up`
- The portable shell will now support calling `cd` and `exit` without arguments
- Yarn will now show the exit code when a lifecycle script fails
- Yarn's portable shell will now also pipe the stderr when using the `|&` pipeline
- Yarn's portable shell will now respect the left associativity of list operators

### CLI

- Yarn will now report an error when run through an incompatible Node version.
- `yarn add` and `yarn up` will now respect the `preferInteractive` configuration option.
- `yarn config set` now supports the `-H,--home` flag, which causes it to update the home configuration instead of the project configuration.

### Configuration

- The settings found in the home configuration file won't cause exceptions when consumed by older Yarn versions. Unsupported options will simply be silently ignored. This should improve the user experience when working with multiple projects configured with different Yarn versions.
- A new `immutablePaths` setting allow you to specify paths that must not change when running Yarn with the `--immutable` flag set. You can use it to detect unforeseen changes to your install artifacts, be it `.pnp.js` or `node_modules` files.

### Miscellaneous

- Scripts can now use the `$RANDOM` variable as well as simple calculations using `+`, `-`, `*`, `/` and `()` inside `$(())`
- Scripts can now use grouping curly braces (`{echo foo}`) to execute a command in the context of the current shell (without creating a subshell like in the case of `(echo foo)`).
- Scripts can now end with a semicolon.
- PnP linker will not remove lingering node_modules inside folders matching `pnpIgnorePatterns`

### Third-party integrations

- The PnP hook will now display clearer error message when requiring Node builtins from contexts that can't access them out of the box (for example when accessing the `fs` module from within a Webpack browser bundle).

## 2.1.1

```
yarn set version 2.1.1
```

- Fixed hyperlink rendering on iTerm

## 2.1.0

```
yarn set version 2.1.0
```

### Ecosystem

- Packages can now declare they they *need* to be unpacked in order to be functional using the new `"preferUnplugged": true` field in the manifest. This will hurt the experience of your users (your project will be the only one that will require hard installs), so please refrain using this field unless there's no other choice.

### New commands

- Running `yarn search` will open a rich interface to search for packages to install (requires the `interactive-tools` plugin).
- Running `yarn npm logout` will remove your credentials from your home directory.
- Running `yarn plugin import from sources` will allow you to build plugins from the master branch of the our repository.
- Running `yarn workspaces focus` will only install the current workspace, plus any other workspace it might depend on. The `--production` flag will only install their production dependencies.
- Running `yarn exec` will execute the specified command at the root of the current workspace (reintroduced from the Classic branch).
- Running `yarn create` is now an alias to `yarn dlx` (with the `create-` prefix.)

### CLI

- `yarn init` will now generate an [EditorConfig](https://editorconfig.org) file, and run `git init` on the resulting folder.
- `yarn init` now supports a `-i` flag which will automatically pin the Yarn version in the project.
- `yarn init` will now inject the settings from the `initFields` configuration setting when generating the initial manifest (future release will remove the now deprecated `initVersion` and `initLicense` settings).
- `yarn init` will now initialize a workspace project if given the `-w` flag.
- `yarn workspaces foreach` now support glob patterns in `--include` and `--exclude`.
- `yarn set version` now as an alias called `yarn policies set-version` (will be deprecated in 3.x).
- `yarn run` now supports the `--inspect` and `--inspect-brk` switches for binaries (for example `yarn run --inspect-brk jest`).
- `yarn remove` and `yarn up` now support glob patterns.
- `yarn dlx` now respects the local project configuration (particularly the configured registries). This is still experimental and will be further improved in the next months.
- `yarn dlx` now properly exits with an exit code when the underlying command returned an exit code too.
- `yarn config get` (and `set`) can now access nested configuration values (for example, `yarn config get npmScopes.foo.npmRegistryServer` will tell you which server is configured for the given server, if any).
- `yarn config get` will now hide its secrets (or rather yours) from the rest of the world. A new `--no-redacted` option will toggle off this behavior if needed.
- `yarn config set` now has a `--json` option that will let Yarn know it should interpret the given value as a JSON object (useful to set server configuration, etc).
- `yarn workspace foreach` will now exit with the expected status code if there's an error.

### Configuration

- Registry auth settings can now be declared per-scope (they previously had to be per-registry). This will be handy with the GitHub Package Registry model, where each scope may have different access tokens.
- The configuration file now interpolates the values with the environment variables using the `${name}` syntax (strict by default; use `${name:-default}` to provide a default value).
- The new `changesetIgnorePatterns` setting can be used to ignore some paths from the changeset detection from `yarn version check` (changes to those paths won't be taken into account when deciding which workspaces need to fresh releases).
- The new `changesetBaseRef` setting can be used to change the name of the master branch that `yarn version check` will use in its changeset heuristic.
- The new `httpTimeout` and `httpRetry` settings allow you to configure the behavior of the HTTP(s) requests.
- The new `preferTruncatedLines` setting allow you to tell Yarn that it's ok if info and warning messages are truncated to fit in a single line (errors will always wrap as much as needed, and piping Yarn's output will toggle off this behaviour altogether).
- The cache compression level can now be configured through `compressionLevel`. If you don't use Zero-Installs, using a value of `0` may yield speed improvements at little cost.
- Plugins are now loaded from the location of the RC file.

### Protocols

- The Git protocol has been improved, and now supports multiple patterns that were missing.
- The Git protocol can now clone any workspace from a given repository. To do this, use the `owner/repo#workspace=name` syntax (which you can mix with branch names as usual).
- The repositories cloned using the Git protocol will now automatically disable `core.autocrlf` so that the builds lead to deterministic results. Generally speaking, improvements have been made to avoid freshly built packages from generating different results.
- Packages fetched using the Git protocol will now be built using either of Yarn 1, Yarn 2, npm, or pnpm. The choice will be made based on the content of the sources (for example, we will pack the project using `npm pack` if we detect a `package-lock.json`).
- The `exec:` protocol has a different API. In particular, builtin modules can now be accessed without having to actually require them.

### Installs

- Deprecation warnings are now shown during installs.
- The out-of-file PnP data generation has been fixed (it allows to generate the PnP data in a JSON file separated from the JS loader itself).
- An edge case in the virtual instances deduplication has been fixed; packages with the same effective peer dependencies now always share the exact same instance.
- The heuristic we use to locate zip files within paths has been improved. As a result, running ESLint on our repository now takes 28s instead of 57s.
- Yarn will now exclude the node_modules folder from the workspace detection. As a result, listing `**/*` in your `workspaces` field will now detect all child packages as workspaces.
- The cache names have changed in order to make the cache content-addressed. In particular, this mean that in the event where we need to fix a bug in the fetch steps, we won't need to bump a global cache key anymore.
- The PnP linker now features an additional loose mode (optional, and enabled through the `pnpMode: loose` setting). Under this mode, Yarn will compute the list of packages that would have been hoisted under the node_modules linker, and let the application code access them with only a warning. This mode will however not become the default - warnings cannot be caught by the application code, and as a result the output of the loose mode can be quite verbose, often being more confusing than the strict mode.
- Because we're aware of no incorrect hoisting bug on the v2 (but have discovered a few in the v1), and because its performances are about the same, the node_modules linker from Yarn 2 is now deemed more stable than the one from the v1, and we recommend users to migrate to it even if you don't want to use Plug'n'Play. More improvements are to come, but they'll mostly be in the user experience (for example to mix PnP and nm into a single install).

### Rendering

- Rendering on small terminals (or terminals which didn't expose their size) could lead to failed assertions. This is now fixed.
- The output of `yarn upgrade-interactive` has been revamped to reintroduce some elements that had been omitted when porting the command from the v1 to the v2.
- Error codes are now hyperlinks on compatible terminals.

### Third-party integrations

- The PnP hook will now display the list of packages that broke the peer dependency chain (it previously only showed the name of the package that wasn't provided the peer dependency, but not the name of which ancestor was responsible).
- We have added `lutimes` support into Node itself, since it was otherwise impossible to implement perfect copy mechanisms (the copied symlinks would end up with different mtime than their originals).
- The SDK files have been moved from `.vscode/pnpify` to `.yarn/sdks`.
- Improvements have been made in the VSCode integration. In particular, the PnP support is now good enough that it started to fix some longstanding issues that VSCode had with properly naming workspaces.
- We have contributed to VSCode support for third-party protocols with TypeScript. As a result, zip archives now properly support the "Jump to definition" workflow (this requires the [ZipFS](https://marketplace.visualstudio.com/items?itemName=arcanis.vscode-zipfs) extension to be installed).
- The SDK output has been migrated to the same standard as the other commands.
- The SDK can now prepare the development environment for both VSCode and Vim. More third-party tools have been added, such as the Svelte extension. Note: the SDK is only needed for editor integrations; you don't need it if you just want to author JavaScript on basic text editors.

### Miscellaneous

- Scripts can now use glob patterns, which will be resolved regardless of the underlying shell (so it'll work on Windows as well as Linux). Note that this only covers file globbing - using something like `echo {foo,bar}` won't work expect if there's actually a file named `foo` and/or `bar`.
- Sending SIGKILL (or other signals) to the Yarn process wasn't causing the child processes to stop. Yarn will now forward the signal, and wait for its children to exit.
- Some temporary folders weren't properly cleaned up; this has been fixed.
- Support for the `.cjs` extension has been added to multiple files in order to make it easier to use `"type": "module"`.
- The bundle has received various size and startup time optimizations.

---

## 2.0.0

```
yarn set version 2.0.0
```

Remember that a [migration guide](https://yarnpkg.com/getting-started/migration) is available to help you port your applications to Yarn 2.

### Notable fixes

  - Using `yarn link` will now properly resolve peer dependencies based on the package that requires the linked package rather than the dependencies installed in the linked project folder.

  - Packages will now only be built when one of their dependencies is changed in some way. Note that this includes both direct dependencies and transitive dependencies, which might trigger unintuitive rebuilds in some case (for example, since `node-sass` depends on `lodash.assign`, upgrading `lodash.assign` will trigger a rebuild). This will be improved in a later release by introducing a new `runtime` field for the `dependenciesMeta` object that will exclude the package from the build key computation (feel free to start setting this flag as of now, even if it won't have any effect until then).

  - Registry hostnames finally aren't part of the lockfile anymore. It means that you can switch the registry at any time by changing the `npmRegistryServer` settings. One unfortunate limitation is that this doesn't apply to registries that use non-standard paths for their archives (ie `/@scope/name/-/name-version.tgz`). One such example is NPM Enterprise, which will see the full path being stored in the lockfile.

  - The `--immutable` option (new name for `--frozen-lockfile`) will now properly report when the lockfile would be changed because of entry removals (it would previously only reject new entries, not removals).

### Notable changes

  - We dropped support for Node 8, which has reached its end of life in December.

  - Accessing registries through http is now forbidden by default (Yarn will throw an exception and require to use https instead). This can be overruled on a per-hostname basis by using [`unsafeHttpWhitelist`](https://yarnpkg.com/configuration/yarnrc#unsafeHttpWhitelist).

  - The meaning of `devDependencies` is slightly altered. Until then dev dependencies were described as "dependencies we only use in development". Given that we now advocate for all your packages to be stored within the repository (in order to guarantee reproducible builds), this doesn't really make sense anymore. As a result, our description of dev dependencies is now "dependencies that aren't installed by the package consumers". It doesn't really change anything else than the name, but the more you know.

      - One particular note is that you cannot install production dependencies only at the moment. We plan to add back this feature at a later time, but given that enabling [Zero-Installs](https://yarnpkg.com/features/zero-installs) would cause your repository to contain all your packages anyway (prod & dev), this feature isn't deemed as important as it used to be.

  - Running `yarn link <package>` now has a semi-permanent effect in that `<package>` will be added as a dependency of your active workspace (using the new `portal:` protocol). Apart from that the workflow stays the same, meaning that running `yarn link` somewhere will add the local path to the local registry, and `yarn link <package>` will add a dependency to the previously linked package.

      - To disable such a link, just remove its `resolution` entry and run `yarn install` again.

  - The Yarn configuration has been revamped and *will not read the `.npmrc` files anymore.* This used to cause a lot of confusion as to where the configuration was coming from, so the logic is now very simple: Yarn will look in the current directory and all its ancestors for `.yarnrc.yml` files.

      - Note that the configuration files are now called `.yarnrc.yml` and thus are expected to be valid YAML. The available settings are listed [here](https://yarnpkg.com/configuration/yarnrc).

  - The lockfiles now generated should be compatible with Yaml, while staying compatible with old-style lockfiles. Old-style lockfiles will be automatically migrated, but that will require some round-trips to the registry to obtain more information that wasn't stored previously, so the first install will be slightly slower.

  - The cache files are now zip instead of tgz. This has an impact on cold install performances, because the currently available registries don't support it, which requires us to convert it on our side. Zero-Install is one way to offset this cost, and we're hoping that registries will consider offering zip as an option in the future.

      - We chose zip because of its perfect combination in terms of tooling ubiquity and random access performances (tgz would require to decompress the whole archive to access a single file).

### Package manifests (`package.json`)

To see a comprehensive documentation about each possible field, please check our [documentation](https://yarnpkg.com/configuration/manifest).

  - Two new fields are now supported in the `publishConfig` key of your manifests: the `main`, `bin`, and `module` fields will be used to replace the value of their respective top-level counterparts in the manifest shipped along with the generated file.

    - The `typings` and `types` fields will also be replaced if you use the [TypeScript plugin](https://github.com/yarnpkg/berry/tree/master/packages/plugin-typescript).

  - Two new fields are now supported at the root of the manifest: `dependenciesMeta` and `peerDependenciesMeta` (`peerDependenciesMeta` actually was supported in Yarn 1 as well, but `dependenciesMeta` is a new addition). These fields are meant to store dependency settings unique to each package.

    - Both of these new fields, and all settings the support, are entirely optional. Yarn will keep doing what you expect if they're not there - they're just a mechanism to expose more fine-grained settings.

    - Some of those settings can only be declared in the project top-level manifest and will be ignored anywhere else (for example `built`), while others will have a per-package effect (for example `optional`). As a rule of thumb, `dependenciesMeta` settings are always project-wide (and thus are only taken into account in the top-level package.json) while `peerDependenciesMeta` settings are package-specific.

    - The `dependenciesMeta` field covers dependencies declared in either of the `dependencies` and `devDependencies` fields.

    - The `dependenciesMeta` field accepts two types of keys: either a generic package name (`lodash`), or a specialized package **version** (`lodash@1.2.3`). This later syntax only works for the top-level manifest and *will thus be ignored when seen in a dependency / transitive dependency*.

  - The `dependenciesMeta[].comment` field is expected to be a string field. Even though it isn't actually used anywhere at the moment, we suggest you to write comments regarding the reason why some packages are used here rather than anywhere else. This might prove useful for plugin authors.

  - The `dependenciesMeta[].built` field is a boolean flag; setting it to `false` will cause the package manager to ignore this package when considering the list of packages that need to be built. If the project uses `enable-scripts: false`, the warning that would have traditionally been emitted will be downgraded into a simple notice. This settings is project-wide.

  - The `peerDependenciesMeta[].optional` field is a boolean flag; setting it to `true` will stop the package manager from emitting a warning when the specified peer dependency is missing (you typically want to use it if you provide optional integrations with specific third-party packages and don't want to pollute your users' installs with a bunch of irrelevant warnings). This settings is package-specific.

  - The `resolutions` field no longer support the glob syntax within its patterns, as it was redundant with its own glob-less syntax and caused unnecessary confusion.

    ```diff-json
    {
      "resolutions": {
    -    "**/@babel/core": "7.5.5",
    +    "@babel/core": "7.5.5",
      }
    }
    ```

### Workspaces

  - Workspaces can now be referenced using the special `workspace:` protocol. This protocol accepts either a relative path to the workspace, or a semver range that will be compared against the `version` fields from candidate workspaces.

  - Workspaces don't have to specify a version anymore. If referenced through the `workspace:` resolver, the engine will assume that they have the version `0.0.0` (which makes `workspace:*` a good way to say "shut up and take my workspace").

    - That being said, workspaces referenced through the `workspace:` protocol will see their referenced changed at pack-time *if the target workspace defines a version*. An error will be thrown otherwise and the package won't be packable.

  - Workspaces can now contain sub-workspaces. This follow the same restriction than before, meaning that any workspace that wishes to expose sub-workspaces must be declared `private: true`.

### CLI

  - The npm-specific commands (such as `yarn login` or `yarn publish`) have been moved into a specific namespace (`yarn npm login` / `yarn npm publish`). This doesn't affect the `yarn pack` command which is considered generic enough for the top-level.

  - Running `yarn <path> add ...` will run the `add` command into the location pointed by `<path>`. This is true for any command. The only limitation is that `<path>` must be either be `.`, `..`, or must contain a slash (in order to disambiguate with script and command names).

  - Running `yarn add -P <package>` will use `*` by default instead of resolving a new range for `<package>`. This change only affects peer dependencies (`-P`), and can be disabled by manually specifying the range (`yarn add -P lodash@^4.0.0`).

  - Running `yarn add <package> -i` will now make suggestions based on the dependencies from your other workspaces. This behavior can be made a default by setting `preferInteractive` to `true` in your settings.

  - Running `yarn foo:bar` will run the `foo:bar` script regardless of what workspace declares it as long as only one workspace declares it. *This change only affects scripts whose names contains at least one colon.*

  - Running `yarn remove -A <package>` will remove `<package>` from all the dependency sets from all your workspaces, regardless of what your cwd is.

  - Running `yarn set resolution <package> <resolution>` will force the resolver to use a specific resolution for the given package descriptor. Note that the descriptor passed as parameter must be exactly the same as the one you want to override. This command is a handy tool to manually optimize some ranges that could benefit from overlapping.

  - Running `yarn up <package>` will upgrade `<package>` in all of your workspaces at once (only if they already use the specified package - those that don't won't see it being added). Adding the `-i` flag will also cause Yarn to ask you to confirm for each workspace.

  - Running `yarn config --why` will tell you the source for each value in your configuration. We recommend using it when you're not sure to understand why Yarn would have a particular settings.

  - Running `yarn pack` will no longer always include *nested* README, CHANGELOG, LICENSE or LICENCE files (note that those files will still be included if found at the root of the workspace being packed, as is usually the case). If you rely on this ([somewhat unintended](https://github.com/npm/npm-packlist/blob/270f534bc70dfb1d316682226332fd05e75e1b14/index.js#L162-L168)) behavior you can add those files manually to the `files` field of your `package.json`.

  - The `yarn upgrade-interactive` command has been moved into a plugin that needs to be installed through `yarn plugin import interactive-tools`. It's also been rewritten, and we'll keep improving over time.

### Miscellaneous

  - A new protocol is now supported, `portal:`. Portals are very much like `link:` in that they directly point to a location on the disk, but unlike links they also take into account the dependencies of the target location (whereas links don't care about these). To give you a better idea, portals are what you use when you want to target a *package*, whereas links are what you use when you want to target a non-package folder (for example your `src` directory, or similar).

  - A new protocol is now supported, `patch:`. The patch protocol can be used to automatically apply changes to the sources of a package. It's very similar to [`patch-package`](https://github.com/ds300/patch-package), but is directly integrated within Yarn (including its cache and checksum systems).<|MERGE_RESOLUTION|>--- conflicted
+++ resolved
@@ -79,10 +79,8 @@
 ### Compatibility
 
 - Updates the PnP compatibility layer for TypeScript v4.9.4.
-<<<<<<< HEAD
+- The patched filesystem now supports `FileHandle.readLines`.
 - PnP now reports missing files when in watch mode.
-=======
-- The patched filesystem now supports `FileHandle.readLines`.
 
 ## 3.3.0
 
@@ -96,7 +94,6 @@
 ### Compatibility
 
 - Updates the PnP compatibility layer for TypeScript v4.9.2-rc.
->>>>>>> 0aadf4f6
 
 ## 3.2.4
 
