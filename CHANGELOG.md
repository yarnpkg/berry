# Changelog

## Sponsorship

Yarn now accepts sponsorships! Please give a look at our [OpenCollective](https://opencollective.com/yarnpkg) and [GitHub Sponsors](https://github.com/sponsors/yarnpkg) pages for more details.

**Note:** features in `master` can be tried out by running `yarn set version from sources` in your project (existing contrib plugins are updated automatically, while new contrib plugins can be added by running `yarn plugin import from sources <name>`).

## Master

### **Major Changes**

- The `yarn set version` command will now skip generating the `yarnPath` configuration on new projects if it detects you're using [Corepack](https://nodejs.org/api/corepack.html)
- All official Yarn plugins are now included by default in the bundle we provide. You no longer need to run `yarn plugin import` for *official* plugins (you still need to do it for third-party plugins, of course).
  - This doesn't change anything to the plugin API we provide, which will keep being maintained (Yarn still has a modular architecture and uses the exact same APIs as contrib plugins; all that changes is how we distribute our own features).
- Some legacy layers have been sunset:
  - Plugins cannot access the Clipanion 2 APIs anymore (upgrade to [Clipanion 3](https://github.com/arcanis/clipanion))
  - Plugins cannot access the internal copy of Yup anymore (use [Typanion](https://github.com/arcanis/typanion) instead)
- The network settings configuration option has been renamed from `caFilePath` to `httpsCaFilePath`.
- Set `nmMode` to `hardlinks-local` by default.
- `yarn workspaces foreach` now automatically enables the `-v,--verbose` flag in interactive terminal environments.
- `yarn npm audit` no longer takes into account publish registries. Use [`npmAuditRegistry`](https://yarnpkg.com/configuration/yarnrc#npmAuditRegistry) instead.
- The `--assume-fresh-project` flag of `yarn init` has been removed. Should only affect people initializing Yarn 4+ projects using a Yarn 2 binary.
- `yarn init` no longer enables zero-installs by default.
- Yarn will no longer remove the old Yarn 2.x `.pnp.js` file when migrating.
- The `pnpDataPath` option has been removed to adhere to our new [PnP specification](https://yarnpkg.com/advanced/pnp-spec). For consistency, all PnP files will now be hardcoded to a single value so that third-party tools can implement the PnP specification without relying on the Yarn configuration.
- The `ZipFS` and `ZipOpenFS` classes have been moved from `@yarnpkg/fslib` to `@yarnpkg/libzip`. They no longer need or accept the `libzip` parameter.
- Yarn now assumes that the `fs.lutimes` bindings are always available (which is true for all supported Node versions).

### **API Changes**

The following changes only affect people writing Yarn plugins:

- The `dependencies` field sent returned by `Resolver#resolve` must now be the result of a `Configuration#normalizeDependencyMap` call. This change is prompted by a refactoring of how default protocols (ie `npm:`) are injected into descriptors. The previous implementation caused various descriptors to never be normalized, which made it difficult to know what were the descriptors each function should expect.

  - Similarly, the descriptors returned by `Resolve#getResolutionDependencies` are now expected to be the result of `Configuration#normalizeDependency` calls.

  - Note that this only applies to the `dependencies` field; the `peerDependencies` field is unchanged, as it must only contains semver ranges without any protocol (with an exception for `workspace:`, but that's not relevant here).

- The `Resolve#getResolutionDependencies` function must now return an object of arbitrary string keys and descriptor values (instead of a map with `DescriptorHash` keys). Those descriptors will be resolved and assigned to the same keys as the initial object. This change allows resolvers to wrap resolution dependencies from other resolvers, which wasn't possible before since it'd have caused the key to change.

- The `generateLoader` function in `@yarnpkg/pnp` no longer generates the `$$SETUP_STATE` function, it now needs to be present in the `loader` passed to the function.

- The `getCustomDataKey` function in `Installer` from `@yarnpkg/core` has been moved to `Linker`.

- `renderForm`'s `options` argument is now required to enforce that custom streams are always specified.

- `npmConfigUtils.getAuditRegistry` no longer takes a `Manifest` as its first argument.

- The `FetchOptions.skipIntegrityCheck` option has been removed. Use `FetchOptions.cacheOptions.skipIntegrityCheck` instead.

- `MapConfigurationValue` has been removed. Use `miscUtils.ToMapValue` instead.

- `Manifest.isManifestFieldCompatible` and `Manifest.prototype.isCompatibleWith{OS,CPU}` have been removed. Use `Manifest.prototype.getConditions` and `structUtils.isPackageCompatible` instead.

- `versionUtils.{fetchBase,fetchRoot,fetchChangedFiles}` have been moved from `@yarnpkg/plugin-version` to `@yarnpkg/plugin-git`. Use `gitUtils.{fetchBase,fetchRoot,fetchChangedFiles}` instead.

- For consistency reasons:
  - `Link{Resolver,Fetcher}` have been renamed to `Portal{Resolver,Fetcher}`
  - `RawLink{Resolver,Fetcher}` have been renamed to `Link{Resolver,Fetcher}`

- `FakeFS` classes are now required to implement `lutimes{Sync,Promise}`.

### Installs

- The `pnpm` linker avoids creating symlinks that lead to loops on the file system, by moving them higher up in the directory structure.
- The `pnpm` linker no longer reports duplicate "incompatible virtual" warnings.

### Bugfixes

- `yarn dlx` will no longer report false-positive `UNUSED_PACKAGE_EXTENSION` warnings
- `yarn workspace` will now set `$INIT_CWD` to the CLI working directory rather than the workspace root.

### Compatibility

- The patched filesystem now supports `fchown`.
<<<<<<< HEAD
- PnP now handles private import mappings.
=======
- Updates the PnP compatibility layer for TypeScript v4.8.4 and v4.9.1-beta.
>>>>>>> 9007a915

### Shell

- The builtin shell now supports whitespace-only commands.

## 3.2.3

### Bugfixes

- When Corepack is enabled Yarn will now use the current CLI to prepare external Yarn classic projects, matching the behaviour of when Corepack is disabled.

### Compatibility

- Updates the PnP compatibility layer for TypeScript 4.8.1-rc
- The ESM loader now supports unflagged JSON modules.

## 3.2.2

### Compatibility

- The patched filesystem now supports `ftruncate`.
- The patched filesystem now supports `fchmod`.
- The patched filesystem now supports `throwIfNoEntry`.
- The PnP filesystem now handles most of the FileHandle methods
- Updates the PnP compatibility layer for TypeScript 4.8 Beta
- The `npm_package_json` environment variable is now set by Yarn.

## 3.2.1

### Installs

- The pnpm linker no longer tries to remove `node_modules` directory, when `node-modules` linker is active
- The node-modules linker does not fail anymore if portal dependency points to an external project with multiple interdependent workspaces
- The node-modules linker has received various improvements:
  - applies hoisting algorithm on aliased dependencies
  - reinstalls modules that have their directories removed from node_modules by the user
  - improves portal hoisting
  - supports `supportedArchitectures`

### Bugfixes

- The PnP ESM loader is now able to handle symlinked extensionless entrypoints.

## 3.2.0

Various improvements have been made in the core to improve performance. Additionally:

### Commands

- The `yarn workspaces foreach run` command is now able to run binaries.
- The `yarn npm info` command now supports displaying information about a tagged version of a package (e.g. `yarn npm info vue@next`).
- A new `yarn explain` command has been added. It can be used to explain an error code, or list all available error codes.
  - For example, try to run `yarn explain YN0002`.
- The `yarn npm publish` command now accepts a new `--otp` option, to set the One-Time Password from the CLI.
  - A better error message will also be shown when a query fails due to an invalid OTP.
- `yarn upgrade-interactive` now has improved paging:
  - Yarn will display as many suggestions as can fit in the viewport (rather than a fixed-size list).
  - The suggestions that fit in the viewport will be fetched in the foreground and will load one-by-one.
  - The suggestions that don't will be fetched in the background and will be loaded in batches to increase responsiveness and reduce input lag.
  - Most notably, you won't have to wait for all of the suggestions to be fetched (which took a very long time before on large monorepos) before you can start navigating through the list.

### Installs

- The node-modules linker now tolerates if `node_modules` is a symbolic link, and doesn't recreate it.
- On top of the `cpu` and `arch` fields, Yarn now support a new `libc` field which can be used in tandem with `optionalDependencies` to avoid downloading packages that have been linked against incompatible standard libraries (we currently support two values: `glibc` and `musl`).
- The pnpm linker has received various improvements:
  - It will now remove the `node_modules/.store` and `node_modules` folders if they are empty.
  - It now supports running binaries of soft links.
  - It will now create self-references for packages that don't depend on other versions of themselves.
  - It will now remove scope folders (e.g. `node_modules/@yarnpkg`) if they are empty or after removing a scoped dependency.
- All `.pnp.cjs` files with inlined data will now store the data in a JSON string literal instead of an object literal [to improve startup performance](https://v8.dev/blog/cost-of-javascript-2019#json).

### Compatibility

- The shell now treats backslashes same as Bash (so it mostly ignore them).
  - Could potentially be a breaking change, but the old behavior caused portability issues with a few packages, so we had to make this change (especially since the portable shell is intended to help portability).
- The shell now supports `${FOO:+}`.
- The PnP filesystem now handles `read` and `readSync` using options.
- The PnP filesystem now handles UNC paths using forward slashes.
- The PnP filesystem now sets the proper `path` property on streams created by `createReadStream()` and obtained from zip archives.
- The PnP runtime now throws an `ERR_REQUIRE_ESM` error when attempting to require an ES Module, matching the default Node.js behaviour.
- Updates the PnP compatibility layer for TypeScript 4.6 Beta (it's possible we'll need to publish another patch update once the 4.6 enters stable).

### Bugfixes

- `@yarnpkg/pnpify` now escapes paths correctly.
- The ESM loader is now enabled regardless of the entrypoint module type, this fixes support for dynamic imports in commonjs modules when the entrypoint is also commonjs.
- The ESM loader is now able to resolve relative imports with search parameters.
- The `node` field inside the `npm_config_user_agent` Yarn sets will now include a leading `v`.
- Yarn is now able to recover from a corrupted install state.
- Yarn is now able to migrate classic lockfiles containing unconventional tarball URLs.
- The nm linker hoists portals after hoisting their dependencies first.
- Fixed a crash caused by a bad interaction between aliased packages and peer dependencies.
- The ESBuild plugin will no longer allow access to Node.js builtins if the `platform` isn't set to Node.
- SemVer ranges with build metadata can now be resolved.
- The `YARN_IGNORE_NODE` environment variable will now be parsed using the same mechanism as env variable configuration settings (i.e. both `1`/`0` and `true`/`false` will be accepted)

### ZipFS Extension

- You can now unmount zip folders by right-clicking on their workspaces.

### Miscellaneous Features

- Reporting for Git errors has been improved.
- The resolution step now has a progress indicator.
- The experimental ESM loader warning emitted by Node.js is now suppressed.
- Private registries can now be authenticated using private keys and certificates.
- A new `wrapNetworkRequest` hook now lets you wrap network requests (for example to log them).

## 3.1.1

- Updates the PnP compatibility layer for TypeScript 4.5

## 3.1.0

### Commands

- The `yarn workspaces list` and `yarn workspaces foreach` commands now both support a new `--since` option that lets you filter the workspace list by changes (only workspaces that changed since the specified commit will be iterated on). This feature is still a little experimental, especially when used with `-R,--recursive`.
- The `yarn workspaces foreach` command now handles the fact that a script containing `:` only becomes global if it exists in exactly one workspace.
- The `yarn workspaces foreach` command now supports `--jobs 1` and `--jobs unlimited`.
- The `yarn init -2` command will now add the [`packageManager`](https://nodejs.org/api/packages.html#packagemanager) field to your project manifest.

### Settings

- The `pattern` matcher from `logFilters` will now match any part of the log entry.

### Installs

- A new `nodeLinker: pnpm` mode will let you install packages using the pnpm install strategy, where packages are stored flat and referenced by each others through symlinks. This mode is still a little experimental, so please send our way bugs you might find.
- Yarn won't install anymore packages that don't match the current OS. Should you need to (for example if you check-in your cache), use the [`supportedArchitectures`](https://yarnpkg.com/configuration/yarnrc#supportedArchitectures) field to manually enforce the presence of specific architectures.
- The `nmMode: hardlinks-global` setting will now be automatically downgraded to `nmMode: hardlinks-local` when global caches and install folders are kept on different devices, thus letting the install continue normally. A warning will still be produced explaining this behaviour.
- The `node_modules` linker maximizes chances to end-up with only one top-level node_modules in the case of using workspaces
- The `nmSelfReferences` setting has been added to the nm linker to control whether workspaces are allowed to require themselves - results in creation of self-referencing symlinks. `yarn workspaces focus` will not create self-referencing symlinks for excluded workspaces anymore.
- Yarn can now install workspaces from remote git repositories that use npm if npm@>=7.x is installed on the system.
- The hoisting algorithm should be faster, improving the install time for recurrent `node_modules` installs.

### Miscellaneous Features

- Workspaces can now be referred to using `workspace:^` and `workspace:~`. When published, those markers will turn into the actual version (just like what used to happen with `workspace:*`), except that they'll be prefixed with the relevant semver prefix (respectively `^` and `~`).
- A new `npmAuditRegistry` setting will let you define which registry to use when running audits. If unset, we'll fallback to the currently configured publish registry (we'll likely change this behavior in Yarn 4 to rather use the fetch registry).

### Bugfixes

- Direct portal dependencies for `node_modules` installs will now be given priority during hoisting, preventing cases when indirect regular dependencies would block the way for direct portal dependencies.
- The `pnpify` binary can now be used from inside directories containing spaces.
- The CLI bundles built from sources will now output the commit hash instead of the tree hash, as part of their `--version` string.
- Nested workspaces are properly hoisted by `node-modules` linker.
- Self-referencing symlinks won't be created for anonymous workspaces when using the `node-modules` linker, since they cannot be used from the code anyway.
- The cache is now fully atomic when moving files across devices, and is more efficient in general.
- The PnP patch will now properly pick up changes to the `fs` module, allowing users to patch it.
- When using PnP, `require.resolve('pnpapi')` will be handled correctly even when using `exports`.
- The install state will no longer be invalidated after running commands that modify the lockfile; this should bring a significant performance improvement when running commands such as `yarn run` immediately after adding or removing dependencies inside large monorepos.
- Optional peer dependencies now imply an optional peer dependency on the corresponding `@types` version. This matches the behaviour for peer dependencies.

### Compatibility

- Yarn will now generate an experimental ESM loader when it detects you may need it. This can be disabled (or enabled) using [`pnpEnableEsmLoader`](https://yarnpkg.com/configuration/yarnrc#pnpEnableEsmLoader).
- The PnP compatibility patch for `resolve` will no longer resolve missing modules to a file with the same name that would happen to be located next to the issuer.
- Fixes the SDK to account for a breaking change in VSCode >=1.61.

## 3.0.2

- Updated TypeScript patch to cover TypeScript 4.4.
- Fixed `VirtualFS.mapToBase` to preserve `.` characters (was converting them to empty strings).

## 3.0.1

- Fixes an edge case with the PnP loader when calling `readdir` with `null` as second parameter (instead of `undefined`).

## 3.0.0

### **Breaking Changes**

- Node 10 isn't supported anymore.
- Plugins can't access `yup` anymore (we migrated to [Typanion](https://github.com/arcanis/typanion) as part of [Clipanion v3](https://github.com/arcanis/clipanion)).
  - To upgrade `workspace-tools`, remove it from your `.yarnrc.yml`, upgrade, then import it back.
- The `enableImmutableInstalls` will now default to `true` on CI (we still recommend to explicitly use `--immutable` on the CLI).
  - You can re-allow mutations by adding `YARN_ENABLE_IMMUTABLE_INSTALLS=false` in your environment variables.
- The `initVersion` and `initLicense` configuration options have been removed. `initFields` should be used instead.
- Yarn will now generate `.pnp.cjs` files (instead of `.pnp.js`) when using PnP, regardless of what the `type` field inside the manifest is set to.
- The virtual folder (used to disambiguate peer dependencies) got renamed from `$$virtual` into `__virtual__`.
- The `-a` alias flag of `yarn workspaces foreach` got removed; use `-A,--all` instead, which is strictly the same.
- The old PnPify SDK folder (`.vscode/pnpify`) won't be cleaned up anymore.
- The `--skip-builds` flag from `yarn install` got renamed into `--mode=skip-build`.
- The `bstatePath` configuration option has been removed. The build state (`.yarn/build-state.yml`) has been moved into the install state (`.yarn/install-state.gz`)
- The cache files need to be regenerated. We had to change their timestamps in order to account for a flaw in the zip spec that was causing problems with some third-party tools.
- `@yarnpkg/pnpify` has been refactored into 3 packages:
  - `@yarnpkg/sdks` now contains the [Editor SDKs](https://yarnpkg.com/getting-started/editor-sdks)
  - `@yarnpkg/pnpify` now contains the [PnPify CLI compatibility tool that creates in-memory `node_modules`](https://yarnpkg.com/advanced/pnpify)
  - `@yarnpkg/nm` now contains the `node_modules` tree builder and hoister
- `@yarnpkg/plugin-node-modules` has been renamed to `@yarnpkg/plugin-nm`
- The `--clipanion=definitions` commands supported by our CLIs will now expose the definitions on the entry point (rather than on `.command`)

### API

- `structUtils.requirableIdent` got removed; use `structUtils.stringifyIdent` instead, which is strictly the same.
- `configuration.format` got removed; use `formatUtils.pretty` instead, which is strictly the same, but type-safe.
- `httpUtils.Options['json']` got removed; use `httpUtils.Options['jsonResponse']` instead, which is strictly the same.
- `PackageExtension['description']` got removed, use `formatUtils.json(packageExtension, formatUtils.Type.PACKAGE_EXTENSION)` instead, which is strictly the same.
- `Project.generateBuildStateFile` has been removed, the build state is now in `Project.storedBuildState`.
- `Project.tryWorkspaceByDescriptor` and `Project.getWorkspaceByDescriptor` now match on virtual descriptors.

### Installs

- Workspaces now get self-references even when under the `node-modules` linker (just like how it already worked with the `pnp` linker). This means that a workspace called `foo` can now safely assume that calls to `require('foo/package.json')` will always work, removing the need for [absolute aliases](https://nextjs.org/docs/advanced-features/module-path-aliases) in the majority of cases.

- The node-modules linker now does its best to support the `portal:` protocol. This support comes with two important limitations:
  - Projects that make use of such dependencies will have to be run with the `--preserve-symlinks` Node option if they wish to access their dependencies.
  - Because Yarn installs will never modify files outside of the project due to security reasons, sub-dependencies of packages with `portal:` must be hoisted outside of the portal. Failing that (for example if the portal package depends on something incompatible with the version hoisted via another package), the linker will produce an error and abandon the install.

- The node-modules linker can now utilize hardlinks. The new setting `nmMode: classic | hardlinks-local | hardlinks-global` specifies which `node_modules` strategy should be used:
  - `classic` - standard `node_modules` layout, without hardlinks
  - `hardlinks-local` - standard `node_modules` layout with hardlinks inside the project only
  - `hardlinks-global` - standard `node_modules` layout with hardlinks pointing to global content storage across all the projects using this option

### Bugfixes

- Yarn now has a proper [governance model](https://github.com/yarnpkg/berry/blob/master/GOVERNANCE.md).
- The `node-modules` linker will now ensure that the generated install layouts are terminal, by doing several rounds when needed.
- The `node-modules` linker will no longer print warnings about postinstall scripts when a workspace depends on another workspace listing install scripts.
- Peer dependencies depending on their own parent are now properly hoisted by the node-modules linker.
- Boolean values will be properly interpreted when specified inside the configuration file via the `${ENV_VAR}` syntax.
- Should any of `preinstall`, `install`, `postinstall` fail, the remaining scripts will be skipped.
- The `git:` protocol will now default to fetching `HEAD` (rather than the hardcoded `master`).
- The `SIGTERM` signal will now be propagated to child processes.
- The PnP linker now schedules packages to be rebuilt if their unplugged folder is removed
- `yarn config unset` will now correctly unset non-nested properties
- The TypeScript SDK now
- And a bunch of smaller fixes.

### Settings

- Various `initFields` edge cases have been fixed.
- The `preferAggregateCacheInfo` flag will now also aggregate cleanup reports.
- A new `enableMessageNames` flag can be set to `false` to exclude the `YNxxxx` from the output.

### Commands

- `yarn init` can now be run even from within existing projects (will create missing files).
- `yarn init` and `yarn set version` will set the [`packageManager`]() field.
- `yarn set version` now downloads binaries from the official Yarn website (rather than GitHub).
- `yarn set version from sources` will now upgrade the builtin plugins as well unless `--skip-plugins` is set.
- `yarn version apply` now supports a new `--prerelease` flag which replaces how prereleases were previously handled.
- `yarn run` should be significantly faster to boot on large projects.
- `yarn workspaces foreach --verbose` will now print when processes start and end, even if they don't have an output.
- `yarn workspaces foreach` now supports a `--from <glob>` flag, which when combined with `-R` will target workspaces reachable from the 'from' glob.
- `yarn patch-commit` can now be used as many times as you want on the same patch folder.
- `yarn patch-commit` now supports a new `-s,--save` flag which will save the patch instead of just printing it.
- `yarn up` now supports a new `-R,--recursive` flag which will upgrade the specified package, regardless where it is.
- `yarn config unset` is a new command that will remove a setting from the local configuration (or home if `-H` is set).
- `yarn exec` got support for running shell scripts using Yarn's portable shell.
- `yarn plugin import` can now install specific versions of the official plugins.
- `yarn plugin import` will now download plugins compatible with the current CLI by default.
- `yarn unlink` has been added which removes resolutions previously set by `yarn link`.

### Builtin Shell

- The shell now supports background jobs, with color-coded output.
- It now also supports redirections from file descriptors.

### Compatibility

- Running `yarn install` inside a Yarn v1 project will now automatically enable the `node-modules` linker. This should solve most of the problems people have had in their migrations. We still recommend to keep the default PnP for new projects, but the choice is yours.
- The patched filesystem now supports file URLs, `bigint`, and `fstat`.
- An official ESBuild resolver is now provided under the name `@yarnpkg/esbuild-plugin-pnp`. We use it to bundle Yarn itself!
- PnP projects can now use the Node [`exports` field](https://nodejs.org/api/packages.html#packages_package_entry_points) - regardless of the Node version.
- The PnP hook now supports the `node:` protocol (new in Node 16)
- The Prettier SDK does not use PnPify anymore since it was its only remaining use, and was fairly invasive; as a result, the Prettier plugins must be specified in Prettier's `plugins` configuration property.
- Zip terminal links can now be clicked from within VSCode
- Builtin patches that fail to apply will no longer cause an error (they'll emit a warning and the original sources will be used instead).
  - Remember that patches are a problem for our team too, and that we only do this because we don't have any other option available to us right now - if you wish to help, consider [upvoting](https://github.com/microsoft/TypeScript/pull/35206) the relevant pull request in the TypeScript repository or, if you work at Microsoft, perhaps mention to your TypeScript team next door that fixing this would benefit you.

### Miscellaneous

- Reporting for HTTP errors has been improved, which should help you investigate registry issues.

## 2.4.3

```
yarn set version 2.4.3
```

- Updated TypeScript patch to cover TypeScript 4.4.

## 2.4.2

```
yarn set version 2.4.2
```

- Updated TypeScript patch to cover TypeScript 4.3.

## 2.4.1

```
yarn set version 2.4.1
```

### Compatibility

- The release of TypeScript 4.2 couldn't be installed due to patch conflicts. This is now fixed. This version only includes a fix specific to 4.2, but future Yarn releases starting from 3.0 will be more tolerant of this kind of situation and won't cause such errors.

## 2.4.0

```
yarn set version 2.4.0
```

### Installs

- The resolution pipeline got reimplemented. We previously used a multi-pass approach where we performed SAT optimization between each pass, but after investigating it turned out the SAT optims had little impact and added performance bottlenecks. We now run the resolution using a much simpler and more efficient algorithm.

- Linkers can now define custom data to cache between Yarn invocations. The builtin linkers new use those new capabilities to cache package information that can't change between runs. In practice, this translates into much faster recurrent installs (when running an install that adds few new packages, if any).

- Warnings are now reported when `packageExtensions` rules are either unused or redundant with the original package definition.

- Potentially breaking, but it was intended this way from the start: the `packageExtensions` field cannot be used to *replace* dependencies anymore (only to add missing ones). Prefer using the `resolutions` field to replace existing ones.

- Progress bars are rendered less often, which should help performances on some terminals.

- Aliased packages no longer include themselves in node_modules installs

### CLI

- The `upgrade-interactive` command will now only show upgrade suggestions for packages that have available upgrades (rather than all of them).

- The `upgrade-interactive` command has received UI improvements that should make it easier to look at.

- The `yarn workspaces focus` command will now only run the `postinstall` scripts for the focused workspaces.

- A new `yarn npm audit` command lets you query audit information from the npm registry.

- The `yarn workspaces foreach` command has a new flag, `-R,--recursive`, which will run a command on the current workspace and all others it depends on.

- A new `--skip-builds` option on `yarn install` will let you skip the build scripts without impacting the generated Yarn artifacts (contrary to `enableScripts`, which would also stop unplugging the packages that would otherwise be unplugged due to containing build scripts).

### Binaries

- It's now possible to run dependency binaries when using the node-modules linker even if one of your other dependencies is reported as incompatible with your system.

- By default Windows automatically requests for administrator rights before spawning any binary whose filename contains "install", "setup", "update", or "patch" (it thinks they are installers). We now explicitly opt-out of this behavior in the binary jumpers we use on Windows.

- By default, arguments passed to MinGW-compiled programs are automatically expanded by a basic glob pattern engine. We now explicitly opt-out of this behavior in the binary jumpers we use on Windows.

- The Windows binary jumpers will now report the right exit code.

### Settings

- Using empty fallbacks in Yarnrc environment variables (`${VAR:-}`) will now work.

- You can now use the new `logFilters` setting to turn warnings into either errors or info, or to hide them entirely. Note that we plan to significantly improve the peer dependency warnings in the next release, so perhaps don't silence them just now even if you have a bunch of them.

### Shell

- Some shell errors (`No matches found`, `Bad file descriptor`, `Unbound variable`, `Unbound argument`) will now be recoverable errors that make the shell continue on to the next command in the chain instead of hard crashes. Fixes cases such as `rm -rf ./inexistentFolder/* || true`.

### VSCode ZipFS Extension

- The extension will now activate even if the workspace doesn't contain zip files (usually because you excluded them).

### Compatibility

- Some patches went missing for TypeScript <4. This is now fixed.

- Calling `fs.exists(undefined)` won't crash anymore.

- TypeScript import suggestions should now be correct even when the imported module is deep within a workspace.

- TypeScript in watch mode (both using `-w` and within VSCode) will now detect new dependencies as you add them.

- Some particular multi-dependency-trees setups will be better supported on Plug'n'Play installs.

- Using `ctrl+click` on imports in VSCode won't take you to virtual packages anymore (require an SDK update).

## 2.3.1

```
yarn set version 2.3.1
```

### CLI
- Take into account peer dependency defaults when inheriting workspace peer dependencies in the node_modules linker

## 2.3.0

```
yarn set version 2.3.0
```

### CLI

- The `yarn tag` set of commands has been ported over from Yarn Classic as `yarn npm tag`.
- Running `yarn info` will now print many information about your dependencies. Various options are available to tweak the output, including `--json`. Plugin authors can provide their own information sections via the `fetchPackageInfo` hook.
- Running `yarn stage` with the `-r,--reset` flag will now unstage all changes that seem related to Yarn.
- All commands now document each of their options (run `yarn add -h` to see an example).
- Publish registry errors will now be reported as is rather than being collapsed into a generic error message.
- A native binary jumper will now be used on Windows to avoid the `Terminate batch job (Y/N)?` prompts when invoking dependency binaries.

### Installs

### PnP API

The following changes only apply to the `pnp` linker (which is the default install strategy):

- The `pnpapi` module now exposes a new function called `getAllLocators` allow you to access the list of all locators in the map without having to traverse the dependency tree. This method is considered a Yarn extension, so you should check for its existence if you plan to use it in your code.
- When using a portal to a package that had peer dependencies, Yarn would loose the information required to resolve those peer dependencies. It will now properly resolve them the same way as all other packages in the dependency tree.

The following changes only apply to the `node-modules` linker:

- The bin symlinks will now be properly removed from the `node_modules/.bin` folder as their corresponding dependencies are removed.
- A new setting called `nmHoistingLimits` has appeared. It replaces what was previously known as `nohoist` in Yarn 1.
- We are now more forgiving for packages that make incorrect assumptions about the hoisting layout by first trying to maximize package exposure at the top-level. Only after the top-level has been populated will we deduplicate the remaining packages.
- Fixed some pathological cases around peer dependencies. In particular, workspaces' peer dependencies will now be resolved against their closest workspace ancestor (according to the directory hierarchy) rather than be ignored. Note that peer dependencies are inherently problematic with workspaces when using the `node-modules` linker, and that the strictly correct behavior can only be obtained by using the default Plug'n'Play linker.
- Running install after an interrupted install is supported now and will result in a consistent install state

### Shell

- Added support for `$$` and `$PPID`
- Fixes some pathological globbing problems.

### Bugfixes

- The `yarn constraints --fix` command will now properly persist the changes on disk.
- The `yarn unplug` command will now work when used on packages with peer dependencies.
- The `yarn stage` command will now allow to stage files when called without the `-c,--commit` flag.
- Fixes a performance regression when using FSEvents.

### Miscellaneous

- Removes extraneous subprocesses when using the `yarnPath` setting.

### Third-party integrations

- Updated the VSCode SDK to take into account changes in the TypeScript server protocol.
- Added a few builtin extensions to improve compatibility with packages that weren't correctly listing their dependencies.
- Updated the TypeScript patch to cover TypeScript 4.1.

## 2.2.0

```
yarn set version 2.2.0
```

### Ecosystem

- Packages can now use the `publishConfig.executableFiles` field in their manifests to indicate which files should keep the executable flag once packed in the archive. This is important as for portability reasons Yarn strips the executable flag from all files during packing (otherwise `yarn pack` would yield different outputs when run on Posix vs Windows). Files listed in the `bin` field are assumed executable by default, so you don't need to explicitly list them in `executableFiles`.

### Bugfixes

- Requests won't timeout anymore as long as the server is still sending data.
- `yarn pack` will properly include main/module/bin files, even when not explicitly referenced through the `files` field.
- Local git repositories can now be fetched via the `git+file:` protocol.
- The progress bars will be properly styled when using the new Windows terminal on certain days.
- Yarn will now avoid using deprecated versions of the dependencies, unless only deprecated versions are available for the requested ranges.
- Build keys are now properly computed, which fixes issues where build scripts weren't always triggered when they should have been.
- Negated glob patterns in the `workspace` field will now be processed correctly.
- Yarn will now allow relative paths inside the `workspace:` protocol to start with `./`
- Yarn will now show the actual error when it fails to resolve a request during `yarn add` and `yarn up`
- The portable shell will now support calling `cd` and `exit` without arguments
- Yarn will now show the exit code when a lifecycle script fails
- Yarn's portable shell will now also pipe the stderr when using the `|&` pipeline
- Yarn's portable shell will now respect the left associativity of list operators

### CLI

- Yarn will now report an error when run through an incompatible Node version.
- `yarn add` and `yarn up` will now respect the `preferInteractive` configuration option.
- `yarn config set` now supports the `-H,--home` flag, which causes it to update the home configuration instead of the project configuration.

### Configuration

- The settings found in the home configuration file won't cause exceptions when consumed by older Yarn versions. Unsupported options will simply be silently ignored. This should improve the user experience when working with multiple projects configured with different Yarn versions.
- A new `immutablePaths` setting allow you to specify paths that must not change when running Yarn with the `--immutable` flag set. You can use it to detect unforeseen changes to your install artifacts, be it `.pnp.js` or `node_modules` files.

### Miscellaneous

- Scripts can now use the `$RANDOM` variable as well as simple calculations using `+`, `-`, `*`, `/` and `()` inside `$(())`
- Scripts can now use grouping curly braces (`{echo foo}`) to execute a command in the context of the current shell (without creating a subshell like in the case of `(echo foo)`).
- Scripts can now end with a semicolon.
- PnP linker will not remove lingering node_modules inside folders matching `pnpIgnorePatterns`

### Third-party integrations

- The PnP hook will now display clearer error message when requiring Node builtins from contexts that can't access them out of the box (for example when accessing the `fs` module from within a Webpack browser bundle).

## 2.1.1

```
yarn set version 2.1.1
```

- Fixed hyperlink rendering on iTerm

## 2.1.0

```
yarn set version 2.1.0
```

### Ecosystem

- Packages can now declare they they *need* to be unpacked in order to be functional using the new `"preferUnplugged": true` field in the manifest. This will hurt the experience of your users (your project will be the only one that will require hard installs), so please refrain using this field unless there's no other choice.

### New commands

- Running `yarn search` will open a rich interface to search for packages to install (requires the `interactive-tools` plugin).
- Running `yarn npm logout` will remove your credentials from your home directory.
- Running `yarn plugin import from sources` will allow you to build plugins from the master branch of the our repository.
- Running `yarn workspaces focus` will only install the current workspace, plus any other workspace it might depend on. The `--production` flag will only install their production dependencies.
- Running `yarn exec` will execute the specified command at the root of the current workspace (reintroduced from the Classic branch).
- Running `yarn create` is now an alias to `yarn dlx` (with the `create-` prefix.)

### CLI

- `yarn init` will now generate an [EditorConfig](https://editorconfig.org) file, and run `git init` on the resulting folder.
- `yarn init` now supports a `-i` flag which will automatically pin the Yarn version in the project.
- `yarn init` will now inject the settings from the `initFields` configuration setting when generating the initial manifest (future release will remove the now deprecated `initVersion` and `initLicense` settings).
- `yarn init` will now initialize a workspace project if given the `-w` flag.
- `yarn workspaces foreach` now support glob patterns in `--include` and `--exclude`.
- `yarn set version` now as an alias called `yarn policies set-version` (will be deprecated in 3.x).
- `yarn run` now supports the `--inspect` and `--inspect-brk` switches for binaries (for example `yarn run --inspect-brk jest`).
- `yarn remove` and `yarn up` now support glob patterns.
- `yarn dlx` now respects the local project configuration (particularly the configured registries). This is still experimental and will be further improved in the next months.
- `yarn dlx` now properly exits with an exit code when the underlying command returned an exit code too.
- `yarn config get` (and `set`) can now access nested configuration values (for example, `yarn config get npmScopes.foo.npmRegistryServer` will tell you which server is configured for the given server, if any).
- `yarn config get` will now hide its secrets (or rather yours) from the rest of the world. A new `--no-redacted` option will toggle off this behavior if needed.
- `yarn config set` now has a `--json` option that will let Yarn know it should interpret the given value as a JSON object (useful to set server configuration, etc).
- `yarn workspace foreach` will now exit with the expected status code if there's an error.

### Configuration

- Registry auth settings can now be declared per-scope (they previously had to be per-registry). This will be handy with the GitHub Package Registry model, where each scope may have different access tokens.
- The configuration file now interpolates the values with the environment variables using the `${name}` syntax (strict by default; use `${name:-default}` to provide a default value).
- The new `changesetIgnorePatterns` setting can be used to ignore some paths from the changeset detection from `yarn version check` (changes to those paths won't be taken into account when deciding which workspaces need to fresh releases).
- The new `changesetBaseRef` setting can be used to change the name of the master branch that `yarn version check` will use in its changeset heuristic.
- The new `httpTimeout` and `httpRetry` settings allow you to configure the behavior of the HTTP(s) requests.
- The new `preferTruncatedLines` setting allow you to tell Yarn that it's ok if info and warning messages are truncated to fit in a single line (errors will always wrap as much as needed, and piping Yarn's output will toggle off this behaviour altogether).
- The cache compression level can now be configured through `compressionLevel`. If you don't use Zero-Installs, using a value of `0` may yield speed improvements at little cost.
- Plugins are now loaded from the location of the RC file.

### Protocols

- The Git protocol has been improved, and now supports multiple patterns that were missing.
- The Git protocol can now clone any workspace from a given repository. To do this, use the `owner/repo#workspace=name` syntax (which you can mix with branch names as usual).
- The repositories cloned using the Git protocol will now automatically disable `core.autocrlf` so that the builds lead to deterministic results. Generally speaking, improvements have been made to avoid freshly built packages from generating different results.
- Packages fetched using the Git protocol will now be built using either of Yarn 1, Yarn 2, npm, or pnpm. The choice will be made based on the content of the sources (for example, we will pack the project using `npm pack` if we detect a `package-lock.json`).
- The `exec:` protocol has a different API. In particular, builtin modules can now be accessed without having to actually require them.

### Installs

- Deprecation warnings are now shown during installs.
- The out-of-file PnP data generation has been fixed (it allows to generate the PnP data in a JSON file separated from the JS loader itself).
- An edge case in the virtual instances deduplication has been fixed; packages with the same effective peer dependencies now always share the exact same instance.
- The heuristic we use to locate zip files within paths has been improved. As a result, running ESLint on our repository now takes 28s instead of 57s.
- Yarn will now exclude the node_modules folder from the workspace detection. As a result, listing `**/*` in your `workspaces` field will now detect all child packages as workspaces.
- The cache names have changed in order to make the cache content-addressed. In particular, this mean that in the event where we need to fix a bug in the fetch steps, we won't need to bump a global cache key anymore.
- The PnP linker now features an additional loose mode (optional, and enabled through the `pnpMode: loose` setting). Under this mode, Yarn will compute the list of packages that would have been hoisted under the node_modules linker, and let the application code access them with only a warning. This mode will however not become the default - warnings cannot be caught by the application code, and as a result the output of the loose mode can be quite verbose, often being more confusing than the strict mode.
- Because we're aware of no incorrect hoisting bug on the v2 (but have discovered a few in the v1), and because its performances are about the same, the node_modules linker from Yarn 2 is now deemed more stable than the one from the v1, and we recommend users to migrate to it even if you don't want to use Plug'n'Play. More improvements are to come, but they'll mostly be in the user experience (for example to mix PnP and nm into a single install).

### Rendering

- Rendering on small terminals (or terminals which didn't expose their size) could lead to failed assertions. This is now fixed.
- The output of `yarn upgrade-interactive` has been revamped to reintroduce some elements that had been omitted when porting the command from the v1 to the v2.
- Error codes are now hyperlinks on compatible terminals.

### Third-party integrations

- The PnP hook will now display the list of packages that broke the peer dependency chain (it previously only showed the name of the package that wasn't provided the peer dependency, but not the name of which ancestor was responsible).
- We have added `lutimes` support into Node itself, since it was otherwise impossible to implement perfect copy mechanisms (the copied symlinks would end up with different mtime than their originals).
- The SDK files have been moved from `.vscode/pnpify` to `.yarn/sdks`.
- Improvements have been made in the VSCode integration. In particular, the PnP support is now good enough that it started to fix some longstanding issues that VSCode had with properly naming workspaces.
- We have contributed to VSCode support for third-party protocols with TypeScript. As a result, zip archives now properly support the "Jump to definition" workflow (this requires the [ZipFS](https://marketplace.visualstudio.com/items?itemName=arcanis.vscode-zipfs) extension to be installed).
- The SDK output has been migrated to the same standard as the other commands.
- The SDK can now prepare the development environment for both VSCode and Vim. More third-party tools have been added, such as the Svelte extension. Note: the SDK is only needed for editor integrations; you don't need it if you just want to author JavaScript on basic text editors.

### Miscellaneous

- Scripts can now use glob patterns, which will be resolved regardless of the underlying shell (so it'll work on Windows as well as Linux). Note that this only covers file globbing - using something like `echo {foo,bar}` won't work expect if there's actually a file named `foo` and/or `bar`.
- Sending SIGKILL (or other signals) to the Yarn process wasn't causing the child processes to stop. Yarn will now forward the signal, and wait for its children to exit.
- Some temporary folders weren't properly cleaned up; this has been fixed.
- Support for the `.cjs` extension has been added to multiple files in order to make it easier to use `"type": "module"`.
- The bundle has received various size and startup time optimizations.

---

## 2.0.0

```
yarn set version 2.0.0
```

Remember that a [migration guide](https://yarnpkg.com/getting-started/migration) is available to help you port your applications to Yarn 2.

### Notable fixes

  - Using `yarn link` will now properly resolve peer dependencies based on the package that requires the linked package rather than the dependencies installed in the linked project folder.

  - Packages will now only be built when one of their dependencies is changed in some way. Note that this includes both direct dependencies and transitive dependencies, which might trigger unintuitive rebuilds in some case (for example, since `node-sass` depends on `lodash.assign`, upgrading `lodash.assign` will trigger a rebuild). This will be improved in a later release by introducing a new `runtime` field for the `dependenciesMeta` object that will exclude the package from the build key computation (feel free to start setting this flag as of now, even if it won't have any effect until then).

  - Registry hostnames finally aren't part of the lockfile anymore. It means that you can switch the registry at any time by changing the `npmRegistryServer` settings. One unfortunate limitation is that this doesn't apply to registries that use non-standard paths for their archives (ie `/@scope/name/-/name-version.tgz`). One such example is NPM Enterprise, which will see the full path being stored in the lockfile.

  - The `--immutable` option (new name for `--frozen-lockfile`) will now properly report when the lockfile would be changed because of entry removals (it would previously only reject new entries, not removals).

### Notable changes

  - We dropped support for Node 8, which has reached its end of life in December.

  - Accessing registries through http is now forbidden by default (Yarn will throw an exception and require to use https instead). This can be overruled on a per-hostname basis by using [`unsafeHttpWhitelist`](https://yarnpkg.com/configuration/yarnrc#unsafeHttpWhitelist).

  - The meaning of `devDependencies` is slightly altered. Until then dev dependencies were described as "dependencies we only use in development". Given that we now advocate for all your packages to be stored within the repository (in order to guarantee reproducible builds), this doesn't really make sense anymore. As a result, our description of dev dependencies is now "dependencies that aren't installed by the package consumers". It doesn't really change anything else than the name, but the more you know.

      - One particular note is that you cannot install production dependencies only at the moment. We plan to add back this feature at a later time, but given that enabling [Zero-Installs](https://yarnpkg.com/features/zero-installs) would cause your repository to contain all your packages anyway (prod & dev), this feature isn't deemed as important as it used to be.

  - Running `yarn link <package>` now has a semi-permanent effect in that `<package>` will be added as a dependency of your active workspace (using the new `portal:` protocol). Apart from that the workflow stays the same, meaning that running `yarn link` somewhere will add the local path to the local registry, and `yarn link <package>` will add a dependency to the previously linked package.

      - To disable such a link, just remove its `resolution` entry and run `yarn install` again.

  - The Yarn configuration has been revamped and *will not read the `.npmrc` files anymore.* This used to cause a lot of confusion as to where the configuration was coming from, so the logic is now very simple: Yarn will look in the current directory and all its ancestors for `.yarnrc.yml` files.

      - Note that the configuration files are now called `.yarnrc.yml` and thus are expected to be valid YAML. The available settings are listed [here](https://yarnpkg.com/configuration/yarnrc).

  - The lockfiles now generated should be compatible with Yaml, while staying compatible with old-style lockfiles. Old-style lockfiles will be automatically migrated, but that will require some round-trips to the registry to obtain more information that wasn't stored previously, so the first install will be slightly slower.

  - The cache files are now zip instead of tgz. This has an impact on cold install performances, because the currently available registries don't support it, which requires us to convert it on our side. Zero-Install is one way to offset this cost, and we're hoping that registries will consider offering zip as an option in the future.

      - We chose zip because of its perfect combination in terms of tooling ubiquity and random access performances (tgz would require to decompress the whole archive to access a single file).

### Package manifests (`package.json`)

To see a comprehensive documentation about each possible field, please check our [documentation](https://yarnpkg.com/configuration/manifest).

  - Two new fields are now supported in the `publishConfig` key of your manifests: the `main`, `bin`, and `module` fields will be used to replace the value of their respective top-level counterparts in the manifest shipped along with the generated file.

    - The `typings` and `types` fields will also be replaced if you use the [TypeScript plugin](https://github.com/yarnpkg/berry/tree/master/packages/plugin-typescript).

  - Two new fields are now supported at the root of the manifest: `dependenciesMeta` and `peerDependenciesMeta` (`peerDependenciesMeta` actually was supported in Yarn 1 as well, but `dependenciesMeta` is a new addition). These fields are meant to store dependency settings unique to each package.

    - Both of these new fields, and all settings the support, are entirely optional. Yarn will keep doing what you expect if they're not there - they're just a mechanism to expose more fine-grained settings.

    - Some of those settings can only be declared in the project top-level manifest and will be ignored anywhere else (for example `built`), while others will have a per-package effect (for example `optional`). As a rule of thumb, `dependenciesMeta` settings are always project-wide (and thus are only taken into account in the top-level package.json) while `peerDependenciesMeta` settings are package-specific.

    - The `dependenciesMeta` field covers dependencies declared in either of the `dependencies` and `devDependencies` fields.

    - The `dependenciesMeta` field accepts two types of keys: either a generic package name (`lodash`), or a specialized package **version** (`lodash@1.2.3`). This later syntax only works for the top-level manifest and *will thus be ignored when seen in a dependency / transitive dependency*.

  - The `dependenciesMeta[].comment` field is expected to be a string field. Even though it isn't actually used anywhere at the moment, we suggest you to write comments regarding the reason why some packages are used here rather than anywhere else. This might prove useful for plugin authors.

  - The `dependenciesMeta[].built` field is a boolean flag; setting it to `false` will cause the package manager to ignore this package when considering the list of packages that need to be built. If the project uses `enable-scripts: false`, the warning that would have traditionally been emitted will be downgraded into a simple notice. This settings is project-wide.

  - The `peerDependenciesMeta[].optional` field is a boolean flag; setting it to `true` will stop the package manager from emitting a warning when the specified peer dependency is missing (you typically want to use it if you provide optional integrations with specific third-party packages and don't want to pollute your users' installs with a bunch of irrelevant warnings). This settings is package-specific.

  - The `resolutions` field no longer support the glob syntax within its patterns, as it was redundant with its own glob-less syntax and caused unnecessary confusion.

    ```diff-json
    {
      "resolutions": {
    -    "**/@babel/core": "7.5.5",
    +    "@babel/core": "7.5.5",
      }
    }
    ```

### Workspaces

  - Workspaces can now be referenced using the special `workspace:` protocol. This protocol accepts either a relative path to the workspace, or a semver range that will be compared against the `version` fields from candidate workspaces.

  - Workspaces don't have to specify a version anymore. If referenced through the `workspace:` resolver, the engine will assume that they have the version `0.0.0` (which makes `workspace:*` a good way to say "shut up and take my workspace").

    - That being said, workspaces referenced through the `workspace:` protocol will see their referenced changed at pack-time *if the target workspace defines a version*. An error will be thrown otherwise and the package won't be packable.

  - Workspaces can now contain sub-workspaces. This follow the same restriction than before, meaning that any workspace that wishes to expose sub-workspaces must be declared `private: true`.

### CLI

  - The npm-specific commands (such as `yarn login` or `yarn publish`) have been moved into a specific namespace (`yarn npm login` / `yarn npm publish`). This doesn't affect the `yarn pack` command which is considered generic enough for the top-level.

  - Running `yarn <path> add ...` will run the `add` command into the location pointed by `<path>`. This is true for any command. The only limitation is that `<path>` must be either be `.`, `..`, or must contain a slash (in order to disambiguate with script and command names).

  - Running `yarn add -P <package>` will use `*` by default instead of resolving a new range for `<package>`. This change only affects peer dependencies (`-P`), and can be disabled by manually specifying the range (`yarn add -P lodash@^4.0.0`).

  - Running `yarn add <package> -i` will now make suggestions based on the dependencies from your other workspaces. This behavior can be made a default by setting `preferInteractive` to `true` in your settings.

  - Running `yarn foo:bar` will run the `foo:bar` script regardless of what workspace declares it as long as only one workspace declares it. *This change only affects scripts whose names contains at least one colon.*

  - Running `yarn remove -A <package>` will remove `<package>` from all the dependency sets from all your workspaces, regardless of what your cwd is.

  - Running `yarn set resolution <package> <resolution>` will force the resolver to use a specific resolution for the given package descriptor. Note that the descriptor passed as parameter must be exactly the same as the one you want to override. This command is a handy tool to manually optimize some ranges that could benefit from overlapping.

  - Running `yarn up <package>` will upgrade `<package>` in all of your workspaces at once (only if they already use the specified package - those that don't won't see it being added). Adding the `-i` flag will also cause Yarn to ask you to confirm for each workspace.

  - Running `yarn config --why` will tell you the source for each value in your configuration. We recommend using it when you're not sure to understand why Yarn would have a particular settings.

  - Running `yarn pack` will no longer always include *nested* README, CHANGELOG, LICENSE or LICENCE files (note that those files will still be included if found at the root of the workspace being packed, as is usually the case). If you rely on this ([somewhat unintended](https://github.com/npm/npm-packlist/blob/270f534bc70dfb1d316682226332fd05e75e1b14/index.js#L162-L168)) behavior you can add those files manually to the `files` field of your `package.json`.

  - The `yarn upgrade-interactive` command has been moved into a plugin that needs to be installed through `yarn plugin import interactive-tools`. It's also been rewritten, and we'll keep improving over time.

### Miscellaneous

  - A new protocol is now supported, `portal:`. Portals are very much like `link:` in that they directly point to a location on the disk, but unlike links they also take into account the dependencies of the target location (whereas links don't care about these). To give you a better idea, portals are what you use when you want to target a *package*, whereas links are what you use when you want to target a non-package folder (for example your `src` directory, or similar).

  - A new protocol is now supported, `patch:`. The patch protocol can be used to automatically apply changes to the sources of a package. It's very similar to [`patch-package`](https://github.com/ds300/patch-package), but is directly integrated within Yarn (including its cache and checksum systems).<|MERGE_RESOLUTION|>--- conflicted
+++ resolved
@@ -74,11 +74,8 @@
 ### Compatibility
 
 - The patched filesystem now supports `fchown`.
-<<<<<<< HEAD
 - PnP now handles private import mappings.
-=======
 - Updates the PnP compatibility layer for TypeScript v4.8.4 and v4.9.1-beta.
->>>>>>> 9007a915
 
 ### Shell
 
