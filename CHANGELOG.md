--- conflicted
+++ resolved
@@ -39,11 +39,9 @@
 
 - `renderForm`'s `options` argument is now required to enforce that custom streams are always specified.
 
-<<<<<<< HEAD
+- `npmConfigUtils.getAuditRegistry` no longer takes a `Manifest` as its first argument.
+
 - The `FetchOptions.skipIntegrityCheck` option has been removed. Use `FetchOptions.cacheOptions.skipIntegrityCheck` instead.
-=======
-- `npmConfigUtils.getAuditRegistry` no longer takes a `Manifest` as its first argument.
->>>>>>> 6a268d72
 
 ### Installs
 
