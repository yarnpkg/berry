# Changelog

## Master

**Note:** features in `master` can be tried out by running `yarn set version from sources` in your project (plus any relevant plugin by running `yarn import plugin from sources <name>`).

### Ecosystem

- Packages can now use the `publishConfig.executableFiles` field in their manifests to indicate which files should keep the executable flag once packed in the archive. This is important as for portability reasons Yarn strips the executable flag from all files during packing (otherwise `yarn pack` would yield different outputs when run on Posix vs Windows). Files listed in the `bin` field are assumed executable by default, so you don't need to explicitly list them in `executableFiles`.

### Bugfixes

- Requests won't timeout anymore as long as the server is still sending data.
- `yarn pack` will properly include main/module/bin files, even when not explicitly referenced through the `files` field.
- Local git repositories can now be fetched via the `git+file:` protocol.
- The progress bars will be properly styled when using the new Windows terminal on certain days.
- Yarn will now avoid using deprecated versions of the dependencies, unless only deprecated versions are available for the requested ranges.
- Build keys are now properly computed, which fixes issues where build scripts weren't always triggered when they should have been.
- Negated glob patterns in the `workspace` field will now be processed correctly.
- Yarn will now allow relative paths inside the `workspace:` protocol to start with `./`
- Yarn will now show the actual error when it fails to resolve a request during `yarn add` and `yarn up`
- The portable shell will now support calling `cd` and `exit` without arguments
- Yarn will now show the exit code when a lifecycle script fails
<<<<<<< HEAD
- Yarn's portable shell will now respect the left associativity of list operators
=======
- Yarn's portable shell will now also pipe the stderr when using the `|&` pipeline
>>>>>>> 3670f477

### CLI

- Yarn will now report an error when run through an incompatible Node version.
- `yarn add` and `yarn up` will now respect the `preferInteractive` configuration option.
- `yarn config set` now supports the `-H,--home` flag, which causes it to update the home configuration instead of the project configuration.

### Configuration

- The settings found in the home configuration file won't cause exceptions when consumed by older Yarn versions. Unsupported options will simply be silently ignored. This should improve the user experience when working with multiple projects configured with different Yarn versions.
- A new `immutablePaths` setting allow you to specify paths that must not change when running Yarn with the `--immutable` flag set. You can use it to detect unforeseen changes to your install artifacts, be it `.pnp.js` or `node_modules` files.

### Miscellaneous

- Scripts can now use the `$RANDOM` variable as well as simple calculations using `+`, `-`, `*`, `/` and `()` inside `$(())`
- Scripts can now use grouping curly braces (`{echo foo}`) to execute a command in the context of the current shell (without creating a subshell like in the case of `(echo foo)`).
- Scripts can now end with a semicolon.
- PnP linker will not remove lingering node_modules inside folders matching `pnpIgnorePatterns`

### Third-party integrations

- The PnP hook will now display clearer error message when requiring Node builtins from contexts that can't access them out of the box (for example when accessing the `fs` module from within a Webpack browser bundle).

## 2.1.1

- Fixed hyperlink rendering on iTerm

## 2.1.0

### Ecosystem

- Packages can now declare they they *need* to be unpacked in order to be functional using the new `"preferUnplugged": true` field in the manifest. This will hurt the experience of your users (your project will be the only one that will require hard installs), so please refrain using this field unless there's no other choice.

### New commands

- Running `yarn search` will open a rich interface to search for packages to install (requires the `interactive-tools` plugin).
- Running `yarn npm logout` will remove your credentials from your home directory.
- Running `yarn plugin import from sources` will allow you to build plugins from the master branch of the our repository.
- Running `yarn workspaces focus` will only install the current workspace, plus any other workspace it might depend on. The `--production` flag will only install their production dependencies.
- Running `yarn exec` will execute the specified command at the root of the current workspace (reintroduced from the Classic branch).
- Running `yarn create` is now an alias to `yarn dlx` (with the `create-` prefix.)

### CLI

- `yarn init` will now generate an [EditorConfig](https://editorconfig.org) file, and run `git init` on the resulting folder.
- `yarn init` now supports a `-i` flag which will automatically pin the Yarn version in the project.
- `yarn init` will now inject the settings from the `initFields` configuration setting when generating the initial manifest (future release will remove the now deprecated `initVersion` and `initLicense` settings).
- `yarn init` will now initialize a workspace project if given the `-w` flag.
- `yarn workspaces foreach` now support glob patterns in `--include` and `--exclude`.
- `yarn set version` now as an alias called `yarn policies set-version` (will be deprecated in 3.x).
- `yarn run` now supports the `--inspect` and `--inspect-brk` switches for binaries (for example `yarn run --inspect-brk jest`).
- `yarn remove` and `yarn up` now support glob patterns.
- `yarn dlx` now respects the local project configuration (particularly the configured registries). This is still experimental and will be further improved in the next months.
- `yarn dlx` now properly exits with an exit code when the underlying command returned an exit code too.
- `yarn config get` (and `set`) can now access nested configuration values (for example, `yarn config get npmScopes.foo.npmRegistryServer` will tell you which server is configured for the given server, if any).
- `yarn config get` will now hide its secrets (or rather yours) from the rest of the world. A new `--no-redacted` option will toggle off this behavior if needed.
- `yarn config set` now has a `--json` option that will let Yarn know it should interpret the given value as a JSON object (useful to set server configuration, etc).
- `yarn workspace foreach` will now exit with the expected status code if there's an error.

### Configuration

- Registry auth settings can now be declared per-scope (they previously had to be per-registry). This will be handy with the GitHub Package Registry model, where each scope may have different access tokens.
- The configuration file now interpolates the values with the environment variables using the `${name}` syntax (strict by default; use `${name:-default}` to provide a default value).
- The new `changesetIgnorePatterns` setting can be used to ignore some paths from the changeset detection from `yarn version check` (changes to those paths won't be taken into account when deciding which workspaces need to fresh releases).
- The new `changesetBaseRef` setting can be used to change the name of the master branch that `yarn version check` will use in its changeset heuristic.
- The new `httpTimeout` and `httpRetry` settings allow you to configure the behavior of the HTTP(s) requests.
- The new `preferTruncatedLines` setting allow you to tell Yarn that it's ok if info and warning messages are truncated to fit in a single line (errors will always wrap as much as needed, and piping Yarn's output will toggle off this behaviour altogether).
- The cache compression level can now be configured through `compressionLevel`. If you don't use Zero-Installs, using a value of `0` may yield speed improvements at little cost.
- Plugins are now loaded from the location of the RC file.

### Protocols

- The Git protocol has been improved, and now supports multiple patterns that were missing.
- The Git protocol can now clone any workspace from a given repository. To do this, use the `owner/repo#workspace=name` syntax (which you can mix with branch names as usual).
- The repositories cloned using the Git protocol will now automatically disable `core.autocrlf` so that the builds lead to deterministic results. Generally speaking, improvements have been made to avoid freshly built packages from generating different results.
- Packages fetched using the Git protocol will now be built using either of Yarn 1, Yarn 2, npm, or pnpm. The choice will be made based on the content of the sources (for example, we will pack the project using `npm pack` if we detect a `package-lock.json`).
- The `exec:` protocol has a different API. In particular, builtin modules can now be accessed without having to actually require them.

### Installs

- Deprecation warnings are now shown during installs.
- The out-of-file PnP data generation has been fixed (it allows to generate the PnP data in a JSON file separated from the JS loader itself).
- An edge case in the virtual instances deduplication has been fixed; packages with the same effective peer dependencies now always share the exact same instance.
- The heuristic we use to locate zip files within paths has been improved. As a result, running ESLint on our repository now takes 28s instead of 57s.
- Yarn will now exclude the node_modules folder from the workspace detection. As a result, listing `**/*` in your `workspaces` field will now detect all child packages as workspaces.
- The cache names have changed in order to make the cache content-addressed. In particular, this mean that in the event where we need to fix a bug in the fetch steps, we won't need to bump a global cache key anymore.
- The PnP linker now features an additional loose mode (optional, and enabled through the `pnpMode: loose` setting). Under this mode, Yarn will compute the list of packages that would have been hoisted under the node_modules linker, and let the application code access them with only a warning. This mode will however not become the default - warnings cannot be caught by the application code, and as a result the output of the loose mode can be quite verbose, often being more confusing than the strict mode.
- Because we're aware of no incorrect hoisting bug on the v2 (but have discovered a few in the v1), and because its performances are about the same, the node_modules linker from Yarn 2 is now deemed more stable than the one from the v1, and we recommend users to migrate to it even if you don't want to use Plug'n'Play. More improvements are to come, but they'll mostly be in the user experience (for example to mix PnP and nm into a single install).

### Rendering

- Rendering on small terminals (or terminals which didn't expose their size) could lead to failed assertions. This is now fixed.
- The output of `yarn upgrade-interactive` has been revamped to reintroduce some elements that had been omitted when porting the command from the v1 to the v2.
- Error codes are now hyperlinks on compatible terminals.

### Third-party integrations

- The PnP hook will now display the list of packages that broke the peer dependency chain (it previously only showed the name of the package that wasn't provided the peer dependency, but not the name of which ancestor was responsible).
- We have added `lutimes` support into Node itself, since it was otherwise impossible to implement perfect copy mechanisms (the copied symlinks would end up with different mtime than their originals).
- The SDK files have been moved from `.vscode/pnpify` to `.yarn/sdks`.
- Improvements have been made in the VSCode integration. In particular, the PnP support is now good enough that it started to fix some longstanding issues that VSCode had with properly naming workspaces.
- We have contributed to VSCode support for third-party protocols with TypeScript. As a result, zip archives now properly support the "Jump to definition" workflow (this requires the [ZipFS](https://marketplace.visualstudio.com/items?itemName=arcanis.vscode-zipfs) extension to be installed).
- The SDK output has been migrated to the same standard as the other commands.
- The SDK can now prepare the development environment for both VSCode and Vim. More third-party tools have been added, such as the Svelte extension. Note: the SDK is only needed for editor integrations; you don't need it if you just want to author JavaScript on basic text editors.

### Miscellaneous

- Scripts can now use glob patterns, which will be resolved regardless of the underlying shell (so it'll work on Windows as well as Linux). Note that this only covers file globbing - using something like `echo {foo,bar}` won't work expect if there's actually a file named `foo` and/or `bar`.
- Sending SIGKILL (or other signals) to the Yarn process wasn't causing the child processes to stop. Yarn will now forward the signal, and wait for its children to exit.
- Some temporary folders weren't properly cleaned up; this has been fixed.
- Support for the `.cjs` extension has been added to multiple files in order to make it easier to use `"type": "module"`.
- The bundle has received various size and startup time optimizations.

---

## 2.0.0

Remember that a [migration guide](https://yarnpkg.com/advanced/migration) is available to help you port your applications to Yarn 2.

### Notable fixes

  - Using `yarn link` will now properly resolve peer dependencies based on the package that requires the linked package rather than the dependencies installed in the linked project folder.

  - Packages will now only be built when one of their dependencies is changed in some way. Note that this includes both direct dependencies and transitive dependencies, which might trigger unintuitive rebuilds in some case (for example, since `node-sass` depends on `lodash.assign`, upgrading `lodash.assign` will trigger a rebuild). This will be improved in a later release by introducing a new `runtime` field for the `dependenciesMeta` object that will exclude the package from the build key computation (feel free to start setting this flag as of now, even if it won't have any effect until then).

  - Registry hostnames finally aren't part of the lockfile anymore. It means that you can switch the registry at any time by changing the `npmRegistryServer` settings. One unfortunate limitation is that this doesn't apply to registries that use non-standard paths for their archives (ie `/@scope/name/-/name-version.tgz`). One such example is NPM Enterprise, which will see the full path being stored in the lockfile.

  - The `--immutable` option (new name for `--frozen-lockfile`) will now properly report when the lockfile would be changed because of entry removals (it would previously only reject new entries, not removals).

### Notable changes

  - We dropped support for Node 8, which has reached its end of life in December.

  - Accessing registries through http is now forbidden by default (Yarn will throw an exception and require to use https instead). This can be overruled on a per-hostname basis by using [`unsafeHttpWhitelist`](https://yarnpkg.com/configuration/yarnrc#unsafeHttpWhitelist).

  - The meaning of `devDependencies` is slightly altered. Until then dev dependencies were described as "dependencies we only use in development". Given that we now advocate for all your packages to be stored within the repository (in order to guarantee reproducible builds), this doesn't really make sense anymore. As a result, our description of dev dependencies is now "dependencies that aren't installed by the package consumers". It doesn't really change anything else than the name, but the more you know.

      - One particular note is that you cannot install production dependencies only at the moment. We plan to add back this feature at a later time, but given that enabling [Zero-Installs](https://yarnpkg.com/features/zero-installs) would cause your repository to contain all your packages anyway (prod & dev), this feature isn't deemed as important as it used to be.

  - Running `yarn link <package>` now has a semi-permanent effect in that `<package>` will be added as a dependency of your active workspace (using the new `portal:` protocol). Apart from that the workflow stays the same, meaning that running `yarn link` somewhere will add the local path to the local registry, and `yarn link <package>` will add a dependency to the previously linked package.

      - To disable such a link, just remove its `resolution` entry and run `yarn install` again.

  - The Yarn configuration has been revamped and *will not read the `.npmrc` files anymore.* This used to cause a lot of confusion as to where the configuration was coming from, so the logic is now very simple: Yarn will look in the current directory and all its ancestors for `.yarnrc.yml` files.

      - Note that the configuration files are now called `.yarnrc.yml` and thus are expected to be valid YAML. The available settings are listed [here](https://yarnpkg.com/configuration/yarnrc).

  - The lockfiles now generated should be compatible with Yaml, while staying compatible with old-style lockfiles. Old-style lockfiles will be automatically migrated, but that will require some round-trips to the registry to obtain more information that wasn't stored previously, so the first install will be slightly slower.

  - The cache files are now zip instead of tgz. This has an impact on cold install performances, because the currently available registries don't support it, which requires us to convert it on our side. Zero-Install is one way to offset this cost, and we're hoping that registries will consider offering zip as an option in the future.

      - We chose zip because of its perfect combination in terms of tooling ubiquity and random access performances (tgz would require to decompress the whole archive to access a single file).

### Package manifests (`package.json`)

To see a comprehensive documentation about each possible field, please check our [documentation](https://yarnpkg.com/configuration/manifest).

  - Two new fields are now supported in the `publishConfig` key of your manifests: the `main`, `bin`, and `module` fields will be used to replace the value of their respective top-level counterparts in the manifest shipped along with the generated file.

    - The `typings` and `types` fields will also be replaced if you use the [TypeScript plugin](https://github.com/yarnpkg/berry/tree/master/packages/plugin-typescript).

  - Two new fields are now supported at the root of the manifest: `dependenciesMeta` and `peerDependenciesMeta` (`peerDependenciesMeta` actually was supported in Yarn 1 as well, but `dependenciesMeta` is a new addition). These fields are meant to store dependency settings unique to each package.

    - Both of these new fields, and all settings the support, are entirely optional. Yarn will keep doing what you expect if they're not there - they're just a mechanism to expose more fine-grained settings.

    - Some of those settings can only be declared in the project top-level manifest and will be ignored anywhere else (for example `built`), while others will have a per-package effect (for example `optional`). As a rule of thumb, `dependenciesMeta` settings are always project-wide (and thus are only taken into account in the top-level package.json) while `peerDependenciesMeta` settings are package-specific.

    - The `dependenciesMeta` field covers dependencies declared in either of the `dependencies` and `devDependencies` fields.

    - The `dependenciesMeta` field accepts two types of keys: either a generatic package name (`lodash`), or a specialized package **version** (`lodash@1.2.3`). This later syntax only works for the top-level manifest and *will thus be ignored when seen in a dependency / transitive dependency*.

  - The `dependenciesMeta[].comment` field is expected to be a string field. Even though it isn't actually used anywhere at the moment, we suggest you to write comments regarding the reason why some packages are used here rather than anywhere else. This might prove useful for plugin authors.

  - The `dependenciesMeta[].built` field is a boolean flag; setting it to `false` will cause the package manager to ignore this package when considering the list of packages that need to be built. If the project uses `enable-scripts: false`, the warning that would have traditionally been emitted will be downgraded into a simple notice. This settings is project-wide.

  - The `peerDependenciesMeta[].optional` field is a boolean flag; setting it to `true` will stop the package manager from emitting a warning when the specified peer dependency is missing (you typically want to use it if you provide optional integrations with specific third-party packages and don't want to pollute your users' installs with a bunch of irrelevant warnings). This settings is package-specific.

  - The `resolutions` field no longer support the glob syntax within its patterns, as it was redundant with its own glob-less syntax and caused unnecessary confusion.

    ```diff
    {
      "resolutions": {
    -    "**/@babel/core": "7.5.5",
    +    "@babel/core": "7.5.5",
      }
    }
    ```

### Workspaces

  - Workspaces can now be referenced using the special `workspace:` protocol. This protocol accepts either a relative path to the workspace, or a semver range that will be compared against the `version` fields from candidate workspaces.

  - Workspaces don't have to specify a version anymore. If referenced through the `workspace:` resolver, the engine will assume that they have the version `0.0.0` (which makes `workspace:*` a good way to say "shut up and take my workspace").

    - That being said, workspaces referenced through the `workspace:` protocol will see their referenced changed at pack-time *if the target workspace defines a version*. An error will be thrown otherwise and the package won't be packable.

  - Workspaces can now contain sub-workspaces. This follow the same restriction than before, meaning that any workspace that wishes to expose sub-workspaces must be declared `private: true`.

### CLI

  - The npm-specific commands (such as `yarn login` or `yarn publish`) have been moved into a specific namespace (`yarn npm login` / `yarn npm publish`). This doesn't affect the `yarn pack` command which is considered generic enough for the top-level.

  - Running `yarn <path> add ...` will run the `add` command into the location pointed by `<path>`. This is true for any command. The only limitation is that `<path>` must be either be `.`, `..`, or must contain a slash (in order to disambiguate with script and command names).

  - Running `yarn add -P <package>` will use `*` by default instead of resolving a new range for `<package>`. This change only affects peer dependencies (`-P`), and can be disabled by manually specifying the range (`yarn add -P lodash@^4.0.0`).

  - Running `yarn add <package> -i` will now make suggestions based on the dependencies from your other workspaces. This behavior can be made a default by setting `preferInteractive` to `true` in your settings.

  - Running `yarn foo:bar` will run the `foo:bar` script regardless of what workspace declares it as long as only one workspace declares it. *This change only affects scripts whose names contains at least one colon.*

  - Running `yarn remove -A <package>` will remove `<package>` from all the dependency sets from all your workspaces, regardless of what your cwd is.

  - Running `yarn set resolution <package> <resolution>` will force the resolver to use a specific resolution for the given package descriptor. Note that the descriptor passed as parameter must be exactly the same as the one you want to override. This command is a handy tool to manually optimize some ranges that could benefit from overlapping.

  - Running `yarn up <package>` will upgrade `<package>` in all of your workspaces at once (only if they already use the specified package - those that don't won't see it being added). Adding the `-i` flag will also cause Yarn to ask you to confirm for each workspace.

  - Running `yarn config --why` will tell you the source for each value in your configuration. We recommend using it when you're not sure to understand why Yarn would have a particular settings.

  - Running `yarn pack` will no longer always include *nested* README, CHANGELOG, LICENSE or LICENCE files (note that those files will still be included if found at the root of the workspace being packed, as is usually the case). If you rely on this ([somewhat unintended](https://github.com/npm/npm-packlist/blob/270f534bc70dfb1d316682226332fd05e75e1b14/index.js#L162-L168)) behavior you can add those files manually to the `files` field of your `package.json`.

  - The `yarn upgrade-interactive` command has been moved into a plugin that needs to be installed through `yarn plugin import interactive-tools`. It's also been rewritten, and we'll keep improving over time.

### Miscellaneous

  - A new protocol is now supported, `portal:`. Portals are very much like `link:` in that they directly point to a location on the disk, but unlike links they also take into account the dependencies of the target location (whereas links don't care about these). To give you a better idea, portals are what you use when you want to target a *package*, whereas links are what you use when you want to target a non-package folder (for example your `src` directory, or similar).

  - A new protocol is now supported, `patch:`. The patch protocol can be used to automatically apply changes to the sources of a package. It's very similar to [`patch-package`](https://github.com/ds300/patch-package), but is directly integrated within Yarn (including its cache and checksum systems).<|MERGE_RESOLUTION|>--- conflicted
+++ resolved
@@ -21,11 +21,8 @@
 - Yarn will now show the actual error when it fails to resolve a request during `yarn add` and `yarn up`
 - The portable shell will now support calling `cd` and `exit` without arguments
 - Yarn will now show the exit code when a lifecycle script fails
-<<<<<<< HEAD
+- Yarn's portable shell will now also pipe the stderr when using the `|&` pipeline
 - Yarn's portable shell will now respect the left associativity of list operators
-=======
-- Yarn's portable shell will now also pipe the stderr when using the `|&` pipeline
->>>>>>> 3670f477
 
 ### CLI
 
