# Changelog

## Master

**Note:** features in `master` can be tried out by running `yarn set version from sources` in your project (plus any relevant plugin by running `yarn import plugin from sources <name>`).

<<<<<<< HEAD
### Bugfixes

- `yarn pack` will properly include main/module/bin files, even when not explicitly referenced through the `files` field.
=======
### CLI

- `yarn add` and `yarn up` will now respect the `preferInteractive` configuration option.
- `yarn config set` now supports the `-H,--home` flag, which causes it to update the home configuration instead of the project configuration.

### Configuration

- The settings found in the home configuration file won't cause exceptions when consumed by older Yarn versions. Unsupported options will simply be silently ignored. This should improve the user experience when working with multiple projects configured with different Yarn versions.
>>>>>>> 8af1f5ad

## 2.1.1

- Fixed hyperlink rendering on iTerm

## 2.1.0

### Ecosystem

- Packages can now declare they they *need* to be unpacked in order to be functional using the new `"preferUnplugged": true` field in the manifest. This will hurt the experience of your users (your project will be the only one that will require hard installs), so please refrain using this field unless there's no other choice.

### New commands

- Running `yarn search` will open a rich interface to search for packages to install (requires the `interactive-tools` plugin).
- Running `yarn npm logout` will remove your credentials from your home directory.
- Running `yarn plugin import from sources` will allow you to build plugins from the master branch of the our repository.
- Running `yarn workspaces focus` will only install the current workspace, plus any other workspace it might depend on. The `--production` flag will only install their production dependencies.
- Running `yarn exec` will execute the specified command at the root of the current workspace (reintroduced from the Classic branch).
- Running `yarn create` is now an alias to `yarn dlx` (with the `create-` prefix.)

### CLI

- `yarn init` will now generate an [EditorConfig](https://editorconfig.org) file, and run `git init` on the resulting folder.
- `yarn init` now supports a `-i` flag which will automatically pin the Yarn version in the project.
- `yarn init` will now inject the settings from the `initFields` configuration setting when generating the initial manifest (future release will remove the now deprecated `initVersion` and `initLicense` settings).
- `yarn init` will now initialize a workspace project if given the `-w` flag.
- `yarn workspaces foreach` now support glob patterns in `--include` and `--exclude`.
- `yarn set version` now as an alias called `yarn policies set-version` (will be deprecated in 3.x).
- `yarn run` now supports the `--inspect` and `--inspect-brk` switches for binaries (for example `yarn run --inspect-brk jest`).
- `yarn remove` and `yarn up` now support glob patterns.
- `yarn dlx` now respects the local project configuration (particularly the configured registries). This is still experimental and will be further improved in the next months.
- `yarn dlx` now properly exits with an exit code when the underlying command returned an exit code too.
- `yarn config get` (and `set`) can now access nested configuration values (for example, `yarn config get npmScopes.foo.npmRegistryServer` will tell you which server is configured for the given server, if any).
- `yarn config get` will now hide its secrets (or rather yours) from the rest of the world. A new `--no-redacted` option will toggle off this behavior if needed.
- `yarn config set` now has a `--json` option that will let Yarn know it should interpret the given value as a JSON object (useful to set server configuration, etc).
- `yarn workspace foreach` will now exit with the expected status code if there's an error.

### Configuration

- Registry auth settings can now be declared per-scope (they previously had to be per-registry). This will be handy with the GitHub Package Registry model, where each scope may have different access tokens.
- The configuration file now interpolates the values with the environment variables using the `${name}` syntax (strict by default; use `${name:-default}` to provide a default value).
- The new `changesetIgnorePatterns` setting can be used to ignore some paths from the changeset detection from `yarn version check` (changes to those paths won't be taken into account when deciding which workspaces need to fresh releases).
- The new `changesetBaseRef` setting can be used to change the name of the master branch that `yarn version check` will use in its changeset heuristic.
- The new `httpTimeout` and `httpRetry` settings allow you to configure the behavior of the HTTP(s) requests.
- The new `preferTruncatedLines` setting allow you to tell Yarn that it's ok if info and warning messages are truncated to fit in a single line (errors will always wrap as much as needed, and piping Yarn's output will toggle off this behaviour altogether).
- The cache compression level can now be configured through `compressionLevel`. If you don't use Zero-Installs, using a value of `0` may yield speed improvements at little cost.
- Plugins are now loaded from the location of the RC file.

### Protocols

- The Git protocol has been improved, and now supports multiple patterns that were missing.
- The Git protocol can now clone any workspace from a given repository. To do this, use the `owner/repo#workspace=name` syntax (which you can mix with branch names as usual).
- The repositories cloned using the Git protocol will now automatically disable `core.autocrlf` so that the builds lead to deterministic results. Generally speaking, improvements have been made to avoid freshly built packages from generating different results.
- Packages fetched using the Git protocol will now be built using either of Yarn 1, Yarn 2, npm, or pnpm. The choice will be made based on the content of the sources (for example, we will pack the project using `npm pack` if we detect a `package-lock.json`).
- The `exec:` protocol has a different API. In particular, builtin modules can now be accessed without having to actually require them.

### Installs

- Deprecation warnings are now shown during installs.
- The out-of-file PnP data generation has been fixed (it allows to generate the PnP data in a JSON file separated from the JS loader itself).
- An edge case in the virtual instances deduplication has been fixed; packages with the same effective peer dependencies now always share the exact same instance.
- The heuristic we use to locate zip files within paths has been improved. As a result, running ESLint on our repository now takes 28s instead of 57s.
- Yarn will now exclude the node_modules folder from the workspace detection. As a result, listing `**/*` in your `workspaces` field will now detect all child packages as workspaces.
- The cache names have changed in order to make the cache content-addressed. In particular, this mean that in the event where we need to fix a bug in the fetch steps, we won't need to bump a global cache key anymore.
- The PnP linker now features an additional loose mode (optional, and enabled through the `pnpMode: loose` setting). Under this mode, Yarn will compute the list of packages that would have been hoisted under the node_modules linker, and let the application code access them with only a warning. This mode will however not become the default - warnings cannot be caught by the application code, and as a result the output of the loose mode can be quite verbose, often being more confusing than the strict mode.
- Because we're aware of no incorrect hoisting bug on the v2 (but have discovered a few in the v1), and because its performances are about the same, the node_modules linker from Yarn 2 is now deemed more stable than the one from the v1, and we recommend users to migrate to it even if you don't want to use Plug'n'Play. More improvements are to come, but they'll mostly be in the user experience (for example to mix PnP and nm into a single install).

### Rendering

- Rendering on small terminals (or terminals which didn't expose their size) could lead to failed assertions. This is now fixed.
- The output of `yarn upgrade-interactive` has been revamped to reintroduce some elements that had been omitted when porting the command from the v1 to the v2.
- Error codes are now hyperlinks on compatible terminals.

### Third-party integrations

- The PnP hook will now display the list of packages that broke the peer dependency chain (it previously only showed the name of the package that wasn't provided the peer dependency, but not the name of which ancestor was responsible).
- We have added `lutimes` support into Node itself, since it was otherwise impossible to implement perfect copy mechanisms (the copied symlinks would end up with different mtime than their originals).
- The SDK files have been moved from `.vscode/pnpify` to `.yarn/sdks`.
- Improvements have been made in the VSCode integration. In particular, the PnP support is now good enough that it started to fix some longstanding issues that VSCode had with properly naming workspaces.
- We have contributed to VSCode support for third-party protocols with TypeScript. As a result, zip archives now properly support the "Jump to definition" workflow (this requires the [ZipFS](https://marketplace.visualstudio.com/items?itemName=arcanis.vscode-zipfs) extension to be installed).
- The SDK output has been migrated to the same standard as the other commands.
- The SDK can now prepare the development environment for both VSCode and Vim. More third-party tools have been added, such as the Svelte extension. Note: the SDK is only needed for editor integrations; you don't need it if you just want to author JavaScript on basic text editors.

### Miscellaneous

- Scripts can now use glob patterns, which will be resolved regardless of the underlying shell (so it'll work on Windows as well as Linux). Note that this only covers file globbing - using something like `echo {foo,bar}` won't work expect if there's actually a file named `foo` and/or `bar`.
- Sending SIGKILL (or other signals) to the Yarn process wasn't causing the child processes to stop. Yarn will now forward the signal, and wait for its children to exit.
- Some temporary folders weren't properly cleaned up; this has been fixed.
- Support for the `.cjs` extension has been added to multiple files in order to make it easier to use `"type": "module"`.
- The bundle has received various size and startup time optimizations.

---

## 2.0.0

Remember that a [migration guide](https://yarnpkg.com/advanced/migration) is available to help you port your applications to Yarn 2.

### Notable fixes

  - Using `yarn link` will now properly resolve peer dependencies based on the package that requires the linked package rather than the dependencies installed in the linked project folder.

  - Packages will now only be built when one of their dependencies is changed in some way. Note that this includes both direct dependencies and transitive dependencies, which might trigger unintuitive rebuilds in some case (for example, since `node-sass` depends on `lodash.assign`, upgrading `lodash.assign` will trigger a rebuild). This will be improved in a later release by introducing a new `runtime` field for the `dependenciesMeta` object that will exclude the package from the build key computation (feel free to start setting this flag as of now, even if it won't have any effect until then).

  - Registry hostnames finally aren't part of the lockfile anymore. It means that you can switch the registry at any time by changing the `npmRegistryServer` settings. One unfortunate limitation is that this doesn't apply to registries that use non-standard paths for their archives (ie `/@scope/name/-/name-version.tgz`). One such example is NPM Enterprise, which will see the full path being stored in the lockfile.

  - The `--immutable` option (new name for `--frozen-lockfile`) will now properly report when the lockfile would be changed because of entry removals (it would previously only reject new entries, not removals).

### Notable changes

  - We dropped support for Node 8, which has reached its end of life in December.

  - Accessing registries through http is now forbidden by default (Yarn will throw an exception and require to use https instead). This can be overruled on a per-hostname basis by using [`unsafeHttpWhitelist`](https://yarnpkg.com/configuration/yarnrc#unsafeHttpWhitelist).

  - The meaning of `devDependencies` is slightly altered. Until then dev dependencies were described as "dependencies we only use in development". Given that we now advocate for all your packages to be stored within the repository (in order to guarantee reproducible builds), this doesn't really make sense anymore. As a result, our description of dev dependencies is now "dependencies that aren't installed by the package consumers". It doesn't really change anything else than the name, but the more you know.

      - One particular note is that you cannot install production dependencies only at the moment. We plan to add back this feature at a later time, but given that enabling [Zero-Installs](https://yarnpkg.com/features/zero-installs) would cause your repository to contain all your packages anyway (prod & dev), this feature isn't deemed as important as it used to be.

  - Running `yarn link <package>` now has a semi-permanent effect in that `<package>` will be added as a dependency of your active workspace (using the new `portal:` protocol). Apart from that the workflow stays the same, meaning that running `yarn link` somewhere will add the local path to the local registry, and `yarn link <package>` will add a dependency to the previously linked package.

      - To disable such a link, just remove its `resolution` entry and run `yarn install` again.

  - The Yarn configuration has been revamped and *will not read the `.npmrc` files anymore.* This used to cause a lot of confusion as to where the configuration was coming from, so the logic is now very simple: Yarn will look in the current directory and all its ancestors for `.yarnrc.yml` files.

      - Note that the configuration files are now called `.yarnrc.yml` and thus are expected to be valid YAML. The available settings are listed [here](https://yarnpkg.com/configuration/yarnrc).

  - The lockfiles now generated should be compatible with Yaml, while staying compatible with old-style lockfiles. Old-style lockfiles will be automatically migrated, but that will require some round-trips to the registry to obtain more information that wasn't stored previously, so the first install will be slightly slower.

  - The cache files are now zip instead of tgz. This has an impact on cold install performances, because the currently available registries don't support it, which requires us to convert it on our side. Zero-Install is one way to offset this cost, and we're hoping that registries will consider offering zip as an option in the future.

      - We chose zip because of its perfect combination in terms of tooling ubiquity and random access performances (tgz would require to decompress the whole archive to access a single file).

### Package manifests (`package.json`)

To see a comprehensive documentation about each possible field, please check our [documentation](https://yarnpkg.com/configuration/manifest).

  - Two new fields are now supported in the `publishConfig` key of your manifests: the `main`, `bin`, and `module` fields will be used to replace the value of their respective top-level counterparts in the manifest shipped along with the generated file.

    - The `typings` and `types` fields will also be replaced if you use the [TypeScript plugin](https://github.com/yarnpkg/berry/tree/master/packages/plugin-typescript).

  - Two new fields are now supported at the root of the manifest: `dependenciesMeta` and `peerDependenciesMeta` (`peerDependenciesMeta` actually was supported in Yarn 1 as well, but `dependenciesMeta` is a new addition). These fields are meant to store dependency settings unique to each package.

    - Both of these new fields, and all settings the support, are entirely optional. Yarn will keep doing what you expect if they're not there - they're just a mechanism to expose more fine-grained settings.

    - Some of those settings can only be declared in the project top-level manifest and will be ignored anywhere else (for example `built`), while others will have a per-package effect (for example `optional`). As a rule of thumb, `dependenciesMeta` settings are always project-wide (and thus are only taken into account in the top-level package.json) while `peerDependenciesMeta` settings are package-specific.

    - The `dependenciesMeta` field covers dependencies declared in either of the `dependencies` and `devDependencies` fields.

    - The `dependenciesMeta` field accepts two types of keys: either a generatic package name (`lodash`), or a specialized package **version** (`lodash@1.2.3`). This later syntax only works for the top-level manifest and *will thus be ignored when seen in a dependency / transitive dependency*.

  - The `dependenciesMeta[].comment` field is expected to be a string field. Even though it isn't actually used anywhere at the moment, we suggest you to write comments regarding the reason why some packages are used here rather than anywhere else. This might prove useful for plugin authors.

  - The `dependenciesMeta[].built` field is a boolean flag; setting it to `false` will cause the package manager to ignore this package when considering the list of packages that need to be built. If the project uses `enable-scripts: false`, the warning that would have traditionally been emitted will be downgraded into a simple notice. This settings is project-wide.

  - The `peerDependenciesMeta[].optional` field is a boolean flag; setting it to `true` will stop the package manager from emitting a warning when the specified peer dependency is missing (you typically want to use it if you provide optional integrations with specific third-party packages and don't want to pollute your users' installs with a bunch of irrelevant warnings). This settings is package-specific.

  - The `resolutions` field no longer support the glob syntax within its patterns, as it was redundant with its own glob-less syntax and caused unnecessary confusion.

    ```diff
    {
      "resolutions": {
    -    "**/@babel/core": "7.5.5",
    +    "@babel/core": "7.5.5",
      }
    }
    ```

### Workspaces

  - Workspaces can now be referenced using the special `workspace:` protocol. This protocol accepts either a relative path to the workspace, or a semver range that will be compared against the `version` fields from candidate workspaces.

  - Workspaces don't have to specify a version anymore. If referenced through the `workspace:` resolver, the engine will assume that they have the version `0.0.0` (which makes `workspace:*` a good way to say "shut up and take my workspace").

    - That being said, workspaces referenced through the `workspace:` protocol will see their referenced changed at pack-time *if the target workspace defines a version*. An error will be thrown otherwise and the package won't be packable.

  - Workspaces can now contain sub-workspaces. This follow the same restriction than before, meaning that any workspace that wishes to expose sub-workspaces must be declared `private: true`.

### CLI

  - The npm-specific commands (such as `yarn login` or `yarn publish`) have been moved into a specific namespace (`yarn npm login` / `yarn npm publish`). This doesn't affect the `yarn pack` command which is considered generic enough for the top-level.

  - Running `yarn <path> add ...` will run the `add` command into the location pointed by `<path>`. This is true for any command. The only limitation is that `<path>` must be either be `.`, `..`, or must contain a slash (in order to disambiguate with script and command names).

  - Running `yarn add -P <package>` will use `*` by default instead of resolving a new range for `<package>`. This change only affects peer dependencies (`-P`), and can be disabled by manually specifying the range (`yarn add -P lodash@^4.0.0`).

  - Running `yarn add <package> -i` will now make suggestions based on the dependencies from your other workspaces. This behavior can be made a default by setting `preferInteractive` to `true` in your settings.

  - Running `yarn foo:bar` will run the `foo:bar` script regardless of what workspace declares it as long as only one workspace declares it. *This change only affects scripts whose names contains at least one colon.*

  - Running `yarn remove -A <package>` will remove `<package>` from all the dependency sets from all your workspaces, regardless of what your cwd is.

  - Running `yarn set resolution <package> <resolution>` will force the resolver to use a specific resolution for the given package descriptor. Note that the descriptor passed as parameter must be exactly the same as the one you want to override. This command is a handy tool to manually optimize some ranges that could benefit from overlapping.

  - Running `yarn up <package>` will upgrade `<package>` in all of your workspaces at once (only if they already use the specified package - those that don't won't see it being added). Adding the `-i` flag will also cause Yarn to ask you to confirm for each workspace.

  - Running `yarn config --why` will tell you the source for each value in your configuration. We recommend using it when you're not sure to understand why Yarn would have a particular settings.

  - Running `yarn pack` will no longer always include *nested* README, CHANGELOG, LICENSE or LICENCE files (note that those files will still be included if found at the root of the workspace being packed, as is usually the case). If you rely on this ([somewhat unintended](https://github.com/npm/npm-packlist/blob/270f534bc70dfb1d316682226332fd05e75e1b14/index.js#L162-L168)) behavior you can add those files manually to the `files` field of your `package.json`.

  - The `yarn upgrade-interactive` command has been moved into a plugin that needs to be installed through `yarn plugin import interactive-tools`. It's also been rewritten, and we'll keep improving over time.

### Miscellaneous

  - A new protocol is now supported, `portal:`. Portals are very much like `link:` in that they directly point to a location on the disk, but unlike links they also take into account the dependencies of the target location (whereas links don't care about these). To give you a better idea, portals are what you use when you want to target a *package*, whereas links are what you use when you want to target a non-package folder (for example your `src` directory, or similar).

  - A new protocol is now supported, `patch:`. The patch protocol can be used to automatically apply changes to the sources of a package. It's very similar to [`patch-package`](https://github.com/ds300/patch-package), but is directly integrated within Yarn (including its cache and checksum systems).<|MERGE_RESOLUTION|>--- conflicted
+++ resolved
@@ -4,11 +4,10 @@
 
 **Note:** features in `master` can be tried out by running `yarn set version from sources` in your project (plus any relevant plugin by running `yarn import plugin from sources <name>`).
 
-<<<<<<< HEAD
 ### Bugfixes
 
 - `yarn pack` will properly include main/module/bin files, even when not explicitly referenced through the `files` field.
-=======
+
 ### CLI
 
 - `yarn add` and `yarn up` will now respect the `preferInteractive` configuration option.
@@ -17,7 +16,6 @@
 ### Configuration
 
 - The settings found in the home configuration file won't cause exceptions when consumed by older Yarn versions. Unsupported options will simply be silently ignored. This should improve the user experience when working with multiple projects configured with different Yarn versions.
->>>>>>> 8af1f5ad
 
 ## 2.1.1
 
