# Changelog

## Master

**Note:** features in `master` can be tried out by running `yarn set version from sources` in your project (plus any relevant plugin by running `yarn import plugin from sources <name>`).

<<<<<<< HEAD
- `yarn config set` now supports the `-H,--home` flag, which causes it to update the home configuration instead of the project configuration.
=======
### CLI

- `yarn add` and `yarn up` will now respect the `preferInteractive` configuration option.

### Configuration

- The settings found in the home configuration file won't cause exceptions when consumed by older Yarn versions. Unsupported options will simply be silently ignored. This should improve the user experience when working with multiple projects configured with different Yarn versions.
>>>>>>> fce63c0c

## 2.1.1

- Fixed hyperlink rendering on iTerm

## 2.1.0

### Ecosystem

- Packages can now declare they they *need* to be unpacked in order to be functional using the new `"preferUnplugged": true` field in the manifest. This will hurt the experience of your users (your project will be the only one that will require hard installs), so please refrain using this field unless there's no other choice.

### New commands

- Running `yarn search` will open a rich interface to search for packages to install (requires the `interactive-tools` plugin).
- Running `yarn npm logout` will remove your credentials from your home directory.
- Running `yarn plugin import from sources` will allow you to build plugins from the master branch of the our repository.
- Running `yarn workspaces focus` will only install the current workspace, plus any other workspace it might depend on. The `--production` flag will only install their production dependencies.
- Running `yarn exec` will execute the specified command at the root of the current workspace (reintroduced from the Classic branch).
- Running `yarn create` is now an alias to `yarn dlx` (with the `create-` prefix.)

### CLI

- `yarn init` will now generate an [EditorConfig](https://editorconfig.org) file, and run `git init` on the resulting folder.
- `yarn init` now supports a `-i` flag which will automatically pin the Yarn version in the project.
- `yarn init` will now inject the settings from the `initFields` configuration setting when generating the initial manifest (future release will remove the now deprecated `initVersion` and `initLicense` settings).
- `yarn init` will now initialize a workspace project if given the `-w` flag.
- `yarn workspaces foreach` now support glob patterns in `--include` and `--exclude`.
- `yarn set version` now as an alias called `yarn policies set-version` (will be deprecated in 3.x).
- `yarn run` now supports the `--inspect` and `--inspect-brk` switches for binaries (for example `yarn run --inspect-brk jest`).
- `yarn remove` and `yarn up` now support glob patterns.
- `yarn dlx` now respects the local project configuration (particularly the configured registries). This is still experimental and will be further improved in the next months.
- `yarn dlx` now properly exits with an exit code when the underlying command returned an exit code too.
- `yarn config get` (and `set`) can now access nested configuration values (for example, `yarn config get npmScopes.foo.npmRegistryServer` will tell you which server is configured for the given server, if any).
- `yarn config get` will now hide its secrets (or rather yours) from the rest of the world. A new `--no-redacted` option will toggle off this behavior if needed.
- `yarn config set` now has a `--json` option that will let Yarn know it should interpret the given value as a JSON object (useful to set server configuration, etc).
- `yarn workspace foreach` will now exit with the expected status code if there's an error.

### Configuration

- Registry auth settings can now be declared per-scope (they previously had to be per-registry). This will be handy with the GitHub Package Registry model, where each scope may have different access tokens.
- The configuration file now interpolates the values with the environment variables using the `${name}` syntax (strict by default; use `${name:-default}` to provide a default value).
- The new `changesetIgnorePatterns` setting can be used to ignore some paths from the changeset detection from `yarn version check` (changes to those paths won't be taken into account when deciding which workspaces need to fresh releases).
- The new `changesetBaseRef` setting can be used to change the name of the master branch that `yarn version check` will use in its changeset heuristic.
- The new `httpTimeout` and `httpRetry` settings allow you to configure the behavior of the HTTP(s) requests.
- The new `preferTruncatedLines` setting allow you to tell Yarn that it's ok if info and warning messages are truncated to fit in a single line (errors will always wrap as much as needed, and piping Yarn's output will toggle off this behaviour altogether).
- The cache compression level can now be configured through `compressionLevel`. If you don't use Zero-Installs, using a value of `0` may yield speed improvements at little cost.
- Plugins are now loaded from the location of the RC file.

### Protocols

- The Git protocol has been improved, and now supports multiple patterns that were missing.
- The Git protocol can now clone any workspace from a given repository. To do this, use the `owner/repo#workspace=name` syntax (which you can mix with branch names as usual).
- The repositories cloned using the Git protocol will now automatically disable `core.autocrlf` so that the builds lead to deterministic results. Generally speaking, improvements have been made to avoid freshly built packages from generating different results.
- Packages fetched using the Git protocol will now be built using either of Yarn 1, Yarn 2, npm, or pnpm. The choice will be made based on the content of the sources (for example, we will pack the project using `npm pack` if we detect a `package-lock.json`).
- The `exec:` protocol has a different API. In particular, builtin modules can now be accessed without having to actually require them.

### Installs

- Deprecation warnings are now shown during installs.
- The out-of-file PnP data generation has been fixed (it allows to generate the PnP data in a JSON file separated from the JS loader itself).
- An edge case in the virtual instances deduplication has been fixed; packages with the same effective peer dependencies now always share the exact same instance.
- The heuristic we use to locate zip files within paths has been improved. As a result, running ESLint on our repository now takes 28s instead of 57s.
- Yarn will now exclude the node_modules folder from the workspace detection. As a result, listing `**/*` in your `workspaces` field will now detect all child packages as workspaces.
- The cache names have changed in order to make the cache content-addressed. In particular, this mean that in the event where we need to fix a bug in the fetch steps, we won't need to bump a global cache key anymore.
- The PnP linker now features an additional loose mode (optional, and enabled through the `pnpMode: loose` setting). Under this mode, Yarn will compute the list of packages that would have been hoisted under the node_modules linker, and let the application code access them with only a warning. This mode will however not become the default - warnings cannot be caught by the application code, and as a result the output of the loose mode can be quite verbose, often being more confusing than the strict mode.
- Because we're aware of no incorrect hoisting bug on the v2 (but have discovered a few in the v1), and because its performances are about the same, the node_modules linker from Yarn 2 is now deemed more stable than the one from the v1, and we recommend users to migrate to it even if you don't want to use Plug'n'Play. More improvements are to come, but they'll mostly be in the user experience (for example to mix PnP and nm into a single install).

### Rendering

- Rendering on small terminals (or terminals which didn't expose their size) could lead to failed assertions. This is now fixed.
- The output of `yarn upgrade-interactive` has been revamped to reintroduce some elements that had been omitted when porting the command from the v1 to the v2.
- Error codes are now hyperlinks on compatible terminals.

### Third-party integrations

- The PnP hook will now display the list of packages that broke the peer dependency chain (it previously only showed the name of the package that wasn't provided the peer dependency, but not the name of which ancestor was responsible).
- We have added `lutimes` support into Node itself, since it was otherwise impossible to implement perfect copy mechanisms (the copied symlinks would end up with different mtime than their originals).
- The SDK files have been moved from `.vscode/pnpify` to `.yarn/sdks`.
- Improvements have been made in the VSCode integration. In particular, the PnP support is now good enough that it started to fix some longstanding issues that VSCode had with properly naming workspaces.
- We have contributed to VSCode support for third-party protocols with TypeScript. As a result, zip archives now properly support the "Jump to definition" workflow (this requires the [ZipFS](https://marketplace.visualstudio.com/items?itemName=arcanis.vscode-zipfs) extension to be installed).
- The SDK output has been migrated to the same standard as the other commands.
- The SDK can now prepare the development environment for both VSCode and Vim. More third-party tools have been added, such as the Svelte extension. Note: the SDK is only needed for editor integrations; you don't need it if you just want to author JavaScript on basic text editors.

### Miscellaneous

- Scripts can now use glob patterns, which will be resolved regardless of the underlying shell (so it'll work on Windows as well as Linux). Note that this only covers file globbing - using something like `echo {foo,bar}` won't work expect if there's actually a file named `foo` and/or `bar`.
- Sending SIGKILL (or other signals) to the Yarn process wasn't causing the child processes to stop. Yarn will now forward the signal, and wait for its children to exit.
- Some temporary folders weren't properly cleaned up; this has been fixed.
- Support for the `.cjs` extension has been added to multiple files in order to make it easier to use `"type": "module"`.
- The bundle has received various size and startup time optimizations.

---

## 2.0.0

Remember that a [migration guide](https://yarnpkg.com/advanced/migration) is available to help you port your applications to Yarn 2.

### Notable fixes

  - Using `yarn link` will now properly resolve peer dependencies based on the package that requires the linked package rather than the dependencies installed in the linked project folder.

  - Packages will now only be built when one of their dependencies is changed in some way. Note that this includes both direct dependencies and transitive dependencies, which might trigger unintuitive rebuilds in some case (for example, since `node-sass` depends on `lodash.assign`, upgrading `lodash.assign` will trigger a rebuild). This will be improved in a later release by introducing a new `runtime` field for the `dependenciesMeta` object that will exclude the package from the build key computation (feel free to start setting this flag as of now, even if it won't have any effect until then).

  - Registry hostnames finally aren't part of the lockfile anymore. It means that you can switch the registry at any time by changing the `npmRegistryServer` settings. One unfortunate limitation is that this doesn't apply to registries that use non-standard paths for their archives (ie `/@scope/name/-/name-version.tgz`). One such example is NPM Enterprise, which will see the full path being stored in the lockfile.

  - The `--immutable` option (new name for `--frozen-lockfile`) will now properly report when the lockfile would be changed because of entry removals (it would previously only reject new entries, not removals).

### Notable changes

  - We dropped support for Node 8, which has reached its end of life in December.

  - Accessing registries through http is now forbidden by default (Yarn will throw an exception and require to use https instead). This can be overruled on a per-hostname basis by using [`unsafeHttpWhitelist`](https://yarnpkg.com/configuration/yarnrc#unsafeHttpWhitelist).

  - The meaning of `devDependencies` is slightly altered. Until then dev dependencies were described as "dependencies we only use in development". Given that we now advocate for all your packages to be stored within the repository (in order to guarantee reproducible builds), this doesn't really make sense anymore. As a result, our description of dev dependencies is now "dependencies that aren't installed by the package consumers". It doesn't really change anything else than the name, but the more you know.

      - One particular note is that you cannot install production dependencies only at the moment. We plan to add back this feature at a later time, but given that enabling [Zero-Installs](https://yarnpkg.com/features/zero-installs) would cause your repository to contain all your packages anyway (prod & dev), this feature isn't deemed as important as it used to be.

  - Running `yarn link <package>` now has a semi-permanent effect in that `<package>` will be added as a dependency of your active workspace (using the new `portal:` protocol). Apart from that the workflow stays the same, meaning that running `yarn link` somewhere will add the local path to the local registry, and `yarn link <package>` will add a dependency to the previously linked package.

      - To disable such a link, just remove its `resolution` entry and run `yarn install` again.

  - The Yarn configuration has been revamped and *will not read the `.npmrc` files anymore.* This used to cause a lot of confusion as to where the configuration was coming from, so the logic is now very simple: Yarn will look in the current directory and all its ancestors for `.yarnrc.yml` files.

      - Note that the configuration files are now called `.yarnrc.yml` and thus are expected to be valid YAML. The available settings are listed [here](https://yarnpkg.com/configuration/yarnrc).

  - The lockfiles now generated should be compatible with Yaml, while staying compatible with old-style lockfiles. Old-style lockfiles will be automatically migrated, but that will require some round-trips to the registry to obtain more information that wasn't stored previously, so the first install will be slightly slower.

  - The cache files are now zip instead of tgz. This has an impact on cold install performances, because the currently available registries don't support it, which requires us to convert it on our side. Zero-Install is one way to offset this cost, and we're hoping that registries will consider offering zip as an option in the future.

      - We chose zip because of its perfect combination in terms of tooling ubiquity and random access performances (tgz would require to decompress the whole archive to access a single file).

### Package manifests (`package.json`)

To see a comprehensive documentation about each possible field, please check our [documentation](https://yarnpkg.com/configuration/manifest).

  - Two new fields are now supported in the `publishConfig` key of your manifests: the `main`, `bin`, and `module` fields will be used to replace the value of their respective top-level counterparts in the manifest shipped along with the generated file.

    - The `typings` and `types` fields will also be replaced if you use the [TypeScript plugin](https://github.com/yarnpkg/berry/tree/master/packages/plugin-typescript).

  - Two new fields are now supported at the root of the manifest: `dependenciesMeta` and `peerDependenciesMeta` (`peerDependenciesMeta` actually was supported in Yarn 1 as well, but `dependenciesMeta` is a new addition). These fields are meant to store dependency settings unique to each package.

    - Both of these new fields, and all settings the support, are entirely optional. Yarn will keep doing what you expect if they're not there - they're just a mechanism to expose more fine-grained settings.

    - Some of those settings can only be declared in the project top-level manifest and will be ignored anywhere else (for example `built`), while others will have a per-package effect (for example `optional`). As a rule of thumb, `dependenciesMeta` settings are always project-wide (and thus are only taken into account in the top-level package.json) while `peerDependenciesMeta` settings are package-specific.

    - The `dependenciesMeta` field covers dependencies declared in either of the `dependencies` and `devDependencies` fields.

    - The `dependenciesMeta` field accepts two types of keys: either a generatic package name (`lodash`), or a specialized package **version** (`lodash@1.2.3`). This later syntax only works for the top-level manifest and *will thus be ignored when seen in a dependency / transitive dependency*.

  - The `dependenciesMeta[].comment` field is expected to be a string field. Even though it isn't actually used anywhere at the moment, we suggest you to write comments regarding the reason why some packages are used here rather than anywhere else. This might prove useful for plugin authors.

  - The `dependenciesMeta[].built` field is a boolean flag; setting it to `false` will cause the package manager to ignore this package when considering the list of packages that need to be built. If the project uses `enable-scripts: false`, the warning that would have traditionally been emitted will be downgraded into a simple notice. This settings is project-wide.

  - The `peerDependenciesMeta[].optional` field is a boolean flag; setting it to `true` will stop the package manager from emitting a warning when the specified peer dependency is missing (you typically want to use it if you provide optional integrations with specific third-party packages and don't want to pollute your users' installs with a bunch of irrelevant warnings). This settings is package-specific.

  - The `resolutions` field no longer support the glob syntax within its patterns, as it was redundant with its own glob-less syntax and caused unnecessary confusion.

    ```diff
    {
      "resolutions": {
    -    "**/@babel/core": "7.5.5",
    +    "@babel/core": "7.5.5",
      }
    }
    ```

### Workspaces

  - Workspaces can now be referenced using the special `workspace:` protocol. This protocol accepts either a relative path to the workspace, or a semver range that will be compared against the `version` fields from candidate workspaces.

  - Workspaces don't have to specify a version anymore. If referenced through the `workspace:` resolver, the engine will assume that they have the version `0.0.0` (which makes `workspace:*` a good way to say "shut up and take my workspace").

    - That being said, workspaces referenced through the `workspace:` protocol will see their referenced changed at pack-time *if the target workspace defines a version*. An error will be thrown otherwise and the package won't be packable.

  - Workspaces can now contain sub-workspaces. This follow the same restriction than before, meaning that any workspace that wishes to expose sub-workspaces must be declared `private: true`.

### CLI

  - The npm-specific commands (such as `yarn login` or `yarn publish`) have been moved into a specific namespace (`yarn npm login` / `yarn npm publish`). This doesn't affect the `yarn pack` command which is considered generic enough for the top-level.

  - Running `yarn <path> add ...` will run the `add` command into the location pointed by `<path>`. This is true for any command. The only limitation is that `<path>` must be either be `.`, `..`, or must contain a slash (in order to disambiguate with script and command names).

  - Running `yarn add -P <package>` will use `*` by default instead of resolving a new range for `<package>`. This change only affects peer dependencies (`-P`), and can be disabled by manually specifying the range (`yarn add -P lodash@^4.0.0`).

  - Running `yarn add <package> -i` will now make suggestions based on the dependencies from your other workspaces. This behavior can be made a default by setting `preferInteractive` to `true` in your settings.

  - Running `yarn foo:bar` will run the `foo:bar` script regardless of what workspace declares it as long as only one workspace declares it. *This change only affects scripts whose names contains at least one colon.*

  - Running `yarn remove -A <package>` will remove `<package>` from all the dependency sets from all your workspaces, regardless of what your cwd is.

  - Running `yarn set resolution <package> <resolution>` will force the resolver to use a specific resolution for the given package descriptor. Note that the descriptor passed as parameter must be exactly the same as the one you want to override. This command is a handy tool to manually optimize some ranges that could benefit from overlapping.

  - Running `yarn up <package>` will upgrade `<package>` in all of your workspaces at once (only if they already use the specified package - those that don't won't see it being added). Adding the `-i` flag will also cause Yarn to ask you to confirm for each workspace.

  - Running `yarn config --why` will tell you the source for each value in your configuration. We recommend using it when you're not sure to understand why Yarn would have a particular settings.

  - Running `yarn pack` will no longer always include *nested* README, CHANGELOG, LICENSE or LICENCE files (note that those files will still be included if found at the root of the workspace being packed, as is usually the case). If you rely on this ([somewhat unintended](https://github.com/npm/npm-packlist/blob/270f534bc70dfb1d316682226332fd05e75e1b14/index.js#L162-L168)) behavior you can add those files manually to the `files` field of your `package.json`.

  - The `yarn upgrade-interactive` command has been moved into a plugin that needs to be installed through `yarn plugin import interactive-tools`. It's also been rewritten, and we'll keep improving over time.

### Miscellaneous

  - A new protocol is now supported, `portal:`. Portals are very much like `link:` in that they directly point to a location on the disk, but unlike links they also take into account the dependencies of the target location (whereas links don't care about these). To give you a better idea, portals are what you use when you want to target a *package*, whereas links are what you use when you want to target a non-package folder (for example your `src` directory, or similar).

  - A new protocol is now supported, `patch:`. The patch protocol can be used to automatically apply changes to the sources of a package. It's very similar to [`patch-package`](https://github.com/ds300/patch-package), but is directly integrated within Yarn (including its cache and checksum systems).<|MERGE_RESOLUTION|>--- conflicted
+++ resolved
@@ -4,17 +4,14 @@
 
 **Note:** features in `master` can be tried out by running `yarn set version from sources` in your project (plus any relevant plugin by running `yarn import plugin from sources <name>`).
 
-<<<<<<< HEAD
+### CLI
+
+- `yarn add` and `yarn up` will now respect the `preferInteractive` configuration option.
 - `yarn config set` now supports the `-H,--home` flag, which causes it to update the home configuration instead of the project configuration.
-=======
-### CLI
-
-- `yarn add` and `yarn up` will now respect the `preferInteractive` configuration option.
 
 ### Configuration
 
 - The settings found in the home configuration file won't cause exceptions when consumed by older Yarn versions. Unsupported options will simply be silently ignored. This should improve the user experience when working with multiple projects configured with different Yarn versions.
->>>>>>> fce63c0c
 
 ## 2.1.1
 
