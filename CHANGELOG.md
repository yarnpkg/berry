# Changelog

## Master

**Note:** features in `master` can be tried out by running `yarn set version from sources` in your project (plus any relevant plugin by running `yarn import plugin from sources <name>`).

**Important:** Development of the next major version (3.x) is happening on the master branch. A list of breaking changes can be found below.

### **Breaking Changes**

- The `initVersion` and `initLicense` configuration options have been removed. `initFields` should be used instead.

### API

- `structUtils.requirableIdent` got removed; use `structUtils.stringifyIdent` instead, which is strictly the same.
<<<<<<< HEAD
- `httpUtils.Options['json']` got removed; use `httpUtils.Options['jsonResponse']` instead, which is strictly the same.
=======
- `PackageExtension['description]` got removed, use `formatUtils.json(packageExtension, formatUtils.Type.PACKAGE_EXTENSION)` instead, which is strictly the same.
>>>>>>> 1df70e03

### Settings

- Various `initFields` edge cases have been fixed.

## 2.4.0

### Installs

- The resolution pipeline got reimplemented. We previously used a multi-pass approach where we performed SAT optimization between each pass, but after investigating it turned out the SAT optims had little impact and added performance bottlenecks. We now run the resolution using a much simpler and more efficient algorithm.

- Linkers can now define custom data to cache between Yarn invocations. The builtin linkers new use those new capabilities to cache package information that can't change between runs. In practice, this translates into much faster recurrent installs (when running an install that adds few new packages, if any).

- Warnings are now reported when `packageExtensions` rules are either unused or redundant with the original package definition.

- Potentially breaking, but it was intended this way from the start: the `packageExtensions` field cannot be used to *replace* dependencies anymore (only to add missing ones). Prefer using the `resolutions` field to replace existing ones.

- Progress bars are rendered less often, which should help performances on some terminals.

- Aliased packages no longer include themselves in node_modules installs

### CLI

- The `upgrade-interactive` command will now only show upgrade suggestions for packages that have available upgrades (rather than all of them).

- The `upgrade-interactive` command has received UI improvements that should make it easier to look at.

- The `yarn workspaces focus` command will now only run the `postinstall` scripts for the focused workspaces.

- A new `yarn npm audit` command lets you query audit information from the npm registry.

- The `yarn workspaces foreach` command has a new flag, `-R,--recursive`, which will run a command on the current workspace and all others it depends on.

- A new `--skip-builds` option on `yarn install` will let you skip the build scripts without impacting the generated Yarn artifacts (contrary to `enableScripts`, which would also stop unplugging the packages that would otherwise be unplugged due to containing build scripts).

### Binaries

- It's now possible to run dependency binaries when using the node-modules linker even if one of your other dependencies is reported as incompatible with your system.

- By default Windows automatically requests for administrator rights before spawning any binary whose filename contains "install", "setup", "update", or "patch" (it thinks they are installers). We now explicitly opt-out of this behavior in the binary jumpers we use on Windows.

- By default, arguments passed to MinGW-compiled programs are automatically expanded by a basic glob pattern engine. We now explicitly opt-out of this behavior in the binary jumpers we use on Windows.

- The Windows binary jumpers will now report the right exit code.

### Settings

- Using empty fallbacks in Yarnrc environment variables (`${VAR:-}`) will now work.

- You can now use the new `logFilters` setting to turn warnings into either errors or info, or to hide them entirely. Note that we plan to significantly improve the peer dependency warnings in the next release, so perhaps don't silence them just now even if you have a bunch of them.

### Shell

- Some shell errors (`No matches found`, `Bad file descriptor`, `Unbound variable`, `Unbound argument`) will now be recoverable errors that make the shell continue on to the next command in the chain instead of hard crashes. Fixes cases such as `rm -rf ./inexistentFolder/* || true`.

### VSCode ZipFS Extension

- The extension will now activate even if the workspace doesn't contain zip files (usually because you excluded them).

### Compatibility

- Some patches went missing for TypeScript <4. This is now fixed.

- Calling `fs.exists(undefined)` won't crash anymore.

- TypeScript import suggestions should now be correct even when the imported module is deep within a workspace.

- TypeScript in watch mode (both using `-w` and within VSCode) will now detect new dependencies as you add them.

- Some particular multi-dependency-trees setups will be better supported on Plug'n'Play installs.

- Using `ctrl+click` on imports in VSCode won't take you to virtual packages anymore (require an SDK update).

## 2.3.1

### CLI
- Take into account peer dependency defaults when inheriting workspace peer dependencies in the node_modules linker

## 2.3.0

### CLI

- The `yarn tag` set of commands has been ported over from Yarn Classic as `yarn npm tag`.
- Running `yarn info` will now print many information about your dependencies. Various options are available to tweak the output, including `--json`. Plugin authors can provide their own information sections via the `fetchPackageInfo` hook.
- Running `yarn stage` with the `-r,--reset` flag will now unstage all changes that seem related to Yarn.
- All commands now document each of their options (run `yarn add -h` to see an example).
- Publish registry errors will now be reported as is rather than being collapsed into a generic error message.
- A native binary jumper will now be used on Windows to avoid the `Terminate batch job (Y/N)?` prompts when invoking dependency binaries.

### Installs

### PnP API

The following changes only apply to the `pnp` linker (which is the default install strategy):

- The `pnpapi` module now exposes a new function called `getAllLocators` allow you to access the list of all locators in the map without having to traverse the dependency tree. This method is considered a Yarn extension, so you should check for its existence if you plan to use it in your code.
- When using a portal to a package that had peer dependencies, Yarn would loose the information required to resolve those peer dependencies. It will now properly resolve them the same way as all other packages in the dependency tree.

The following changes only apply to the `node-modules` linker:

- The bin symlinks will now be properly removed from the `node_modules/.bin` folder as their corresponding dependencies are removed.
- A new setting called `nmHoistingLimits` has appeared. It replaces what was previously known as `nohoist` in Yarn 1.
- We are now more forgiving for packages that make incorrect assumptions about the hoisting layout by first trying to maximize package exposure at the top-level. Only after the top-level has been populated will we deduplicate the remaining packages.
- Fixed some pathological cases around peer dependencies. In particular, workspaces' peer dependencies will now be resolved against their closest workspace ancestor (according to the directory hierarchy) rather than be ignored. Note that peer dependencies are inherently problematic with workspaces when using the `node-modules` linker, and that the strictly correct behavior can only be obtained by using the default Plug'n'Play linker.
- Running install after an interrupted install is supported now and will result in a consistent install state

### Shell

- Added support for `$$` and `$PPID`
- Fixes some pathological globbing problems.

### Bugfixes

- The `yarn constraints --fix` command will now properly persist the changes on disk.
- The `yarn unplug` command will now work when used on packages with peer dependencies.
- The `yarn stage` command will now allow to stage files when called without the `-c,--commit` flag.
- Fixes a performance regression when using FSEvents.

### Miscellaneous

- Removes extraneous subprocesses when using the `yarnPath` setting.

### Third-party integrations

- Updated the VSCode SDK to take into account changes in the TypeScript server protocol.
- Added a few builtin extensions to improve compatibility with packages that weren't correctly listing their dependencies.
- Updatedd the TypeScript patch to cover TypeScript 4.1.

## 2.2.0

### Ecosystem

- Packages can now use the `publishConfig.executableFiles` field in their manifests to indicate which files should keep the executable flag once packed in the archive. This is important as for portability reasons Yarn strips the executable flag from all files during packing (otherwise `yarn pack` would yield different outputs when run on Posix vs Windows). Files listed in the `bin` field are assumed executable by default, so you don't need to explicitly list them in `executableFiles`.

### Bugfixes

- Requests won't timeout anymore as long as the server is still sending data.
- `yarn pack` will properly include main/module/bin files, even when not explicitly referenced through the `files` field.
- Local git repositories can now be fetched via the `git+file:` protocol.
- The progress bars will be properly styled when using the new Windows terminal on certain days.
- Yarn will now avoid using deprecated versions of the dependencies, unless only deprecated versions are available for the requested ranges.
- Build keys are now properly computed, which fixes issues where build scripts weren't always triggered when they should have been.
- Negated glob patterns in the `workspace` field will now be processed correctly.
- Yarn will now allow relative paths inside the `workspace:` protocol to start with `./`
- Yarn will now show the actual error when it fails to resolve a request during `yarn add` and `yarn up`
- The portable shell will now support calling `cd` and `exit` without arguments
- Yarn will now show the exit code when a lifecycle script fails
- Yarn's portable shell will now also pipe the stderr when using the `|&` pipeline
- Yarn's portable shell will now respect the left associativity of list operators

### CLI

- Yarn will now report an error when run through an incompatible Node version.
- `yarn add` and `yarn up` will now respect the `preferInteractive` configuration option.
- `yarn config set` now supports the `-H,--home` flag, which causes it to update the home configuration instead of the project configuration.

### Configuration

- The settings found in the home configuration file won't cause exceptions when consumed by older Yarn versions. Unsupported options will simply be silently ignored. This should improve the user experience when working with multiple projects configured with different Yarn versions.
- A new `immutablePaths` setting allow you to specify paths that must not change when running Yarn with the `--immutable` flag set. You can use it to detect unforeseen changes to your install artifacts, be it `.pnp.js` or `node_modules` files.

### Miscellaneous

- Scripts can now use the `$RANDOM` variable as well as simple calculations using `+`, `-`, `*`, `/` and `()` inside `$(())`
- Scripts can now use grouping curly braces (`{echo foo}`) to execute a command in the context of the current shell (without creating a subshell like in the case of `(echo foo)`).
- Scripts can now end with a semicolon.
- PnP linker will not remove lingering node_modules inside folders matching `pnpIgnorePatterns`

### Third-party integrations

- The PnP hook will now display clearer error message when requiring Node builtins from contexts that can't access them out of the box (for example when accessing the `fs` module from within a Webpack browser bundle).

## 2.1.1

- Fixed hyperlink rendering on iTerm

## 2.1.0

### Ecosystem

- Packages can now declare they they *need* to be unpacked in order to be functional using the new `"preferUnplugged": true` field in the manifest. This will hurt the experience of your users (your project will be the only one that will require hard installs), so please refrain using this field unless there's no other choice.

### New commands

- Running `yarn search` will open a rich interface to search for packages to install (requires the `interactive-tools` plugin).
- Running `yarn npm logout` will remove your credentials from your home directory.
- Running `yarn plugin import from sources` will allow you to build plugins from the master branch of the our repository.
- Running `yarn workspaces focus` will only install the current workspace, plus any other workspace it might depend on. The `--production` flag will only install their production dependencies.
- Running `yarn exec` will execute the specified command at the root of the current workspace (reintroduced from the Classic branch).
- Running `yarn create` is now an alias to `yarn dlx` (with the `create-` prefix.)

### CLI

- `yarn init` will now generate an [EditorConfig](https://editorconfig.org) file, and run `git init` on the resulting folder.
- `yarn init` now supports a `-i` flag which will automatically pin the Yarn version in the project.
- `yarn init` will now inject the settings from the `initFields` configuration setting when generating the initial manifest (future release will remove the now deprecated `initVersion` and `initLicense` settings).
- `yarn init` will now initialize a workspace project if given the `-w` flag.
- `yarn workspaces foreach` now support glob patterns in `--include` and `--exclude`.
- `yarn set version` now as an alias called `yarn policies set-version` (will be deprecated in 3.x).
- `yarn run` now supports the `--inspect` and `--inspect-brk` switches for binaries (for example `yarn run --inspect-brk jest`).
- `yarn remove` and `yarn up` now support glob patterns.
- `yarn dlx` now respects the local project configuration (particularly the configured registries). This is still experimental and will be further improved in the next months.
- `yarn dlx` now properly exits with an exit code when the underlying command returned an exit code too.
- `yarn config get` (and `set`) can now access nested configuration values (for example, `yarn config get npmScopes.foo.npmRegistryServer` will tell you which server is configured for the given server, if any).
- `yarn config get` will now hide its secrets (or rather yours) from the rest of the world. A new `--no-redacted` option will toggle off this behavior if needed.
- `yarn config set` now has a `--json` option that will let Yarn know it should interpret the given value as a JSON object (useful to set server configuration, etc).
- `yarn workspace foreach` will now exit with the expected status code if there's an error.

### Configuration

- Registry auth settings can now be declared per-scope (they previously had to be per-registry). This will be handy with the GitHub Package Registry model, where each scope may have different access tokens.
- The configuration file now interpolates the values with the environment variables using the `${name}` syntax (strict by default; use `${name:-default}` to provide a default value).
- The new `changesetIgnorePatterns` setting can be used to ignore some paths from the changeset detection from `yarn version check` (changes to those paths won't be taken into account when deciding which workspaces need to fresh releases).
- The new `changesetBaseRef` setting can be used to change the name of the master branch that `yarn version check` will use in its changeset heuristic.
- The new `httpTimeout` and `httpRetry` settings allow you to configure the behavior of the HTTP(s) requests.
- The new `preferTruncatedLines` setting allow you to tell Yarn that it's ok if info and warning messages are truncated to fit in a single line (errors will always wrap as much as needed, and piping Yarn's output will toggle off this behaviour altogether).
- The cache compression level can now be configured through `compressionLevel`. If you don't use Zero-Installs, using a value of `0` may yield speed improvements at little cost.
- Plugins are now loaded from the location of the RC file.

### Protocols

- The Git protocol has been improved, and now supports multiple patterns that were missing.
- The Git protocol can now clone any workspace from a given repository. To do this, use the `owner/repo#workspace=name` syntax (which you can mix with branch names as usual).
- The repositories cloned using the Git protocol will now automatically disable `core.autocrlf` so that the builds lead to deterministic results. Generally speaking, improvements have been made to avoid freshly built packages from generating different results.
- Packages fetched using the Git protocol will now be built using either of Yarn 1, Yarn 2, npm, or pnpm. The choice will be made based on the content of the sources (for example, we will pack the project using `npm pack` if we detect a `package-lock.json`).
- The `exec:` protocol has a different API. In particular, builtin modules can now be accessed without having to actually require them.

### Installs

- Deprecation warnings are now shown during installs.
- The out-of-file PnP data generation has been fixed (it allows to generate the PnP data in a JSON file separated from the JS loader itself).
- An edge case in the virtual instances deduplication has been fixed; packages with the same effective peer dependencies now always share the exact same instance.
- The heuristic we use to locate zip files within paths has been improved. As a result, running ESLint on our repository now takes 28s instead of 57s.
- Yarn will now exclude the node_modules folder from the workspace detection. As a result, listing `**/*` in your `workspaces` field will now detect all child packages as workspaces.
- The cache names have changed in order to make the cache content-addressed. In particular, this mean that in the event where we need to fix a bug in the fetch steps, we won't need to bump a global cache key anymore.
- The PnP linker now features an additional loose mode (optional, and enabled through the `pnpMode: loose` setting). Under this mode, Yarn will compute the list of packages that would have been hoisted under the node_modules linker, and let the application code access them with only a warning. This mode will however not become the default - warnings cannot be caught by the application code, and as a result the output of the loose mode can be quite verbose, often being more confusing than the strict mode.
- Because we're aware of no incorrect hoisting bug on the v2 (but have discovered a few in the v1), and because its performances are about the same, the node_modules linker from Yarn 2 is now deemed more stable than the one from the v1, and we recommend users to migrate to it even if you don't want to use Plug'n'Play. More improvements are to come, but they'll mostly be in the user experience (for example to mix PnP and nm into a single install).

### Rendering

- Rendering on small terminals (or terminals which didn't expose their size) could lead to failed assertions. This is now fixed.
- The output of `yarn upgrade-interactive` has been revamped to reintroduce some elements that had been omitted when porting the command from the v1 to the v2.
- Error codes are now hyperlinks on compatible terminals.

### Third-party integrations

- The PnP hook will now display the list of packages that broke the peer dependency chain (it previously only showed the name of the package that wasn't provided the peer dependency, but not the name of which ancestor was responsible).
- We have added `lutimes` support into Node itself, since it was otherwise impossible to implement perfect copy mechanisms (the copied symlinks would end up with different mtime than their originals).
- The SDK files have been moved from `.vscode/pnpify` to `.yarn/sdks`.
- Improvements have been made in the VSCode integration. In particular, the PnP support is now good enough that it started to fix some longstanding issues that VSCode had with properly naming workspaces.
- We have contributed to VSCode support for third-party protocols with TypeScript. As a result, zip archives now properly support the "Jump to definition" workflow (this requires the [ZipFS](https://marketplace.visualstudio.com/items?itemName=arcanis.vscode-zipfs) extension to be installed).
- The SDK output has been migrated to the same standard as the other commands.
- The SDK can now prepare the development environment for both VSCode and Vim. More third-party tools have been added, such as the Svelte extension. Note: the SDK is only needed for editor integrations; you don't need it if you just want to author JavaScript on basic text editors.

### Miscellaneous

- Scripts can now use glob patterns, which will be resolved regardless of the underlying shell (so it'll work on Windows as well as Linux). Note that this only covers file globbing - using something like `echo {foo,bar}` won't work expect if there's actually a file named `foo` and/or `bar`.
- Sending SIGKILL (or other signals) to the Yarn process wasn't causing the child processes to stop. Yarn will now forward the signal, and wait for its children to exit.
- Some temporary folders weren't properly cleaned up; this has been fixed.
- Support for the `.cjs` extension has been added to multiple files in order to make it easier to use `"type": "module"`.
- The bundle has received various size and startup time optimizations.

---

## 2.0.0

Remember that a [migration guide](https://yarnpkg.com/getting-started/migration) is available to help you port your applications to Yarn 2.

### Notable fixes

  - Using `yarn link` will now properly resolve peer dependencies based on the package that requires the linked package rather than the dependencies installed in the linked project folder.

  - Packages will now only be built when one of their dependencies is changed in some way. Note that this includes both direct dependencies and transitive dependencies, which might trigger unintuitive rebuilds in some case (for example, since `node-sass` depends on `lodash.assign`, upgrading `lodash.assign` will trigger a rebuild). This will be improved in a later release by introducing a new `runtime` field for the `dependenciesMeta` object that will exclude the package from the build key computation (feel free to start setting this flag as of now, even if it won't have any effect until then).

  - Registry hostnames finally aren't part of the lockfile anymore. It means that you can switch the registry at any time by changing the `npmRegistryServer` settings. One unfortunate limitation is that this doesn't apply to registries that use non-standard paths for their archives (ie `/@scope/name/-/name-version.tgz`). One such example is NPM Enterprise, which will see the full path being stored in the lockfile.

  - The `--immutable` option (new name for `--frozen-lockfile`) will now properly report when the lockfile would be changed because of entry removals (it would previously only reject new entries, not removals).

### Notable changes

  - We dropped support for Node 8, which has reached its end of life in December.

  - Accessing registries through http is now forbidden by default (Yarn will throw an exception and require to use https instead). This can be overruled on a per-hostname basis by using [`unsafeHttpWhitelist`](https://yarnpkg.com/configuration/yarnrc#unsafeHttpWhitelist).

  - The meaning of `devDependencies` is slightly altered. Until then dev dependencies were described as "dependencies we only use in development". Given that we now advocate for all your packages to be stored within the repository (in order to guarantee reproducible builds), this doesn't really make sense anymore. As a result, our description of dev dependencies is now "dependencies that aren't installed by the package consumers". It doesn't really change anything else than the name, but the more you know.

      - One particular note is that you cannot install production dependencies only at the moment. We plan to add back this feature at a later time, but given that enabling [Zero-Installs](https://yarnpkg.com/features/zero-installs) would cause your repository to contain all your packages anyway (prod & dev), this feature isn't deemed as important as it used to be.

  - Running `yarn link <package>` now has a semi-permanent effect in that `<package>` will be added as a dependency of your active workspace (using the new `portal:` protocol). Apart from that the workflow stays the same, meaning that running `yarn link` somewhere will add the local path to the local registry, and `yarn link <package>` will add a dependency to the previously linked package.

      - To disable such a link, just remove its `resolution` entry and run `yarn install` again.

  - The Yarn configuration has been revamped and *will not read the `.npmrc` files anymore.* This used to cause a lot of confusion as to where the configuration was coming from, so the logic is now very simple: Yarn will look in the current directory and all its ancestors for `.yarnrc.yml` files.

      - Note that the configuration files are now called `.yarnrc.yml` and thus are expected to be valid YAML. The available settings are listed [here](https://yarnpkg.com/configuration/yarnrc).

  - The lockfiles now generated should be compatible with Yaml, while staying compatible with old-style lockfiles. Old-style lockfiles will be automatically migrated, but that will require some round-trips to the registry to obtain more information that wasn't stored previously, so the first install will be slightly slower.

  - The cache files are now zip instead of tgz. This has an impact on cold install performances, because the currently available registries don't support it, which requires us to convert it on our side. Zero-Install is one way to offset this cost, and we're hoping that registries will consider offering zip as an option in the future.

      - We chose zip because of its perfect combination in terms of tooling ubiquity and random access performances (tgz would require to decompress the whole archive to access a single file).

### Package manifests (`package.json`)

To see a comprehensive documentation about each possible field, please check our [documentation](https://yarnpkg.com/configuration/manifest).

  - Two new fields are now supported in the `publishConfig` key of your manifests: the `main`, `bin`, and `module` fields will be used to replace the value of their respective top-level counterparts in the manifest shipped along with the generated file.

    - The `typings` and `types` fields will also be replaced if you use the [TypeScript plugin](https://github.com/yarnpkg/berry/tree/master/packages/plugin-typescript).

  - Two new fields are now supported at the root of the manifest: `dependenciesMeta` and `peerDependenciesMeta` (`peerDependenciesMeta` actually was supported in Yarn 1 as well, but `dependenciesMeta` is a new addition). These fields are meant to store dependency settings unique to each package.

    - Both of these new fields, and all settings the support, are entirely optional. Yarn will keep doing what you expect if they're not there - they're just a mechanism to expose more fine-grained settings.

    - Some of those settings can only be declared in the project top-level manifest and will be ignored anywhere else (for example `built`), while others will have a per-package effect (for example `optional`). As a rule of thumb, `dependenciesMeta` settings are always project-wide (and thus are only taken into account in the top-level package.json) while `peerDependenciesMeta` settings are package-specific.

    - The `dependenciesMeta` field covers dependencies declared in either of the `dependencies` and `devDependencies` fields.

    - The `dependenciesMeta` field accepts two types of keys: either a generatic package name (`lodash`), or a specialized package **version** (`lodash@1.2.3`). This later syntax only works for the top-level manifest and *will thus be ignored when seen in a dependency / transitive dependency*.

  - The `dependenciesMeta[].comment` field is expected to be a string field. Even though it isn't actually used anywhere at the moment, we suggest you to write comments regarding the reason why some packages are used here rather than anywhere else. This might prove useful for plugin authors.

  - The `dependenciesMeta[].built` field is a boolean flag; setting it to `false` will cause the package manager to ignore this package when considering the list of packages that need to be built. If the project uses `enable-scripts: false`, the warning that would have traditionally been emitted will be downgraded into a simple notice. This settings is project-wide.

  - The `peerDependenciesMeta[].optional` field is a boolean flag; setting it to `true` will stop the package manager from emitting a warning when the specified peer dependency is missing (you typically want to use it if you provide optional integrations with specific third-party packages and don't want to pollute your users' installs with a bunch of irrelevant warnings). This settings is package-specific.

  - The `resolutions` field no longer support the glob syntax within its patterns, as it was redundant with its own glob-less syntax and caused unnecessary confusion.

    ```diff
    {
      "resolutions": {
    -    "**/@babel/core": "7.5.5",
    +    "@babel/core": "7.5.5",
      }
    }
    ```

### Workspaces

  - Workspaces can now be referenced using the special `workspace:` protocol. This protocol accepts either a relative path to the workspace, or a semver range that will be compared against the `version` fields from candidate workspaces.

  - Workspaces don't have to specify a version anymore. If referenced through the `workspace:` resolver, the engine will assume that they have the version `0.0.0` (which makes `workspace:*` a good way to say "shut up and take my workspace").

    - That being said, workspaces referenced through the `workspace:` protocol will see their referenced changed at pack-time *if the target workspace defines a version*. An error will be thrown otherwise and the package won't be packable.

  - Workspaces can now contain sub-workspaces. This follow the same restriction than before, meaning that any workspace that wishes to expose sub-workspaces must be declared `private: true`.

### CLI

  - The npm-specific commands (such as `yarn login` or `yarn publish`) have been moved into a specific namespace (`yarn npm login` / `yarn npm publish`). This doesn't affect the `yarn pack` command which is considered generic enough for the top-level.

  - Running `yarn <path> add ...` will run the `add` command into the location pointed by `<path>`. This is true for any command. The only limitation is that `<path>` must be either be `.`, `..`, or must contain a slash (in order to disambiguate with script and command names).

  - Running `yarn add -P <package>` will use `*` by default instead of resolving a new range for `<package>`. This change only affects peer dependencies (`-P`), and can be disabled by manually specifying the range (`yarn add -P lodash@^4.0.0`).

  - Running `yarn add <package> -i` will now make suggestions based on the dependencies from your other workspaces. This behavior can be made a default by setting `preferInteractive` to `true` in your settings.

  - Running `yarn foo:bar` will run the `foo:bar` script regardless of what workspace declares it as long as only one workspace declares it. *This change only affects scripts whose names contains at least one colon.*

  - Running `yarn remove -A <package>` will remove `<package>` from all the dependency sets from all your workspaces, regardless of what your cwd is.

  - Running `yarn set resolution <package> <resolution>` will force the resolver to use a specific resolution for the given package descriptor. Note that the descriptor passed as parameter must be exactly the same as the one you want to override. This command is a handy tool to manually optimize some ranges that could benefit from overlapping.

  - Running `yarn up <package>` will upgrade `<package>` in all of your workspaces at once (only if they already use the specified package - those that don't won't see it being added). Adding the `-i` flag will also cause Yarn to ask you to confirm for each workspace.

  - Running `yarn config --why` will tell you the source for each value in your configuration. We recommend using it when you're not sure to understand why Yarn would have a particular settings.

  - Running `yarn pack` will no longer always include *nested* README, CHANGELOG, LICENSE or LICENCE files (note that those files will still be included if found at the root of the workspace being packed, as is usually the case). If you rely on this ([somewhat unintended](https://github.com/npm/npm-packlist/blob/270f534bc70dfb1d316682226332fd05e75e1b14/index.js#L162-L168)) behavior you can add those files manually to the `files` field of your `package.json`.

  - The `yarn upgrade-interactive` command has been moved into a plugin that needs to be installed through `yarn plugin import interactive-tools`. It's also been rewritten, and we'll keep improving over time.

### Miscellaneous

  - A new protocol is now supported, `portal:`. Portals are very much like `link:` in that they directly point to a location on the disk, but unlike links they also take into account the dependencies of the target location (whereas links don't care about these). To give you a better idea, portals are what you use when you want to target a *package*, whereas links are what you use when you want to target a non-package folder (for example your `src` directory, or similar).

  - A new protocol is now supported, `patch:`. The patch protocol can be used to automatically apply changes to the sources of a package. It's very similar to [`patch-package`](https://github.com/ds300/patch-package), but is directly integrated within Yarn (including its cache and checksum systems).<|MERGE_RESOLUTION|>--- conflicted
+++ resolved
@@ -13,11 +13,8 @@
 ### API
 
 - `structUtils.requirableIdent` got removed; use `structUtils.stringifyIdent` instead, which is strictly the same.
-<<<<<<< HEAD
 - `httpUtils.Options['json']` got removed; use `httpUtils.Options['jsonResponse']` instead, which is strictly the same.
-=======
 - `PackageExtension['description]` got removed, use `formatUtils.json(packageExtension, formatUtils.Type.PACKAGE_EXTENSION)` instead, which is strictly the same.
->>>>>>> 1df70e03
 
 ### Settings
 
