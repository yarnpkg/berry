# Changelog

## Sponsorship

Yarn now accepts sponsorships! Please give a look at our [OpenCollective](https://opencollective.com/yarnpkg) and [GitHub Sponsors](https://github.com/sponsors/yarnpkg) pages for more details.

## Master

**Note:** features in `master` can be tried out by running `yarn set version from sources` in your project (existing contrib plugins are updated automatically, while new contrib plugins can be added by running `yarn plugin import from sources <name>`).

## 3.0.0-rc.2

```
yarn set version 3.0.0-rc.2
```

Few functional changes; mostly intended to fix distribution issues.

- `yarn plugin import` can now install specific versions of the official plugins.
- `yarn plugin import` will now download plugins compatible with the current CLI by default.
- Fixed a bug in `yarn version check` when used with the `--prerelease` flag.

## 3.0.0-rc.1

```
yarn set version 3.0.0-rc.1
```

### **Breaking Changes**

- Node 10 isn't supported anymore.
- Plugins can't access `yup` anymore (we migrated to [Typanion](https://github.com/arcanis/typanion) as part of [Clipanion v3](https://github.com/arcanis/clipanion)).
  - To upgrade `workspace-tools`, remove it from your `.yarnrc.yml`, upgrade, then import it back.
- The `enableImmutableInstalls` will now default to `true` on CI (we still recommend to explicitly use `--immutable` on the CLI).
  - You can re-allow mutations by adding `YARN_ENABLE_IMMUTABLE_INSTALLS=false` in your environment variables. 
- The `initVersion` and `initLicense` configuration options have been removed. `initFields` should be used instead.
- Yarn will now generate `.pnp.cjs` files (instead of `.pnp.js`) when using PnP, regardless of what the `type` field inside the manifest is set to.
- The virtual folder (used to disambiguate peer dependencies) got renamed from `$$virtual` into `__virtual__`.
- The `-a` alias flag of `yarn workspaces foreach` got removed; use `-A,--all` instead, which is strictly the same.
- The old PnPify SDK folder (`.vscode/pnpify`) won't be cleaned up anymore.
- The `bstatePath` configuration option has been removed. The build state (`.yarn/build-state.yml`) has been moved into the install state (`.yarn/install-state.gz`)
- The cache files need to be regenerated. We had to change their timestamps in order to account for a flaw in the zip spec that was causing problems with some third-party tools.

### API

- `structUtils.requirableIdent` got removed; use `structUtils.stringifyIdent` instead, which is strictly the same.
- `configuration.format` got removed; use `formatUtils.pretty` instead, which is strictly the same, but type-safe.
- `httpUtils.Options['json']` got removed; use `httpUtils.Options['jsonResponse']` instead, which is strictly the same.
- `PackageExtension['description]` got removed, use `formatUtils.json(packageExtension, formatUtils.Type.PACKAGE_EXTENSION)` instead, which is strictly the same.
- `Project.generateBuildStateFile` has been removed, the build state is now in `Project.storedBuildState`.
- `Project.tryWorkspaceByDescriptor` and `Project.getWorkspaceByDescriptor` now match on virtual descriptors.

### Installs

- The node-modules linker now does its best to support the `portal:` protocol. This support comes with two important limitations:
  - Projects that make use of such dependencies will have to be run with the `--preserve-symlinks` Node option if they wish to access their dependencies.
  - Because Yarn installs will never modify files outside of the project due to security reasons, sub-dependencies of packages with `portal:` must be hoisted outside of the portal. Failing that (for example if the portal package depends on something incompatible with the version hoisted via another package), the linker will produce an error and abandon the install.

- The node-modules linker can now utilize hardlinks for duplicate packages inside `node_modules` to reduce disk space consumption, when `nmMode: hardlinks` setting is used.

### Bugfixes

- Yarn now has a proper [governance model](https://github.com/yarnpkg/berry/blob/master/GOVERNANCE.md).
- The `node-modules` linker will now ensure that the generated install layouts are terminal, by doing several rounds when needed.
- The `node-modules` linker will no longer prints warnings about postinstall scripts when a workspace depends on another workspace listing install scripts.
- Peer dependencies depending on their own parent are now properly hoisted by the node-modules linker.
- Boolean values will be properly interpreted when specified inside the configuration file via the `${ENV_VAR}` syntax.
- Should any of `preinstall`, `install`, `postinstall` fail, the remaining scripts will be skipped.
- The `git:` protocol will now default to fetching `HEAD` (rather than the hardcoded `master`).
- The `SIGTERM` signal will now be propagated to child processes.
- And a bunch of smaller fixes.

### Settings

- Various `initFields` edge cases have been fixed.
- The `preferAggregateCacheInfo` flag will now also aggregate cleanup reports.
- A new `enableMessageNames` flag can be set to `false` to exclude the `YNxxxx` from the output.
<<<<<<< HEAD
-
=======
>>>>>>> 8afcaa2a

### Commands

- `yarn set version from sources` will now upgrade the builtin plugins as well unless `--skip-plugins` is set.
- `yarn version apply` now support a new `--prerelease` flag which replaces how prerelease were previously handled.
- `yarn run` should be significantly faster to boot on large projects.
- `yarn workspaces foreach --verbose` will now print when processes start and end, even if they don't have an output.
- `yarn patch-commit` can now be used as many times as you want on the same patch folder.
- `yarn patch-commit` now support a new `-s,--save` flag which will save the patch instead of just printing it.
- `yarn up` now support a new `-R,--recursive` flag which will upgrade the specified package, regardless where it is.
- `yarn config unset` is a new command that will remove a setting from the local configuration (or home if `-H` is set).

### Compatibility

- Running `yarn install` inside a Yarn v1 project will now automatically enable the `node-modules` linker. This should solve most of the problems people have had in their migrations. We still recommend to keep the default PnP for new projects, but the choice is yours.
- The patched filesystem now supports file URLs, `bigint`, and `fstat`.
- An official ESBuild resolver is now provided under the name `@yarnpkg/esbuild-plugin-pnp`. We use it to bundle Yarn itself!
- PnP projects can now use the Node [`exports` field](https://nodejs.org/api/packages.html#packages_package_entry_points) - regardless of the Node version.
- The Prettier SDK does not use PnPify anymore since it was its only remaining use, and was fairly invasive; as a result, the Prettier plugins must be specified in Prettier's `plugins` configuration property.
- Builtin patches that fail to apply will no longer cause an error (they'll emit a warning and the original sources will be used instead).
  - Remember that patches are a problem for our team too, and that we only do this because we don't have any other option available to us right now - if you wish to help, consider [upvoting](https://github.com/microsoft/TypeScript/pull/35206) the relevant pull request in the TypeScript repository or, if you work at Microsoft, perhaps mention to your TypeScript team next door that fixing this would benefit you.

### Miscellaneous

- Reporting for HTTP errors has been improved, which should help you investigate registry issues.

## 2.4.1

```
yarn set version 2.4.1
```

### Compatibility

- The release of TypeScript 4.2 couldn't be installed due to patch conflicts. This is now fixed. This version only includes a fix specific to 4.2, but future Yarn releases starting from 3.0 will be more tolerant of this kind of situation and won't cause such errors.

## 2.4.0

```
yarn set version 2.4.0
```

### Installs

- The resolution pipeline got reimplemented. We previously used a multi-pass approach where we performed SAT optimization between each pass, but after investigating it turned out the SAT optims had little impact and added performance bottlenecks. We now run the resolution using a much simpler and more efficient algorithm.

- Linkers can now define custom data to cache between Yarn invocations. The builtin linkers new use those new capabilities to cache package information that can't change between runs. In practice, this translates into much faster recurrent installs (when running an install that adds few new packages, if any).

- Warnings are now reported when `packageExtensions` rules are either unused or redundant with the original package definition.

- Potentially breaking, but it was intended this way from the start: the `packageExtensions` field cannot be used to *replace* dependencies anymore (only to add missing ones). Prefer using the `resolutions` field to replace existing ones.

- Progress bars are rendered less often, which should help performances on some terminals.

- Aliased packages no longer include themselves in node_modules installs

### CLI

- The `upgrade-interactive` command will now only show upgrade suggestions for packages that have available upgrades (rather than all of them).

- The `upgrade-interactive` command has received UI improvements that should make it easier to look at.

- The `yarn workspaces focus` command will now only run the `postinstall` scripts for the focused workspaces.

- A new `yarn npm audit` command lets you query audit information from the npm registry.

- The `yarn workspaces foreach` command has a new flag, `-R,--recursive`, which will run a command on the current workspace and all others it depends on.

- A new `--skip-builds` option on `yarn install` will let you skip the build scripts without impacting the generated Yarn artifacts (contrary to `enableScripts`, which would also stop unplugging the packages that would otherwise be unplugged due to containing build scripts).

### Binaries

- It's now possible to run dependency binaries when using the node-modules linker even if one of your other dependencies is reported as incompatible with your system.

- By default Windows automatically requests for administrator rights before spawning any binary whose filename contains "install", "setup", "update", or "patch" (it thinks they are installers). We now explicitly opt-out of this behavior in the binary jumpers we use on Windows.

- By default, arguments passed to MinGW-compiled programs are automatically expanded by a basic glob pattern engine. We now explicitly opt-out of this behavior in the binary jumpers we use on Windows.

- The Windows binary jumpers will now report the right exit code.

### Settings

- Using empty fallbacks in Yarnrc environment variables (`${VAR:-}`) will now work.

- You can now use the new `logFilters` setting to turn warnings into either errors or info, or to hide them entirely. Note that we plan to significantly improve the peer dependency warnings in the next release, so perhaps don't silence them just now even if you have a bunch of them.

### Shell

- Some shell errors (`No matches found`, `Bad file descriptor`, `Unbound variable`, `Unbound argument`) will now be recoverable errors that make the shell continue on to the next command in the chain instead of hard crashes. Fixes cases such as `rm -rf ./inexistentFolder/* || true`.

### VSCode ZipFS Extension

- The extension will now activate even if the workspace doesn't contain zip files (usually because you excluded them).

### Compatibility

- Some patches went missing for TypeScript <4. This is now fixed.

- Calling `fs.exists(undefined)` won't crash anymore.

- TypeScript import suggestions should now be correct even when the imported module is deep within a workspace.

- TypeScript in watch mode (both using `-w` and within VSCode) will now detect new dependencies as you add them.

- Some particular multi-dependency-trees setups will be better supported on Plug'n'Play installs.

- Using `ctrl+click` on imports in VSCode won't take you to virtual packages anymore (require an SDK update).

## 2.3.1

```
yarn set version 2.3.1
```

### CLI
- Take into account peer dependency defaults when inheriting workspace peer dependencies in the node_modules linker

## 2.3.0

```
yarn set version 2.3.0
```

### CLI

- The `yarn tag` set of commands has been ported over from Yarn Classic as `yarn npm tag`.
- Running `yarn info` will now print many information about your dependencies. Various options are available to tweak the output, including `--json`. Plugin authors can provide their own information sections via the `fetchPackageInfo` hook.
- Running `yarn stage` with the `-r,--reset` flag will now unstage all changes that seem related to Yarn.
- All commands now document each of their options (run `yarn add -h` to see an example).
- Publish registry errors will now be reported as is rather than being collapsed into a generic error message.
- A native binary jumper will now be used on Windows to avoid the `Terminate batch job (Y/N)?` prompts when invoking dependency binaries.

### Installs

### PnP API

The following changes only apply to the `pnp` linker (which is the default install strategy):

- The `pnpapi` module now exposes a new function called `getAllLocators` allow you to access the list of all locators in the map without having to traverse the dependency tree. This method is considered a Yarn extension, so you should check for its existence if you plan to use it in your code.
- When using a portal to a package that had peer dependencies, Yarn would loose the information required to resolve those peer dependencies. It will now properly resolve them the same way as all other packages in the dependency tree.

The following changes only apply to the `node-modules` linker:

- The bin symlinks will now be properly removed from the `node_modules/.bin` folder as their corresponding dependencies are removed.
- A new setting called `nmHoistingLimits` has appeared. It replaces what was previously known as `nohoist` in Yarn 1.
- We are now more forgiving for packages that make incorrect assumptions about the hoisting layout by first trying to maximize package exposure at the top-level. Only after the top-level has been populated will we deduplicate the remaining packages.
- Fixed some pathological cases around peer dependencies. In particular, workspaces' peer dependencies will now be resolved against their closest workspace ancestor (according to the directory hierarchy) rather than be ignored. Note that peer dependencies are inherently problematic with workspaces when using the `node-modules` linker, and that the strictly correct behavior can only be obtained by using the default Plug'n'Play linker.
- Running install after an interrupted install is supported now and will result in a consistent install state

### Shell

- Added support for `$$` and `$PPID`
- Fixes some pathological globbing problems.

### Bugfixes

- The `yarn constraints --fix` command will now properly persist the changes on disk.
- The `yarn unplug` command will now work when used on packages with peer dependencies.
- The `yarn stage` command will now allow to stage files when called without the `-c,--commit` flag.
- Fixes a performance regression when using FSEvents.

### Miscellaneous

- Removes extraneous subprocesses when using the `yarnPath` setting.

### Third-party integrations

- Updated the VSCode SDK to take into account changes in the TypeScript server protocol.
- Added a few builtin extensions to improve compatibility with packages that weren't correctly listing their dependencies.
- Updatedd the TypeScript patch to cover TypeScript 4.1.

## 2.2.0

```
yarn set version 2.2.0
```

### Ecosystem

- Packages can now use the `publishConfig.executableFiles` field in their manifests to indicate which files should keep the executable flag once packed in the archive. This is important as for portability reasons Yarn strips the executable flag from all files during packing (otherwise `yarn pack` would yield different outputs when run on Posix vs Windows). Files listed in the `bin` field are assumed executable by default, so you don't need to explicitly list them in `executableFiles`.

### Bugfixes

- Requests won't timeout anymore as long as the server is still sending data.
- `yarn pack` will properly include main/module/bin files, even when not explicitly referenced through the `files` field.
- Local git repositories can now be fetched via the `git+file:` protocol.
- The progress bars will be properly styled when using the new Windows terminal on certain days.
- Yarn will now avoid using deprecated versions of the dependencies, unless only deprecated versions are available for the requested ranges.
- Build keys are now properly computed, which fixes issues where build scripts weren't always triggered when they should have been.
- Negated glob patterns in the `workspace` field will now be processed correctly.
- Yarn will now allow relative paths inside the `workspace:` protocol to start with `./`
- Yarn will now show the actual error when it fails to resolve a request during `yarn add` and `yarn up`
- The portable shell will now support calling `cd` and `exit` without arguments
- Yarn will now show the exit code when a lifecycle script fails
- Yarn's portable shell will now also pipe the stderr when using the `|&` pipeline
- Yarn's portable shell will now respect the left associativity of list operators

### CLI

- Yarn will now report an error when run through an incompatible Node version.
- `yarn add` and `yarn up` will now respect the `preferInteractive` configuration option.
- `yarn config set` now supports the `-H,--home` flag, which causes it to update the home configuration instead of the project configuration.

### Configuration

- The settings found in the home configuration file won't cause exceptions when consumed by older Yarn versions. Unsupported options will simply be silently ignored. This should improve the user experience when working with multiple projects configured with different Yarn versions.
- A new `immutablePaths` setting allow you to specify paths that must not change when running Yarn with the `--immutable` flag set. You can use it to detect unforeseen changes to your install artifacts, be it `.pnp.js` or `node_modules` files.

### Miscellaneous

- Scripts can now use the `$RANDOM` variable as well as simple calculations using `+`, `-`, `*`, `/` and `()` inside `$(())`
- Scripts can now use grouping curly braces (`{echo foo}`) to execute a command in the context of the current shell (without creating a subshell like in the case of `(echo foo)`).
- Scripts can now end with a semicolon.
- PnP linker will not remove lingering node_modules inside folders matching `pnpIgnorePatterns`

### Third-party integrations

- The PnP hook will now display clearer error message when requiring Node builtins from contexts that can't access them out of the box (for example when accessing the `fs` module from within a Webpack browser bundle).

## 2.1.1

```
yarn set version 2.1.1
```

- Fixed hyperlink rendering on iTerm

## 2.1.0

```
yarn set version 2.1.0
```

### Ecosystem

- Packages can now declare they they *need* to be unpacked in order to be functional using the new `"preferUnplugged": true` field in the manifest. This will hurt the experience of your users (your project will be the only one that will require hard installs), so please refrain using this field unless there's no other choice.

### New commands

- Running `yarn search` will open a rich interface to search for packages to install (requires the `interactive-tools` plugin).
- Running `yarn npm logout` will remove your credentials from your home directory.
- Running `yarn plugin import from sources` will allow you to build plugins from the master branch of the our repository.
- Running `yarn workspaces focus` will only install the current workspace, plus any other workspace it might depend on. The `--production` flag will only install their production dependencies.
- Running `yarn exec` will execute the specified command at the root of the current workspace (reintroduced from the Classic branch).
- Running `yarn create` is now an alias to `yarn dlx` (with the `create-` prefix.)

### CLI

- `yarn init` will now generate an [EditorConfig](https://editorconfig.org) file, and run `git init` on the resulting folder.
- `yarn init` now supports a `-i` flag which will automatically pin the Yarn version in the project.
- `yarn init` will now inject the settings from the `initFields` configuration setting when generating the initial manifest (future release will remove the now deprecated `initVersion` and `initLicense` settings).
- `yarn init` will now initialize a workspace project if given the `-w` flag.
- `yarn workspaces foreach` now support glob patterns in `--include` and `--exclude`.
- `yarn set version` now as an alias called `yarn policies set-version` (will be deprecated in 3.x).
- `yarn run` now supports the `--inspect` and `--inspect-brk` switches for binaries (for example `yarn run --inspect-brk jest`).
- `yarn remove` and `yarn up` now support glob patterns.
- `yarn dlx` now respects the local project configuration (particularly the configured registries). This is still experimental and will be further improved in the next months.
- `yarn dlx` now properly exits with an exit code when the underlying command returned an exit code too.
- `yarn config get` (and `set`) can now access nested configuration values (for example, `yarn config get npmScopes.foo.npmRegistryServer` will tell you which server is configured for the given server, if any).
- `yarn config get` will now hide its secrets (or rather yours) from the rest of the world. A new `--no-redacted` option will toggle off this behavior if needed.
- `yarn config set` now has a `--json` option that will let Yarn know it should interpret the given value as a JSON object (useful to set server configuration, etc).
- `yarn workspace foreach` will now exit with the expected status code if there's an error.

### Configuration

- Registry auth settings can now be declared per-scope (they previously had to be per-registry). This will be handy with the GitHub Package Registry model, where each scope may have different access tokens.
- The configuration file now interpolates the values with the environment variables using the `${name}` syntax (strict by default; use `${name:-default}` to provide a default value).
- The new `changesetIgnorePatterns` setting can be used to ignore some paths from the changeset detection from `yarn version check` (changes to those paths won't be taken into account when deciding which workspaces need to fresh releases).
- The new `changesetBaseRef` setting can be used to change the name of the master branch that `yarn version check` will use in its changeset heuristic.
- The new `httpTimeout` and `httpRetry` settings allow you to configure the behavior of the HTTP(s) requests.
- The new `preferTruncatedLines` setting allow you to tell Yarn that it's ok if info and warning messages are truncated to fit in a single line (errors will always wrap as much as needed, and piping Yarn's output will toggle off this behaviour altogether).
- The cache compression level can now be configured through `compressionLevel`. If you don't use Zero-Installs, using a value of `0` may yield speed improvements at little cost.
- Plugins are now loaded from the location of the RC file.

### Protocols

- The Git protocol has been improved, and now supports multiple patterns that were missing.
- The Git protocol can now clone any workspace from a given repository. To do this, use the `owner/repo#workspace=name` syntax (which you can mix with branch names as usual).
- The repositories cloned using the Git protocol will now automatically disable `core.autocrlf` so that the builds lead to deterministic results. Generally speaking, improvements have been made to avoid freshly built packages from generating different results.
- Packages fetched using the Git protocol will now be built using either of Yarn 1, Yarn 2, npm, or pnpm. The choice will be made based on the content of the sources (for example, we will pack the project using `npm pack` if we detect a `package-lock.json`).
- The `exec:` protocol has a different API. In particular, builtin modules can now be accessed without having to actually require them.

### Installs

- Deprecation warnings are now shown during installs.
- The out-of-file PnP data generation has been fixed (it allows to generate the PnP data in a JSON file separated from the JS loader itself).
- An edge case in the virtual instances deduplication has been fixed; packages with the same effective peer dependencies now always share the exact same instance.
- The heuristic we use to locate zip files within paths has been improved. As a result, running ESLint on our repository now takes 28s instead of 57s.
- Yarn will now exclude the node_modules folder from the workspace detection. As a result, listing `**/*` in your `workspaces` field will now detect all child packages as workspaces.
- The cache names have changed in order to make the cache content-addressed. In particular, this mean that in the event where we need to fix a bug in the fetch steps, we won't need to bump a global cache key anymore.
- The PnP linker now features an additional loose mode (optional, and enabled through the `pnpMode: loose` setting). Under this mode, Yarn will compute the list of packages that would have been hoisted under the node_modules linker, and let the application code access them with only a warning. This mode will however not become the default - warnings cannot be caught by the application code, and as a result the output of the loose mode can be quite verbose, often being more confusing than the strict mode.
- Because we're aware of no incorrect hoisting bug on the v2 (but have discovered a few in the v1), and because its performances are about the same, the node_modules linker from Yarn 2 is now deemed more stable than the one from the v1, and we recommend users to migrate to it even if you don't want to use Plug'n'Play. More improvements are to come, but they'll mostly be in the user experience (for example to mix PnP and nm into a single install).

### Rendering

- Rendering on small terminals (or terminals which didn't expose their size) could lead to failed assertions. This is now fixed.
- The output of `yarn upgrade-interactive` has been revamped to reintroduce some elements that had been omitted when porting the command from the v1 to the v2.
- Error codes are now hyperlinks on compatible terminals.

### Third-party integrations

- The PnP hook will now display the list of packages that broke the peer dependency chain (it previously only showed the name of the package that wasn't provided the peer dependency, but not the name of which ancestor was responsible).
- We have added `lutimes` support into Node itself, since it was otherwise impossible to implement perfect copy mechanisms (the copied symlinks would end up with different mtime than their originals).
- The SDK files have been moved from `.vscode/pnpify` to `.yarn/sdks`.
- Improvements have been made in the VSCode integration. In particular, the PnP support is now good enough that it started to fix some longstanding issues that VSCode had with properly naming workspaces.
- We have contributed to VSCode support for third-party protocols with TypeScript. As a result, zip archives now properly support the "Jump to definition" workflow (this requires the [ZipFS](https://marketplace.visualstudio.com/items?itemName=arcanis.vscode-zipfs) extension to be installed).
- The SDK output has been migrated to the same standard as the other commands.
- The SDK can now prepare the development environment for both VSCode and Vim. More third-party tools have been added, such as the Svelte extension. Note: the SDK is only needed for editor integrations; you don't need it if you just want to author JavaScript on basic text editors.

### Miscellaneous

- Scripts can now use glob patterns, which will be resolved regardless of the underlying shell (so it'll work on Windows as well as Linux). Note that this only covers file globbing - using something like `echo {foo,bar}` won't work expect if there's actually a file named `foo` and/or `bar`.
- Sending SIGKILL (or other signals) to the Yarn process wasn't causing the child processes to stop. Yarn will now forward the signal, and wait for its children to exit.
- Some temporary folders weren't properly cleaned up; this has been fixed.
- Support for the `.cjs` extension has been added to multiple files in order to make it easier to use `"type": "module"`.
- The bundle has received various size and startup time optimizations.

---

## 2.0.0

```
yarn set version 2.0.0
```

Remember that a [migration guide](https://yarnpkg.com/getting-started/migration) is available to help you port your applications to Yarn 2.

### Notable fixes

  - Using `yarn link` will now properly resolve peer dependencies based on the package that requires the linked package rather than the dependencies installed in the linked project folder.

  - Packages will now only be built when one of their dependencies is changed in some way. Note that this includes both direct dependencies and transitive dependencies, which might trigger unintuitive rebuilds in some case (for example, since `node-sass` depends on `lodash.assign`, upgrading `lodash.assign` will trigger a rebuild). This will be improved in a later release by introducing a new `runtime` field for the `dependenciesMeta` object that will exclude the package from the build key computation (feel free to start setting this flag as of now, even if it won't have any effect until then).

  - Registry hostnames finally aren't part of the lockfile anymore. It means that you can switch the registry at any time by changing the `npmRegistryServer` settings. One unfortunate limitation is that this doesn't apply to registries that use non-standard paths for their archives (ie `/@scope/name/-/name-version.tgz`). One such example is NPM Enterprise, which will see the full path being stored in the lockfile.

  - The `--immutable` option (new name for `--frozen-lockfile`) will now properly report when the lockfile would be changed because of entry removals (it would previously only reject new entries, not removals).

### Notable changes

  - We dropped support for Node 8, which has reached its end of life in December.

  - Accessing registries through http is now forbidden by default (Yarn will throw an exception and require to use https instead). This can be overruled on a per-hostname basis by using [`unsafeHttpWhitelist`](https://yarnpkg.com/configuration/yarnrc#unsafeHttpWhitelist).

  - The meaning of `devDependencies` is slightly altered. Until then dev dependencies were described as "dependencies we only use in development". Given that we now advocate for all your packages to be stored within the repository (in order to guarantee reproducible builds), this doesn't really make sense anymore. As a result, our description of dev dependencies is now "dependencies that aren't installed by the package consumers". It doesn't really change anything else than the name, but the more you know.

      - One particular note is that you cannot install production dependencies only at the moment. We plan to add back this feature at a later time, but given that enabling [Zero-Installs](https://yarnpkg.com/features/zero-installs) would cause your repository to contain all your packages anyway (prod & dev), this feature isn't deemed as important as it used to be.

  - Running `yarn link <package>` now has a semi-permanent effect in that `<package>` will be added as a dependency of your active workspace (using the new `portal:` protocol). Apart from that the workflow stays the same, meaning that running `yarn link` somewhere will add the local path to the local registry, and `yarn link <package>` will add a dependency to the previously linked package.

      - To disable such a link, just remove its `resolution` entry and run `yarn install` again.

  - The Yarn configuration has been revamped and *will not read the `.npmrc` files anymore.* This used to cause a lot of confusion as to where the configuration was coming from, so the logic is now very simple: Yarn will look in the current directory and all its ancestors for `.yarnrc.yml` files.

      - Note that the configuration files are now called `.yarnrc.yml` and thus are expected to be valid YAML. The available settings are listed [here](https://yarnpkg.com/configuration/yarnrc).

  - The lockfiles now generated should be compatible with Yaml, while staying compatible with old-style lockfiles. Old-style lockfiles will be automatically migrated, but that will require some round-trips to the registry to obtain more information that wasn't stored previously, so the first install will be slightly slower.

  - The cache files are now zip instead of tgz. This has an impact on cold install performances, because the currently available registries don't support it, which requires us to convert it on our side. Zero-Install is one way to offset this cost, and we're hoping that registries will consider offering zip as an option in the future.

      - We chose zip because of its perfect combination in terms of tooling ubiquity and random access performances (tgz would require to decompress the whole archive to access a single file).

### Package manifests (`package.json`)

To see a comprehensive documentation about each possible field, please check our [documentation](https://yarnpkg.com/configuration/manifest).

  - Two new fields are now supported in the `publishConfig` key of your manifests: the `main`, `bin`, and `module` fields will be used to replace the value of their respective top-level counterparts in the manifest shipped along with the generated file.

    - The `typings` and `types` fields will also be replaced if you use the [TypeScript plugin](https://github.com/yarnpkg/berry/tree/master/packages/plugin-typescript).

  - Two new fields are now supported at the root of the manifest: `dependenciesMeta` and `peerDependenciesMeta` (`peerDependenciesMeta` actually was supported in Yarn 1 as well, but `dependenciesMeta` is a new addition). These fields are meant to store dependency settings unique to each package.

    - Both of these new fields, and all settings the support, are entirely optional. Yarn will keep doing what you expect if they're not there - they're just a mechanism to expose more fine-grained settings.

    - Some of those settings can only be declared in the project top-level manifest and will be ignored anywhere else (for example `built`), while others will have a per-package effect (for example `optional`). As a rule of thumb, `dependenciesMeta` settings are always project-wide (and thus are only taken into account in the top-level package.json) while `peerDependenciesMeta` settings are package-specific.

    - The `dependenciesMeta` field covers dependencies declared in either of the `dependencies` and `devDependencies` fields.

    - The `dependenciesMeta` field accepts two types of keys: either a generatic package name (`lodash`), or a specialized package **version** (`lodash@1.2.3`). This later syntax only works for the top-level manifest and *will thus be ignored when seen in a dependency / transitive dependency*.

  - The `dependenciesMeta[].comment` field is expected to be a string field. Even though it isn't actually used anywhere at the moment, we suggest you to write comments regarding the reason why some packages are used here rather than anywhere else. This might prove useful for plugin authors.

  - The `dependenciesMeta[].built` field is a boolean flag; setting it to `false` will cause the package manager to ignore this package when considering the list of packages that need to be built. If the project uses `enable-scripts: false`, the warning that would have traditionally been emitted will be downgraded into a simple notice. This settings is project-wide.

  - The `peerDependenciesMeta[].optional` field is a boolean flag; setting it to `true` will stop the package manager from emitting a warning when the specified peer dependency is missing (you typically want to use it if you provide optional integrations with specific third-party packages and don't want to pollute your users' installs with a bunch of irrelevant warnings). This settings is package-specific.

  - The `resolutions` field no longer support the glob syntax within its patterns, as it was redundant with its own glob-less syntax and caused unnecessary confusion.

    ```diff
    {
      "resolutions": {
    -    "**/@babel/core": "7.5.5",
    +    "@babel/core": "7.5.5",
      }
    }
    ```

### Workspaces

  - Workspaces can now be referenced using the special `workspace:` protocol. This protocol accepts either a relative path to the workspace, or a semver range that will be compared against the `version` fields from candidate workspaces.

  - Workspaces don't have to specify a version anymore. If referenced through the `workspace:` resolver, the engine will assume that they have the version `0.0.0` (which makes `workspace:*` a good way to say "shut up and take my workspace").

    - That being said, workspaces referenced through the `workspace:` protocol will see their referenced changed at pack-time *if the target workspace defines a version*. An error will be thrown otherwise and the package won't be packable.

  - Workspaces can now contain sub-workspaces. This follow the same restriction than before, meaning that any workspace that wishes to expose sub-workspaces must be declared `private: true`.

### CLI

  - The npm-specific commands (such as `yarn login` or `yarn publish`) have been moved into a specific namespace (`yarn npm login` / `yarn npm publish`). This doesn't affect the `yarn pack` command which is considered generic enough for the top-level.

  - Running `yarn <path> add ...` will run the `add` command into the location pointed by `<path>`. This is true for any command. The only limitation is that `<path>` must be either be `.`, `..`, or must contain a slash (in order to disambiguate with script and command names).

  - Running `yarn add -P <package>` will use `*` by default instead of resolving a new range for `<package>`. This change only affects peer dependencies (`-P`), and can be disabled by manually specifying the range (`yarn add -P lodash@^4.0.0`).

  - Running `yarn add <package> -i` will now make suggestions based on the dependencies from your other workspaces. This behavior can be made a default by setting `preferInteractive` to `true` in your settings.

  - Running `yarn foo:bar` will run the `foo:bar` script regardless of what workspace declares it as long as only one workspace declares it. *This change only affects scripts whose names contains at least one colon.*

  - Running `yarn remove -A <package>` will remove `<package>` from all the dependency sets from all your workspaces, regardless of what your cwd is.

  - Running `yarn set resolution <package> <resolution>` will force the resolver to use a specific resolution for the given package descriptor. Note that the descriptor passed as parameter must be exactly the same as the one you want to override. This command is a handy tool to manually optimize some ranges that could benefit from overlapping.

  - Running `yarn up <package>` will upgrade `<package>` in all of your workspaces at once (only if they already use the specified package - those that don't won't see it being added). Adding the `-i` flag will also cause Yarn to ask you to confirm for each workspace.

  - Running `yarn config --why` will tell you the source for each value in your configuration. We recommend using it when you're not sure to understand why Yarn would have a particular settings.

  - Running `yarn pack` will no longer always include *nested* README, CHANGELOG, LICENSE or LICENCE files (note that those files will still be included if found at the root of the workspace being packed, as is usually the case). If you rely on this ([somewhat unintended](https://github.com/npm/npm-packlist/blob/270f534bc70dfb1d316682226332fd05e75e1b14/index.js#L162-L168)) behavior you can add those files manually to the `files` field of your `package.json`.

  - The `yarn upgrade-interactive` command has been moved into a plugin that needs to be installed through `yarn plugin import interactive-tools`. It's also been rewritten, and we'll keep improving over time.

### Miscellaneous

  - A new protocol is now supported, `portal:`. Portals are very much like `link:` in that they directly point to a location on the disk, but unlike links they also take into account the dependencies of the target location (whereas links don't care about these). To give you a better idea, portals are what you use when you want to target a *package*, whereas links are what you use when you want to target a non-package folder (for example your `src` directory, or similar).

  - A new protocol is now supported, `patch:`. The patch protocol can be used to automatically apply changes to the sources of a package. It's very similar to [`patch-package`](https://github.com/ds300/patch-package), but is directly integrated within Yarn (including its cache and checksum systems).<|MERGE_RESOLUTION|>--- conflicted
+++ resolved
@@ -32,7 +32,7 @@
 - Plugins can't access `yup` anymore (we migrated to [Typanion](https://github.com/arcanis/typanion) as part of [Clipanion v3](https://github.com/arcanis/clipanion)).
   - To upgrade `workspace-tools`, remove it from your `.yarnrc.yml`, upgrade, then import it back.
 - The `enableImmutableInstalls` will now default to `true` on CI (we still recommend to explicitly use `--immutable` on the CLI).
-  - You can re-allow mutations by adding `YARN_ENABLE_IMMUTABLE_INSTALLS=false` in your environment variables. 
+  - You can re-allow mutations by adding `YARN_ENABLE_IMMUTABLE_INSTALLS=false` in your environment variables.
 - The `initVersion` and `initLicense` configuration options have been removed. `initFields` should be used instead.
 - Yarn will now generate `.pnp.cjs` files (instead of `.pnp.js`) when using PnP, regardless of what the `type` field inside the manifest is set to.
 - The virtual folder (used to disambiguate peer dependencies) got renamed from `$$virtual` into `__virtual__`.
@@ -75,10 +75,6 @@
 - Various `initFields` edge cases have been fixed.
 - The `preferAggregateCacheInfo` flag will now also aggregate cleanup reports.
 - A new `enableMessageNames` flag can be set to `false` to exclude the `YNxxxx` from the output.
-<<<<<<< HEAD
--
-=======
->>>>>>> 8afcaa2a
 
 ### Commands
 
