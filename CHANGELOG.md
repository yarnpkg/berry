--- conflicted
+++ resolved
@@ -9,12 +9,9 @@
 ### **Breaking Changes**
 
 - The `initVersion` and `initLicense` configuration options have been removed. `initFields` should be used instead.
-<<<<<<< HEAD
-- Yarn will now always generate `.pnp.cjs` files (instead of `.pnp.js`) when using PnP, regardless of what the `type` field inside the manifest is set to.
-=======
+- Yarn will now generate `.pnp.cjs` files (instead of `.pnp.js`) when using PnP, regardless of what the `type` field inside the manifest is set to.
 - The `-a` alias flag of `yarn workspaces foreach` got removed; use `-A,--all` instead, which is strictly the same.
 - The old PnPify SDK folder (`.vscode/pnpify`) won't be cleaned up anymore.
->>>>>>> a485ebfe
 
 ### API
 
