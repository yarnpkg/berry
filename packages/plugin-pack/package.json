--- conflicted
+++ resolved
@@ -3,11 +3,7 @@
   "version": "2.0.0-rc.10",
   "nextVersion": {
     "semver": "2.0.0-rc.11",
-<<<<<<< HEAD
-    "nonce": "2711824925104453"
-=======
     "nonce": "3583390611738669"
->>>>>>> 2f47267c
   },
   "main": "./sources/index.ts",
   "dependencies": {
