--- conflicted
+++ resolved
@@ -3,11 +3,7 @@
   "version": "2.0.0-rc.10",
   "nextVersion": {
     "semver": "2.0.0-rc.11",
-<<<<<<< HEAD
-    "nonce": "6880894097821835"
-=======
     "nonce": "4354329018389813"
->>>>>>> 2f47267c
   },
   "main": "./sources/index.ts",
   "dependencies": {
