--- conflicted
+++ resolved
@@ -3,15 +3,9 @@
 import {PortablePath, npath, ppath, xfs}    from '@yarnpkg/fslib';
 import {Command, Option, Usage, UsageError} from 'clipanion';
 
-<<<<<<< HEAD
-import {Driver as GitDriver}             from '../drivers/GitDriver';
-import {Driver as MercurialDriver}       from '../drivers/MercurialDriver';
-import type {Hooks}                      from '..';
-=======
 import {Driver as GitDriver}                from '../drivers/GitDriver';
 import {Driver as MercurialDriver}          from '../drivers/MercurialDriver';
-import {Hooks}                              from '..';
->>>>>>> 2f484880
+import type {Hooks}                              from '..';
 
 const ALL_DRIVERS = [
   GitDriver,
