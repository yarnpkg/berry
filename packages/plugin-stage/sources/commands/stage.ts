import {BaseCommand}                               from '@yarnpkg/cli';
import {Configuration, Project}                    from '@yarnpkg/core';
import {Filename, PortablePath, npath, ppath, xfs} from '@yarnpkg/fslib';
import {Command, Option, Usage, UsageError}        from 'clipanion';

<<<<<<< HEAD
import {Driver as GitDriver}                       from '../drivers/GitDriver';
import {Driver as MercurialDriver}                 from '../drivers/MercurialDriver';
import {Hooks}                                     from '..';
=======
import {Driver as GitDriver}                from '../drivers/GitDriver';
import {Hooks}                              from '..';
>>>>>>> e0c4ab52

const ALL_DRIVERS = [
  GitDriver,
];

// eslint-disable-next-line arca/no-default-export
export default class StageCommand extends BaseCommand {
  static paths = [
    [`stage`],
  ];

  static usage: Usage = Command.Usage({
    description: `add all yarn files to your vcs`,
    details: `
      This command will add to your staging area the files belonging to Yarn (typically any modified \`package.json\` and \`.yarnrc.yml\` files, but also linker-generated files, cache data, etc). It will take your ignore list into account, so the cache files won't be added if the cache is ignored in a \`.gitignore\` file (assuming you use Git).

      Running \`--reset\` will instead remove them from the staging area (the changes will still be there, but won't be committed until you stage them back).

      Since the staging area is a non-existent concept in Mercurial, Yarn will always create a new commit when running this command on Mercurial repositories. You can get this behavior when using Git by using the \`--commit\` flag which will directly create a commit.
    `,
    examples: [[
      `Adds all modified project files to the staging area`,
      `yarn stage`,
    ], [
      `Creates a new commit containing all modified project files`,
      `yarn stage --commit`,
    ]],
  });

  commit = Option.Boolean(`-c,--commit`, false, {
    description: `Commit the staged files`,
  });

  reset = Option.Boolean(`-r,--reset`, false, {
    description: `Remove all files from the staging area`,
  });

  dryRun = Option.Boolean(`-n,--dry-run`, false, {
    description: `Print the commit message and the list of modified files without staging / committing`,
  });

  // TODO: implement it. Its purpose is, quoting @arcanis:
  // "iirc I intended it to update (amend) the current
  // commit if it exists, or to create a new one otherwise"
  // TODO: unhide it and add a description once implemented
  update = Option.Boolean(`-u,--update`, false, {hidden: true});

  async execute() {
    const configuration = await Configuration.find(this.context.cwd, this.context.plugins);
    const {project} = await Project.find(configuration, this.context.cwd);

    const {driver, root} = await findDriver(project.cwd);

    const basePaths: Array<PortablePath | null> = [
      configuration.get(`cacheFolder`),
      configuration.get(`globalFolder`),
      configuration.get(`virtualFolder`),
      configuration.get(`yarnPath`),
    ];

    await configuration.triggerHook((hooks: Hooks) => {
      return hooks.populateYarnPaths;
    }, project, (path: PortablePath | null) => {
      basePaths.push(path);
    });

    const yarnPaths = new Set<PortablePath>();

    // We try to follow symlinks to properly add their targets (for example
    // the cache folder could be a symlink to another folder from the repo)
    for (const basePath of basePaths)
      for (const path of resolveToVcs(root, basePath))
        yarnPaths.add(path);

    const yarnNames: Set<string> = new Set([
      configuration.get(`rcFilename`) as string,
      Filename.lockfile,
      Filename.manifest,
    ]);

    const changeList = await driver.filterChanges(root, yarnPaths, yarnNames);
    const commitMessage = await driver.genCommitMessage(root, changeList);

    if (this.dryRun) {
      if (this.commit) {
        this.context.stdout.write(`${commitMessage}\n`);
      } else {
        for (const file of changeList) {
          this.context.stdout.write(`${npath.fromPortablePath(file.path)}\n`);
        }
      }
    } else {
      if (this.reset) {
        const stagedChangeList = await driver.filterChanges(root, yarnPaths, yarnNames, {staged: true});
        if (stagedChangeList.length === 0) {
          this.context.stdout.write(`No staged changes found!`);
        } else {
          await driver.makeReset(root, stagedChangeList);
        }
      } else if (changeList.length === 0) {
        this.context.stdout.write(`No changes found!`);
      } else if (this.commit) {
        await driver.makeCommit(root, changeList, commitMessage);
      } else {
        await driver.makeStage(root, changeList);
        this.context.stdout.write(commitMessage);
      }
    }
  }
}

async function findDriver(cwd: PortablePath) {
  let driver = null;
  let root: PortablePath | null = null;

  for (const candidate of ALL_DRIVERS) {
    if ((root = await candidate.findRoot(cwd)) !== null) {
      driver = candidate;
      break;
    }
  }

  if (driver === null || root === null)
    throw new UsageError(`No stage driver has been found for your current project`);

  return {driver, root};
}

/**
 * Given two directories, this function will return the location of the second
 * one in the first one after properly resolving symlinks (kind of like a
 * realpath, except that we only resolve the last component of the original
 * path).
 *
 * If the second directory isn't in the first one, this function returns null.
 */

function resolveToVcs(cwd: PortablePath, path: PortablePath | null) {
  const resolved: Array<PortablePath> = [];

  if (path === null)
    return resolved;

  while (true) {
    // If the current element is within the repository, we flag it as something
    // that's part of the Yarn installation
    if (path === cwd || path.startsWith(`${cwd}/`))
      resolved.push(path);

    let stat;
    try {
      stat = xfs.statSync(path);
    } catch (error) {
      // ignore errors
      break;
    }

    // If it's a symbolic link then we also need to also consider its target as
    // part of the Yarn installation (unless it's outside of the repo)
    if (stat.isSymbolicLink()) {
      path = ppath.resolve(ppath.dirname(path), xfs.readlinkSync(path));
    } else {
      break;
    }
  }

  return resolved;
}<|MERGE_RESOLUTION|>--- conflicted
+++ resolved
@@ -3,14 +3,8 @@
 import {Filename, PortablePath, npath, ppath, xfs} from '@yarnpkg/fslib';
 import {Command, Option, Usage, UsageError}        from 'clipanion';
 
-<<<<<<< HEAD
 import {Driver as GitDriver}                       from '../drivers/GitDriver';
-import {Driver as MercurialDriver}                 from '../drivers/MercurialDriver';
 import {Hooks}                                     from '..';
-=======
-import {Driver as GitDriver}                from '../drivers/GitDriver';
-import {Hooks}                              from '..';
->>>>>>> e0c4ab52
 
 const ALL_DRIVERS = [
   GitDriver,
