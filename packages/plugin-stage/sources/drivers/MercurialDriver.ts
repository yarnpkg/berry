--- conflicted
+++ resolved
@@ -10,21 +10,14 @@
     return [];
   },
 
-<<<<<<< HEAD
-  async makeCommit(cwd: string, changeList: Array<string>) {
-  },
-
-  async makeReset(cwd: string, changeList: Array<string>) {
-=======
-  async genCommitMessage(cwd: string, changeList: Array<stageUtils.FileAction>) {
+  async genCommitMessage(cwd: PortablePath, changeList: Array<stageUtils.FileAction>) {
     return ``;
   },
 
-  async makeCommit(cwd: string, changeList: Array<stageUtils.FileAction>, commitMessage: string) {
+  async makeCommit(cwd: PortablePath, changeList: Array<stageUtils.FileAction>, commitMessage: string) {
   },
 
-  async makeReset(cwd: string, changeList: Array<stageUtils.FileAction>) {
->>>>>>> acd235f0
+  async makeReset(cwd: PortablePath, changeList: Array<stageUtils.FileAction>) {
   },
 
   async makeUpdate(cwd: string, changeList: Array<stageUtils.FileAction>) {
