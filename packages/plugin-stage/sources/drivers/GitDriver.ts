<<<<<<< HEAD
import {execUtils}     from '@berry/core';
import {NodeFS, PortablePath, ppath, toFilename}        from '@berry/fslib';
=======
import {execUtils, Manifest, structUtils, IdentHash, Descriptor}     from '@berry/core';
import {NodeFS}        from '@berry/fslib';
import {posix}         from 'path';
>>>>>>> acd235f0

import * as stageUtils from '../stageUtils';

const MESSAGE_MARKER = `Commit generated via \`yarn stage\``;
const COMMIT_DEPTH = 11;

<<<<<<< HEAD
async function genCommitMessage(cwd: PortablePath) {
  const {stdout} = await execUtils.execvp(`git`, [`log`, `-${COMMIT_DEPTH}`, `--pretty=format:%s`], {cwd, strict: true});
  const lines = stdout.split(/\n/g).filter(line => line !== ``);
=======
async function getLastCommitHash(cwd: string) {
  const {code, stdout} = await execUtils.execvp(`git`, [`log`, `-1`, `--pretty=format:%H`], {cwd});
>>>>>>> acd235f0

  if (code === 0) {
    return stdout.trim();
  } else {
    return null;
  }
}

async function genCommitMessage(cwd: string, changes: Array<stageUtils.FileAction>) {
  const actions: Array<[stageUtils.ActionType, string]> = [];

  const modifiedPkgJsonFiles = changes.filter(change => {
    return posix.basename(change.path) === `package.json`;
  });

  for (const {action, path} of modifiedPkgJsonFiles) {
    const relativePath = posix.relative(cwd, path);

    if (action === stageUtils.ActionType.MODIFY) {
      const commitHash = await getLastCommitHash(cwd)
      const {stdout: prevSource} = await execUtils.execvp(`git`, [`show`, `${commitHash}:${relativePath}`], {cwd, strict: true});

      const prevManifest = await Manifest.fromText(prevSource);
      const currManifest = await Manifest.fromFile(path);

      const allCurrDeps: Map<IdentHash, Descriptor> = new Map([...currManifest.dependencies, ...currManifest.devDependencies]);
      const allPrevDeps: Map<IdentHash, Descriptor> = new Map([...prevManifest.dependencies, ...prevManifest.devDependencies]);

      for (const [indentHash, value] of allPrevDeps) {
        const pkgName = structUtils.stringifyIdent(value);
        const currDep = allCurrDeps.get(indentHash);

        if (!currDep) {
          actions.push([stageUtils.ActionType.REMOVE, pkgName])
        } else if (currDep.range !== value.range) {
          actions.push([stageUtils.ActionType.MODIFY, `${pkgName} to ${currDep.range}`]);
        }
      }

      for (const [indentHash, value] of allCurrDeps) {
        if (!allPrevDeps.has(indentHash)) {
          actions.push([stageUtils.ActionType.ADD, structUtils.stringifyIdent(value)]);
        }
      }
    } else if (action === stageUtils.ActionType.CREATE) {
      // New package.json
      const manifest = await Manifest.fromFile(path)

      if (manifest.name) {
        actions.push([stageUtils.ActionType.CREATE, structUtils.stringifyIdent(manifest.name)])
      } else {
        actions.push([stageUtils.ActionType.CREATE, `a package`])
      }
    } else if (action === stageUtils.ActionType.DELETE) {
      const commitHash = await getLastCommitHash(cwd);
      const {stdout: prevSource} = await execUtils.execvp(`git`, [`show`, `${commitHash}:${relativePath}`], {cwd, strict: true});

      // Deleted package.json; we need to load it from its past sources
      const manifest = await Manifest.fromText(prevSource);

      if (manifest.name) {
        actions.push([stageUtils.ActionType.DELETE, structUtils.stringifyIdent(manifest.name)]);
      } else {
        actions.push([stageUtils.ActionType.DELETE, `a package`]);
      }
    } else {
      throw new Error(`Assertion failed: Unsupported action type`);
    }
  }

  const {code, stdout} = await execUtils.execvp(`git`, [`log`, `-${COMMIT_DEPTH}`, `--pretty=format:%s`], {cwd});

  const lines = code === 0
    ? stdout.split(/\n/g).filter((line: string) => line !== ``)
    : [];

  const consensus = stageUtils.findConsensus(lines);
  const message = stageUtils.genCommitMessage(consensus, actions);

  return message;
}

export const Driver = {
  async findRoot(cwd: PortablePath) {
    return await stageUtils.findVcsRoot(cwd, {marker: toFilename(`.git`)});
  },

  async filterChanges(cwd: PortablePath, yarnRoots: Set<PortablePath>, yarnNames: Set<string>) {
    const {stdout} = await execUtils.execvp(`git`, [`status`, `-s`], {cwd, strict: true});
    const lines = stdout.toString().split(/\n/g);

<<<<<<< HEAD
    const changes = ([] as Array<PortablePath>).concat(... lines.map(line => {
      if (line === ``)
        return [];

      const path = ppath.resolve(cwd, line.slice(3) as PortablePath);
=======
    const changes = ([] as Array<stageUtils.FileAction>).concat(... lines.map((line: string) => {
      if (line === ``)
        return [];

      const prefix = line.slice(0, 3);
      const path = posix.resolve(cwd, line.slice(3));
>>>>>>> acd235f0

      // New directories need to be expanded to their content
      if (prefix === `?? ` && line.endsWith(`/`)) {
        return stageUtils.expandDirectory(path).map(path => ({
          action: stageUtils.ActionType.CREATE,
          path
        }));
      } else if (prefix === ` A ` || prefix === `?? `) {
        return [{
          action: stageUtils.ActionType.CREATE,
          path
        }];
      } else if (prefix === ` M `) {
        return [{
          action: stageUtils.ActionType.MODIFY,
          path
        }];
      } else if (prefix === ` D `) {
        return [{
          action: stageUtils.ActionType.DELETE,
          path
        }];
      }
      else {
        return [];
      }
    }));

<<<<<<< HEAD
    return changes.filter(path => {
      return stageUtils.isYarnFile(path, {
=======
    return changes.filter(change => {
      return stageUtils.isYarnFile(change.path, {
>>>>>>> acd235f0
        roots: yarnRoots,
        names: yarnNames,
      });
    });
  },

<<<<<<< HEAD
  async makeCommit(cwd: PortablePath, changeList: Array<PortablePath>) {
    const localPaths = changeList.map(path => NodeFS.fromPortablePath(path));
=======
  async genCommitMessage(cwd: string, changeList: Array<stageUtils.FileAction>) {
    return await genCommitMessage(cwd, changeList);
  },
>>>>>>> acd235f0

  async makeCommit(cwd: string, changeList: Array<stageUtils.FileAction>, commitMessage: string) {
    const localPaths = changeList.map(file => NodeFS.fromPortablePath(file.path));
    await execUtils.execvp(`git`, [`add`, `-N`, `--`, ... localPaths], {cwd, strict: true});
    await execUtils.execvp(`git`, [`commit`, `-m`, `${commitMessage}\n\n${MESSAGE_MARKER}\n`, `--`, ... localPaths], {cwd, strict: true});
  },

<<<<<<< HEAD
  async makeReset(cwd: PortablePath, changeList: Array<PortablePath>) {
    const localPaths = changeList.map(path => NodeFS.fromPortablePath(path));
=======
  async makeReset(cwd: string, changeList: Array<stageUtils.FileAction>) {
    const localPaths = changeList.map(path => NodeFS.fromPortablePath(path.path));
>>>>>>> acd235f0

    await execUtils.execvp(`git`, [`reset`, `HEAD`, `--`, ... localPaths], {cwd, strict: true});
  },
};<|MERGE_RESOLUTION|>--- conflicted
+++ resolved
@@ -1,25 +1,13 @@
-<<<<<<< HEAD
-import {execUtils}     from '@berry/core';
-import {NodeFS, PortablePath, ppath, toFilename}        from '@berry/fslib';
-=======
-import {execUtils, Manifest, structUtils, IdentHash, Descriptor}     from '@berry/core';
-import {NodeFS}        from '@berry/fslib';
-import {posix}         from 'path';
->>>>>>> acd235f0
+import {execUtils, Manifest, structUtils, IdentHash, Descriptor} from '@berry/core';
+import {NodeFS, PortablePath, ppath, toFilename}                 from '@berry/fslib';
 
-import * as stageUtils from '../stageUtils';
+import * as stageUtils                                           from '../stageUtils';
 
 const MESSAGE_MARKER = `Commit generated via \`yarn stage\``;
 const COMMIT_DEPTH = 11;
 
-<<<<<<< HEAD
-async function genCommitMessage(cwd: PortablePath) {
-  const {stdout} = await execUtils.execvp(`git`, [`log`, `-${COMMIT_DEPTH}`, `--pretty=format:%s`], {cwd, strict: true});
-  const lines = stdout.split(/\n/g).filter(line => line !== ``);
-=======
-async function getLastCommitHash(cwd: string) {
+async function getLastCommitHash(cwd: PortablePath) {
   const {code, stdout} = await execUtils.execvp(`git`, [`log`, `-1`, `--pretty=format:%H`], {cwd});
->>>>>>> acd235f0
 
   if (code === 0) {
     return stdout.trim();
@@ -28,15 +16,15 @@
   }
 }
 
-async function genCommitMessage(cwd: string, changes: Array<stageUtils.FileAction>) {
+async function genCommitMessage(cwd: PortablePath, changes: Array<stageUtils.FileAction>) {
   const actions: Array<[stageUtils.ActionType, string]> = [];
 
   const modifiedPkgJsonFiles = changes.filter(change => {
-    return posix.basename(change.path) === `package.json`;
+    return ppath.basename(change.path) === `package.json`;
   });
 
   for (const {action, path} of modifiedPkgJsonFiles) {
-    const relativePath = posix.relative(cwd, path);
+    const relativePath = ppath.relative(cwd, path);
 
     if (action === stageUtils.ActionType.MODIFY) {
       const commitHash = await getLastCommitHash(cwd)
@@ -111,20 +99,12 @@
     const {stdout} = await execUtils.execvp(`git`, [`status`, `-s`], {cwd, strict: true});
     const lines = stdout.toString().split(/\n/g);
 
-<<<<<<< HEAD
-    const changes = ([] as Array<PortablePath>).concat(... lines.map(line => {
-      if (line === ``)
-        return [];
-
-      const path = ppath.resolve(cwd, line.slice(3) as PortablePath);
-=======
     const changes = ([] as Array<stageUtils.FileAction>).concat(... lines.map((line: string) => {
       if (line === ``)
         return [];
 
       const prefix = line.slice(0, 3);
-      const path = posix.resolve(cwd, line.slice(3));
->>>>>>> acd235f0
+      const path = posix.resolve(cwd, line.slice(3) as PortablePath);
 
       // New directories need to be expanded to their content
       if (prefix === `?? ` && line.endsWith(`/`)) {
@@ -153,41 +133,27 @@
       }
     }));
 
-<<<<<<< HEAD
-    return changes.filter(path => {
-      return stageUtils.isYarnFile(path, {
-=======
     return changes.filter(change => {
       return stageUtils.isYarnFile(change.path, {
->>>>>>> acd235f0
         roots: yarnRoots,
         names: yarnNames,
       });
     });
   },
 
-<<<<<<< HEAD
-  async makeCommit(cwd: PortablePath, changeList: Array<PortablePath>) {
-    const localPaths = changeList.map(path => NodeFS.fromPortablePath(path));
-=======
-  async genCommitMessage(cwd: string, changeList: Array<stageUtils.FileAction>) {
+  async genCommitMessage(cwd: PortablePath, changeList: Array<stageUtils.FileAction>) {
     return await genCommitMessage(cwd, changeList);
   },
->>>>>>> acd235f0
 
-  async makeCommit(cwd: string, changeList: Array<stageUtils.FileAction>, commitMessage: string) {
+  async makeCommit(cwd: PortablePath, changeList: Array<stageUtils.FileAction>, commitMessage: string) {
     const localPaths = changeList.map(file => NodeFS.fromPortablePath(file.path));
+
     await execUtils.execvp(`git`, [`add`, `-N`, `--`, ... localPaths], {cwd, strict: true});
     await execUtils.execvp(`git`, [`commit`, `-m`, `${commitMessage}\n\n${MESSAGE_MARKER}\n`, `--`, ... localPaths], {cwd, strict: true});
   },
 
-<<<<<<< HEAD
-  async makeReset(cwd: PortablePath, changeList: Array<PortablePath>) {
-    const localPaths = changeList.map(path => NodeFS.fromPortablePath(path));
-=======
-  async makeReset(cwd: string, changeList: Array<stageUtils.FileAction>) {
+  async makeReset(cwd: PortablePath, changeList: Array<stageUtils.FileAction>) {
     const localPaths = changeList.map(path => NodeFS.fromPortablePath(path.path));
->>>>>>> acd235f0
 
     await execUtils.execvp(`git`, [`reset`, `HEAD`, `--`, ... localPaths], {cwd, strict: true});
   },
