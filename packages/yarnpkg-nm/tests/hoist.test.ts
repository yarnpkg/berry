--- conflicted
+++ resolved
@@ -561,7 +561,6 @@
     expect(getTreeHeight(hoist(toTree(tree), {check: true}))).toEqual(3);
   });
 
-<<<<<<< HEAD
   it(`should not hoist portal with unhoistable dependencies`, () => {
     const tree = {
       '.': {dependencies: [`P1`, `B@Y`]},
@@ -579,7 +578,8 @@
       P3: {dependencies: [`B@X`], dependencyKind: HoisterDependencyKind.EXTERNAL_SOFT_LINK},
     };
     expect(getTreeHeight(hoist(toTree(tree), {check: true}))).toEqual(2);
-=======
+  });
+  
   it(`should support two branch circular graph hoisting`, () => {
     // . -> B -> D@X -> F@X
     //               -> E@X -> D@X
@@ -598,6 +598,5 @@
       'E@Y': {dependencies: [`D@Y`, `F@Y`]},
     };
     expect(getTreeHeight(hoist(toTree(tree), {check: true}))).toEqual(4);
->>>>>>> 9a5499c3
   });
 });