--- conflicted
+++ resolved
@@ -6,13 +6,8 @@
   "types": "./sources/index.ts",
   "sideEffects": false,
   "dependencies": {
-<<<<<<< HEAD
     "@yarnpkg/core": "workspace:^3.1.0-rc.1",
-    "@yarnpkg/fslib": "workspace:^2.5.1-rc.1"
-=======
-    "@yarnpkg/core": "workspace:^3.0.0",
     "@yarnpkg/fslib": "workspace:^2.5.1"
->>>>>>> 7e42ddb3
   },
   "devDependencies": {
     "@yarnpkg/pnp": "workspace:*"
