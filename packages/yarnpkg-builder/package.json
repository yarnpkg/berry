{
  "name": "@yarnpkg/builder",
  "version": "2.0.0-rc.5",
  "nextVersion": {
<<<<<<< HEAD
    "semver": "2.0.0-rc.6",
    "nonce": "6702230860696063"
=======
    "nonce": "4691680159291785"
>>>>>>> 076f8a5e
  },
  "bin": "./sources/boot-dev.js",
  "dependencies": {
    "@babel/core": "^7.5.5",
    "@babel/plugin-syntax-class-properties": "^7.2.0",
    "@babel/plugin-syntax-decorators": "^7.2.0",
    "@yarnpkg/core": "workspace:2.0.0-rc.5",
    "@yarnpkg/fslib": "workspace:2.0.0-rc.3",
    "@yarnpkg/pnpify": "workspace:2.0.0-rc.3",
    "babel-loader": "^8.0.6",
    "babel-plugin-lazy-import": "arcanis/babel-plugin-lazy-import",
    "chalk": "^2.4.1",
    "clipanion": "^2.1.1",
    "filesize": "^4.1.2",
    "pnp-webpack-plugin": "^1.4.3",
    "semver": "^5.6.0",
    "ts-loader": "^5.3.3",
    "val-loader": "^1.1.1",
    "webpack": "^4.39.3",
    "webpack-merge": "^4.2.1",
    "webpack-sources": "^1.3.0"
  },
  "devDependencies": {
    "@yarnpkg/monorepo": "workspace:0.0.0"
  },
  "peerDependencies": {
    "typescript": "*"
  },
  "scripts": {
    "postpack": "rm -rf lib",
    "prepack": "mkdir -p lib && rsync -a --exclude '*.ts' sources/ lib/ && run build:compile packages/yarnpkg-builder",
    "release": "yarn npm publish"
  },
  "publishConfig": {
    "bin": "./lib/boot.js"
  },
  "files": [
    "/lib/**/*"
  ],
  "repository": {
    "type": "git",
    "url": "ssh://git@github.com/yarnpkg/berry.git"
  }
}<|MERGE_RESOLUTION|>--- conflicted
+++ resolved
@@ -2,12 +2,8 @@
   "name": "@yarnpkg/builder",
   "version": "2.0.0-rc.5",
   "nextVersion": {
-<<<<<<< HEAD
     "semver": "2.0.0-rc.6",
     "nonce": "6702230860696063"
-=======
-    "nonce": "4691680159291785"
->>>>>>> 076f8a5e
   },
   "bin": "./sources/boot-dev.js",
   "dependencies": {
