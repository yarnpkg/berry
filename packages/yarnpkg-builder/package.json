--- conflicted
+++ resolved
@@ -2,12 +2,8 @@
   "name": "@yarnpkg/builder",
   "version": "2.0.0-rc.12",
   "nextVersion": {
-<<<<<<< HEAD
-    "nonce": "7569451403702507"
-=======
     "semver": "2.0.0-rc.13",
     "nonce": "8820164288706743"
->>>>>>> b3715f8c
   },
   "bin": "./sources/boot-dev.js",
   "dependencies": {
