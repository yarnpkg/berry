--- conflicted
+++ resolved
@@ -3,11 +3,7 @@
   "version": "2.0.0-rc.1",
   "nextVersion": {
     "semver": "2.0.0-rc.2",
-<<<<<<< HEAD
     "nonce": "8260466060357087"
-=======
-    "nonce": "6058645158869275"
->>>>>>> 1a5401cb
   },
   "bin": "./sources/boot-dev.js",
   "dependencies": {
