{
  "name": "@yarnpkg/builder",
  "version": "2.1.3",
  "license": "BSD-2-Clause",
  "bin": "./sources/boot-cli-dev.js",
  "dependencies": {
    "@babel/core": "^7.10.2",
    "@yarnpkg/cli": "workspace:^2.4.0",
    "@yarnpkg/core": "workspace:^2.4.0",
    "@yarnpkg/esbuild-plugin-pnp": "workspace:packages/esbuild-plugin-pnp",
    "@yarnpkg/fslib": "workspace:^2.4.0",
    "@yarnpkg/pnpify": "workspace:^2.4.0",
    "babel-loader": "^8.1.0",
    "chalk": "^3.0.0",
<<<<<<< HEAD
    "clipanion": "^2.6.2",
    "esbuild-wasm": "^0.8.31",
=======
    "clipanion": "^3.0.0-rc.5",
>>>>>>> b433198b
    "filesize": "^4.1.2",
    "fork-ts-checker-webpack-plugin": "^5.0.0",
    "semver": "^7.1.2",
    "terser-webpack-plugin": "^3.0.4",
    "ts-loader": "^7.0.5",
    "tslib": "^1.13.0",
    "val-loader": "^2.1.1",
    "webpack": "^5.1.1",
    "webpack-merge": "^4.2.2"
  },
  "devDependencies": {
    "@datadog/build-plugin": "0.3.6",
    "@types/filesize": "4.1.0",
    "@types/semver": "^7.1.0",
    "@types/terser-webpack-plugin": "^3.0.0",
    "@types/webpack-merge": "^4.1.5",
    "@yarnpkg/monorepo": "workspace:0.0.0",
    "typescript": "4.1.0-beta"
  },
  "peerDependencies": {
    "typescript": "*"
  },
  "scripts": {
    "postpack": "rm -rf lib",
    "prepack": "run build:compile \"$(pwd)\"",
    "release": "yarn npm publish"
  },
  "publishConfig": {
    "bin": "./lib/cli.js"
  },
  "files": [
    "/lib/**/*"
  ],
  "repository": {
    "type": "git",
    "url": "ssh://git@github.com/yarnpkg/berry.git",
    "directory": "packages/yarnpkg-builder"
  },
  "engines": {
    "node": ">=10.19.0"
  }
}<|MERGE_RESOLUTION|>--- conflicted
+++ resolved
@@ -12,12 +12,8 @@
     "@yarnpkg/pnpify": "workspace:^2.4.0",
     "babel-loader": "^8.1.0",
     "chalk": "^3.0.0",
-<<<<<<< HEAD
-    "clipanion": "^2.6.2",
+    "clipanion": "^3.0.0-rc.5",
     "esbuild-wasm": "^0.8.31",
-=======
-    "clipanion": "^3.0.0-rc.5",
->>>>>>> b433198b
     "filesize": "^4.1.2",
     "fork-ts-checker-webpack-plugin": "^5.0.0",
     "semver": "^7.1.2",
