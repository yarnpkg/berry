--- conflicted
+++ resolved
@@ -5,19 +5,11 @@
   "bin": "./sources/boot-cli-dev.js",
   "dependencies": {
     "@babel/core": "^7.10.2",
-<<<<<<< HEAD
-    "@yarnpkg/cli": "workspace:^3.0.1-rc.2",
+    "@yarnpkg/cli": "workspace:^3.0.1",
     "@yarnpkg/core": "workspace:^3.1.0-rc.1",
-    "@yarnpkg/esbuild-plugin-pnp": "workspace:packages/esbuild-plugin-pnp",
-    "@yarnpkg/fslib": "workspace:^2.5.1-rc.1",
-    "@yarnpkg/pnpify": "workspace:^3.0.1-rc.1",
-=======
-    "@yarnpkg/cli": "workspace:^3.0.1",
-    "@yarnpkg/core": "workspace:^3.0.0",
     "@yarnpkg/esbuild-plugin-pnp": "workspace:packages/esbuild-plugin-pnp",
     "@yarnpkg/fslib": "workspace:^2.5.1",
     "@yarnpkg/pnpify": "workspace:^3.0.1",
->>>>>>> 7e42ddb3
     "babel-loader": "^8.1.0",
     "chalk": "^3.0.0",
     "clipanion": "^3.0.1",
