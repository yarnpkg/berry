--- conflicted
+++ resolved
@@ -1,14 +1,6 @@
 {
   "name": "@yarnpkg/builder",
-<<<<<<< HEAD
-  "version": "2.0.0-rc.15",
-  "nextVersion": {
-    "semver": "2.0.0-rc.16",
-    "nonce": "8167478235723085"
-  },
-=======
   "version": "2.0.0-rc.16",
->>>>>>> 0f46bcab
   "bin": "./sources/boot-dev.js",
   "dependencies": {
     "@babel/core": "^7.7.4",
