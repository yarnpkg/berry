{
  "name": "@yarnpkg/plugin-http",
  "version": "2.0.0-rc.6",
  "nextVersion": {
    "semver": "2.0.0-rc.7",
<<<<<<< HEAD
    "nonce": "3501723755578443"
=======
    "nonce": "227654257263451"
>>>>>>> 2f47267c
  },
  "main": "./sources/index.ts",
  "dependencies": {
    "@yarnpkg/fslib": "workspace:2.0.0-rc.11"
  },
  "peerDependencies": {
    "@yarnpkg/core": "^2.0.0-rc.13"
  },
  "devDependencies": {
    "@types/node": "^12.12.8",
    "@yarnpkg/core": "workspace:2.0.0-rc.14"
  },
  "repository": {
    "type": "git",
    "url": "ssh://git@github.com/yarnpkg/berry.git"
  },
  "scripts": {
    "postpack": "rm -rf lib",
    "prepack": "run build:compile \"$(pwd)\""
  },
  "publishConfig": {
    "main": "./lib/index.js",
    "typings": "./lib/index.d.ts"
  },
  "files": [
    "/lib/**/*"
  ]
}<|MERGE_RESOLUTION|>--- conflicted
+++ resolved
@@ -3,11 +3,7 @@
   "version": "2.0.0-rc.6",
   "nextVersion": {
     "semver": "2.0.0-rc.7",
-<<<<<<< HEAD
-    "nonce": "3501723755578443"
-=======
     "nonce": "227654257263451"
->>>>>>> 2f47267c
   },
   "main": "./sources/index.ts",
   "dependencies": {
