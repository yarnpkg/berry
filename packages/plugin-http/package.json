{
  "name": "@yarnpkg/plugin-http",
<<<<<<< HEAD
  "version": "2.0.0-rc.8",
  "nextVersion": {
    "semver": "2.0.0-rc.9",
    "nonce": "3628988736489701"
  },
=======
  "version": "2.0.0-rc.10",
>>>>>>> 0f46bcab
  "main": "./sources/index.ts",
  "dependencies": {
    "@yarnpkg/fslib": "workspace:^2.0.0-rc.12"
  },
  "peerDependencies": {
    "@yarnpkg/core": "^2.0.0-rc.18"
  },
  "devDependencies": {
    "@yarnpkg/core": "workspace:^2.0.0-rc.18"
  },
  "repository": {
    "type": "git",
    "url": "ssh://git@github.com/yarnpkg/berry.git"
  },
  "scripts": {
    "postpack": "rm -rf lib",
    "prepack": "run build:compile \"$(pwd)\""
  },
  "publishConfig": {
    "main": "./lib/index.js",
    "typings": "./lib/index.d.ts"
  },
  "files": [
    "/lib/**/*"
  ]
}<|MERGE_RESOLUTION|>--- conflicted
+++ resolved
@@ -1,14 +1,6 @@
 {
   "name": "@yarnpkg/plugin-http",
-<<<<<<< HEAD
-  "version": "2.0.0-rc.8",
-  "nextVersion": {
-    "semver": "2.0.0-rc.9",
-    "nonce": "3628988736489701"
-  },
-=======
   "version": "2.0.0-rc.10",
->>>>>>> 0f46bcab
   "main": "./sources/index.ts",
   "dependencies": {
     "@yarnpkg/fslib": "workspace:^2.0.0-rc.12"
