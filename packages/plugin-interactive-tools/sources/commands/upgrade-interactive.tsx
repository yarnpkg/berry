--- conflicted
+++ resolved
@@ -1,22 +1,9 @@
 import {BaseCommand, WorkspaceRequiredError}                                                                                            from '@yarnpkg/cli';
 import {Cache, Configuration, Project, HardDependencies, formatUtils, miscUtils, structUtils, Descriptor, DescriptorHash, StreamReport} from '@yarnpkg/core';
-<<<<<<< HEAD
-import {ItemOptions}                                                                                                                    from '@yarnpkg/libui/sources/components/ItemOptions';
-import {Pad}                                                                                                                            from '@yarnpkg/libui/sources/components/Pad';
-import {ScrollableItems}                                                                                                                from '@yarnpkg/libui/sources/components/ScrollableItems';
-import {useMinistore}                                                                                                                   from '@yarnpkg/libui/sources/hooks/useMinistore';
-import {initInk}                                                                                                                        from '@yarnpkg/libui/sources/ink';
-import {renderForm, SubmitInjectedComponent}                                                                                            from '@yarnpkg/libui/sources/misc/renderForm';
-=======
 import type {SubmitInjectedComponent}                                                                                                   from '@yarnpkg/libui/sources/misc/renderForm';
->>>>>>> e4a5b234
 import {suggestUtils}                                                                                                                   from '@yarnpkg/plugin-essentials';
 import {Command, Usage, UsageError}                                                                                                     from 'clipanion';
 import {diffWords}                                                                                                                      from 'diff';
-<<<<<<< HEAD
-import React, {useEffect, useRef, useState}                                                                                             from 'react';
-=======
->>>>>>> e4a5b234
 import semver                                                                                                                           from 'semver';
 import {WriteStream}                                                                                                                    from 'tty';
 
@@ -51,9 +38,6 @@
   });
 
   async execute() {
-<<<<<<< HEAD
-    const {Box, Text} = await initInk();
-=======
     const {ItemOptions} = await import(`@yarnpkg/libui/sources/components/ItemOptions`);
     const {Pad} = await import(`@yarnpkg/libui/sources/components/Pad`);
     const {ScrollableItems} = await import(`@yarnpkg/libui/sources/components/ScrollableItems`);
@@ -64,7 +48,6 @@
 
     if (!(this.context.stdout as WriteStream).isTTY)
       throw new UsageError(`This command can only be run in a TTY environment`);
->>>>>>> e4a5b234
 
     const configuration = await Configuration.find(this.context.cwd, this.context.plugins);
     const {project, workspace} = await Project.find(configuration, this.context.cwd);
