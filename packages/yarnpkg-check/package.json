--- conflicted
+++ resolved
@@ -1,14 +1,6 @@
 {
   "name": "@yarnpkg/check",
-<<<<<<< HEAD
-  "version": "2.0.0-rc.8",
-  "nextVersion": {
-    "semver": "2.0.0-rc.9",
-    "nonce": "1683536982920627"
-  },
-=======
   "version": "2.0.0-rc.10",
->>>>>>> 0f46bcab
   "bin": "./sources/boot-cli-dev.js",
   "dependencies": {
     "@yarnpkg/cli": "workspace:^2.0.0-rc.23",
