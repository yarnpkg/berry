--- conflicted
+++ resolved
@@ -30,12 +30,8 @@
     const [packageFs, releaseFs, checksum] = await opts.cache.fetchPackageFromCache(locator, expectedChecksum, {
       onHit: () => opts.report.reportCacheHit(locator),
       onMiss: () => opts.report.reportCacheMiss(locator, `${structUtils.prettyLocator(opts.project.configuration, locator)} can't be found in the cache and will be fetched from the remote repository`),
-<<<<<<< HEAD
       loader: () => this.cloneFromRemote(normalizedLocator, nextOpts),
-=======
-      loader: () => this.cloneFromRemote(normalizedLocator, opts),
       skipIntegrityCheck: opts.skipIntegrityCheck,
->>>>>>> 1077ffcc
     });
 
     return {
