{
  "name": "@yarnpkg/cli",
  "version": "2.0.0-rc.18",
  "nextVersion": {
<<<<<<< HEAD
    "semver": "2.0.0-rc.7",
    "nonce": "2164160855317849"
=======
    "semver": "2.0.0-rc.19",
    "nonce": "8372198198239853"
>>>>>>> b3715f8c
  },
  "main": "./sources/index.ts",
  "dependencies": {
    "@yarnpkg/fslib": "workspace:2.0.0-rc.11",
    "@yarnpkg/parsers": "workspace:2.0.0-rc.6",
    "@yarnpkg/plugin-constraints": "workspace:2.0.0-rc.7",
    "@yarnpkg/plugin-dlx": "workspace:2.0.0-rc.7",
    "@yarnpkg/plugin-essentials": "workspace:2.0.0-rc.14",
    "@yarnpkg/plugin-file": "workspace:2.0.0-rc.7",
    "@yarnpkg/plugin-git": "workspace:2.0.0-rc.10",
    "@yarnpkg/plugin-github": "workspace:2.0.0-rc.7",
    "@yarnpkg/plugin-http": "workspace:2.0.0-rc.6",
    "@yarnpkg/plugin-init": "workspace:2.0.0-rc.7",
    "@yarnpkg/plugin-link": "workspace:2.0.0-rc.6",
    "@yarnpkg/plugin-npm": "workspace:2.0.0-rc.9",
    "@yarnpkg/plugin-npm-cli": "workspace:2.0.0-rc.7",
    "@yarnpkg/plugin-pack": "workspace:2.0.0-rc.10",
    "@yarnpkg/plugin-pnp": "workspace:2.0.0-rc.10",
    "@yarnpkg/plugin-version": "workspace:2.0.0-rc.12",
    "@yarnpkg/shell": "workspace:2.0.0-rc.4",
    "chalk": "^2.4.1",
    "clipanion": "^2.1.5",
    "promise.prototype.finally": "^3.1.1",
    "semver": "^5.6.0",
    "tmp": "^0.1.0",
    "yup": "^0.27.0"
  },
  "devDependencies": {
    "@types/promise.prototype.finally": "^2.0.3",
    "@yarnpkg/builder": "workspace:2.0.0-rc.12",
    "@yarnpkg/core": "workspace:2.0.0-rc.14",
    "@yarnpkg/monorepo": "workspace:0.0.0",
<<<<<<< HEAD
    "@yarnpkg/plugin-constraints": "workspace:2.0.0-rc.2",
    "@yarnpkg/plugin-dlx": "workspace:2.0.0-rc.1",
    "@yarnpkg/plugin-essentials": "workspace:2.0.0-rc.4",
    "@yarnpkg/plugin-file": "workspace:2.0.0-rc.1",
    "@yarnpkg/plugin-git": "workspace:2.0.0-rc.2",
    "@yarnpkg/plugin-github": "workspace:2.0.0-rc.1",
    "@yarnpkg/plugin-http": "workspace:2.0.0-rc.1",
    "@yarnpkg/plugin-init": "workspace:2.0.0-rc.1",
    "@yarnpkg/plugin-link": "workspace:2.0.0-rc.1",
    "@yarnpkg/plugin-node-modules": "workspace:2.0.0-rc.1",
    "@yarnpkg/plugin-npm": "workspace:2.0.0-rc.3",
    "@yarnpkg/plugin-npm-cli": "workspace:2.0.0-rc.2",
    "@yarnpkg/plugin-pack": "workspace:2.0.0-rc.2",
    "@yarnpkg/plugin-pnp": "workspace:2.0.0-rc.1",
    "@yarnpkg/plugin-typescript": "workspace:2.0.0-rc.3",
    "@yarnpkg/plugin-version": "workspace:2.0.0-rc.3",
    "@yarnpkg/plugin-workspace-tools": "workspace:2.0.0-rc.3",
    "@yarnpkg/pnp": "workspace:2.0.0-rc.3",
    "@yarnpkg/pnpify": "workspace:2.0.0-rc.4",
    "typescript": "^3.5.3"
=======
    "@yarnpkg/pnpify": "workspace:2.0.0-rc.11",
    "micromatch": "^4.0.2",
    "typescript": "next"
  },
  "peerDependencies": {
    "@yarnpkg/core": "*"
>>>>>>> b3715f8c
  },
  "scripts": {
    "postpack": "rm -rf lib",
    "prepack": "run build:compile \"$(pwd)\"",
    "build:cli+hook": "run build:pnp:hook && builder build bundle",
    "build:cli": "builder build bundle",
    "run:cli": "builder run",
    "update-local": "run build:cli && rsync -a --delete bundles/ bin/"
  },
  "publishConfig": {
    "main": "./lib/index.js",
    "types": "./lib/index.d.ts",
    "bin": null
  },
  "files": [
    "/lib/**/*",
    "!/lib/pluginConfiguration.*",
    "!/lib/cli.*"
  ],
  "@yarnpkg/builder": {
    "bundles": {
      "standard": [
        "@yarnpkg/plugin-essentials",
        "@yarnpkg/plugin-constraints",
        "@yarnpkg/plugin-dlx",
        "@yarnpkg/plugin-file",
        "@yarnpkg/plugin-git",
        "@yarnpkg/plugin-github",
        "@yarnpkg/plugin-http",
        "@yarnpkg/plugin-init",
        "@yarnpkg/plugin-link",
        "@yarnpkg/plugin-node-modules",
        "@yarnpkg/plugin-npm",
        "@yarnpkg/plugin-npm-cli",
        "@yarnpkg/plugin-pack",
        "@yarnpkg/plugin-pnp",
        "@yarnpkg/plugin-version"
      ]
    }
  },
  "repository": {
    "type": "git",
    "url": "ssh://git@github.com/yarnpkg/berry.git"
  }
}<|MERGE_RESOLUTION|>--- conflicted
+++ resolved
@@ -2,13 +2,8 @@
   "name": "@yarnpkg/cli",
   "version": "2.0.0-rc.18",
   "nextVersion": {
-<<<<<<< HEAD
-    "semver": "2.0.0-rc.7",
-    "nonce": "2164160855317849"
-=======
     "semver": "2.0.0-rc.19",
     "nonce": "8372198198239853"
->>>>>>> b3715f8c
   },
   "main": "./sources/index.ts",
   "dependencies": {
@@ -41,35 +36,12 @@
     "@yarnpkg/builder": "workspace:2.0.0-rc.12",
     "@yarnpkg/core": "workspace:2.0.0-rc.14",
     "@yarnpkg/monorepo": "workspace:0.0.0",
-<<<<<<< HEAD
-    "@yarnpkg/plugin-constraints": "workspace:2.0.0-rc.2",
-    "@yarnpkg/plugin-dlx": "workspace:2.0.0-rc.1",
-    "@yarnpkg/plugin-essentials": "workspace:2.0.0-rc.4",
-    "@yarnpkg/plugin-file": "workspace:2.0.0-rc.1",
-    "@yarnpkg/plugin-git": "workspace:2.0.0-rc.2",
-    "@yarnpkg/plugin-github": "workspace:2.0.0-rc.1",
-    "@yarnpkg/plugin-http": "workspace:2.0.0-rc.1",
-    "@yarnpkg/plugin-init": "workspace:2.0.0-rc.1",
-    "@yarnpkg/plugin-link": "workspace:2.0.0-rc.1",
-    "@yarnpkg/plugin-node-modules": "workspace:2.0.0-rc.1",
-    "@yarnpkg/plugin-npm": "workspace:2.0.0-rc.3",
-    "@yarnpkg/plugin-npm-cli": "workspace:2.0.0-rc.2",
-    "@yarnpkg/plugin-pack": "workspace:2.0.0-rc.2",
-    "@yarnpkg/plugin-pnp": "workspace:2.0.0-rc.1",
-    "@yarnpkg/plugin-typescript": "workspace:2.0.0-rc.3",
-    "@yarnpkg/plugin-version": "workspace:2.0.0-rc.3",
-    "@yarnpkg/plugin-workspace-tools": "workspace:2.0.0-rc.3",
-    "@yarnpkg/pnp": "workspace:2.0.0-rc.3",
-    "@yarnpkg/pnpify": "workspace:2.0.0-rc.4",
-    "typescript": "^3.5.3"
-=======
     "@yarnpkg/pnpify": "workspace:2.0.0-rc.11",
     "micromatch": "^4.0.2",
     "typescript": "next"
   },
   "peerDependencies": {
     "@yarnpkg/core": "*"
->>>>>>> b3715f8c
   },
   "scripts": {
     "postpack": "rm -rf lib",
