--- conflicted
+++ resolved
@@ -3,11 +3,7 @@
   "version": "2.0.0-rc.5",
   "nextVersion": {
     "semver": "2.0.0-rc.6",
-<<<<<<< HEAD
     "nonce": "2434853068055069"
-=======
-    "nonce": "5784033715071654"
->>>>>>> 076f8a5e
   },
   "main": "./sources/index.ts",
   "bin": {
