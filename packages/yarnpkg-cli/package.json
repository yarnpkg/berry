{
  "name": "@yarnpkg/cli",
  "version": "2.0.0-rc.12",
  "nextVersion": {
<<<<<<< HEAD
    "nonce": "4110222124485203"
=======
    "semver": "2.0.0-rc.13",
    "nonce": "8418310272345617"
>>>>>>> a5898e42
  },
  "main": "./sources/index.ts",
  "dependencies": {
    "@yarnpkg/core": "workspace:2.0.0-rc.12",
    "@yarnpkg/fslib": "workspace:2.0.0-rc.8",
    "@yarnpkg/parsers": "workspace:2.0.0-rc.4",
    "@yarnpkg/shell": "workspace:2.0.0-rc.2",
    "chalk": "^2.4.1",
    "clipanion": "^2.1.4",
    "promise.prototype.finally": "^3.1.1",
    "semver": "^5.6.0",
    "tmp": "^0.0.33",
    "yup": "^0.27.0"
  },
  "devDependencies": {
    "@yarnpkg/builder": "workspace:2.0.0-rc.10",
    "@yarnpkg/monorepo": "workspace:0.0.0",
    "@yarnpkg/plugin-constraints": "workspace:2.0.0-rc.3",
    "@yarnpkg/plugin-dlx": "workspace:2.0.0-rc.3",
    "@yarnpkg/plugin-essentials": "workspace:2.0.0-rc.10",
    "@yarnpkg/plugin-file": "workspace:2.0.0-rc.3",
    "@yarnpkg/plugin-git": "workspace:2.0.0-rc.6",
    "@yarnpkg/plugin-github": "workspace:2.0.0-rc.3",
    "@yarnpkg/plugin-http": "workspace:2.0.0-rc.2",
    "@yarnpkg/plugin-init": "workspace:2.0.0-rc.3",
    "@yarnpkg/plugin-link": "workspace:2.0.0-rc.2",
    "@yarnpkg/plugin-npm": "workspace:2.0.0-rc.5",
    "@yarnpkg/plugin-npm-cli": "workspace:2.0.0-rc.3",
    "@yarnpkg/plugin-pack": "workspace:2.0.0-rc.6",
    "@yarnpkg/plugin-pnp": "workspace:2.0.0-rc.5",
    "@yarnpkg/plugin-typescript": "workspace:2.0.0-rc.4",
    "@yarnpkg/plugin-version": "workspace:2.0.0-rc.7",
    "@yarnpkg/plugin-workspace-tools": "workspace:2.0.0-rc.5",
    "@yarnpkg/pnp": "workspace:2.0.0-rc.8",
    "@yarnpkg/pnpify": "workspace:2.0.0-rc.9",
    "typescript": "next"
  },
  "scripts": {
    "postpack": "rm -rf lib",
    "prepack": "mkdir -p lib && pnpify tsc",
    "build:cli+hook": "run build:pnp:hook && builder build bundle",
    "build:cli": "builder build bundle",
    "run:cli": "builder run",
    "update-local": "run build:cli && rsync -a --delete bundles/ bin/"
  },
  "publishConfig": {
    "main": "./lib/index.js",
    "types": "./lib/index.d.ts",
    "bin": null
  },
  "files": [
    "/lib/**/*",
    "!/lib/pluginConfiguration.*",
    "!/lib/cli.*"
  ],
  "@yarnpkg/builder": {
    "bundles": {
      "standard": [
        "@yarnpkg/plugin-essentials",
        "@yarnpkg/plugin-constraints",
        "@yarnpkg/plugin-dlx",
        "@yarnpkg/plugin-file",
        "@yarnpkg/plugin-git",
        "@yarnpkg/plugin-github",
        "@yarnpkg/plugin-http",
        "@yarnpkg/plugin-init",
        "@yarnpkg/plugin-link",
        "@yarnpkg/plugin-npm",
        "@yarnpkg/plugin-npm-cli",
        "@yarnpkg/plugin-pack",
        "@yarnpkg/plugin-pnp",
        "@yarnpkg/plugin-version"
      ]
    }
  },
  "repository": {
    "type": "git",
    "url": "ssh://git@github.com/yarnpkg/berry.git"
  }
}<|MERGE_RESOLUTION|>--- conflicted
+++ resolved
@@ -2,12 +2,8 @@
   "name": "@yarnpkg/cli",
   "version": "2.0.0-rc.12",
   "nextVersion": {
-<<<<<<< HEAD
+    "semver": "2.0.0-rc.13",
     "nonce": "4110222124485203"
-=======
-    "semver": "2.0.0-rc.13",
-    "nonce": "8418310272345617"
->>>>>>> a5898e42
   },
   "main": "./sources/index.ts",
   "dependencies": {
