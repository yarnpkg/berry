--- conflicted
+++ resolved
@@ -3,11 +3,7 @@
   "version": "2.0.0-rc.11",
   "nextVersion": {
     "semver": "2.0.0-rc.12",
-<<<<<<< HEAD
-    "nonce": "3590310907331745"
-=======
     "nonce": "99525153414315"
->>>>>>> 2a0279fa
   },
   "main": "./sources/index.ts",
   "dependencies": {
