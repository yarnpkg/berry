{
  "name": "@yarnpkg/cli",
  "version": "2.0.0-rc.8",
  "nextVersion": {
    "semver": "2.0.0-rc.9",
<<<<<<< HEAD
    "nonce": "4161094742801195"
=======
    "nonce": "2442658837933975"
>>>>>>> 7d9b8315
  },
  "main": "./sources/index.ts",
  "dependencies": {
    "@yarnpkg/core": "workspace:2.0.0-rc.8",
    "@yarnpkg/fslib": "workspace:2.0.0-rc.4",
    "@yarnpkg/parsers": "workspace:2.0.0-rc.4",
    "@yarnpkg/shell": "workspace:2.0.0-rc.2",
    "chalk": "^2.4.1",
    "clipanion": "^2.1.3",
    "promise.prototype.finally": "^3.1.1",
    "semver": "^5.6.0",
    "tmp": "^0.0.33",
    "yup": "^0.27.0"
  },
  "devDependencies": {
    "@yarnpkg/builder": "workspace:2.0.0-rc.7",
    "@yarnpkg/monorepo": "workspace:0.0.0",
    "@yarnpkg/plugin-constraints": "workspace:2.0.0-rc.2",
    "@yarnpkg/plugin-dlx": "workspace:2.0.0-rc.1",
    "@yarnpkg/plugin-essentials": "workspace:2.0.0-rc.6",
    "@yarnpkg/plugin-file": "workspace:2.0.0-rc.1",
    "@yarnpkg/plugin-git": "workspace:2.0.0-rc.3",
    "@yarnpkg/plugin-github": "workspace:2.0.0-rc.1",
    "@yarnpkg/plugin-http": "workspace:2.0.0-rc.1",
    "@yarnpkg/plugin-init": "workspace:2.0.0-rc.1",
    "@yarnpkg/plugin-link": "workspace:2.0.0-rc.1",
    "@yarnpkg/plugin-npm": "workspace:2.0.0-rc.3",
    "@yarnpkg/plugin-npm-cli": "workspace:2.0.0-rc.2",
    "@yarnpkg/plugin-pack": "workspace:2.0.0-rc.3",
    "@yarnpkg/plugin-pnp": "workspace:2.0.0-rc.2",
    "@yarnpkg/plugin-typescript": "workspace:2.0.0-rc.3",
    "@yarnpkg/plugin-version": "workspace:2.0.0-rc.4",
    "@yarnpkg/plugin-workspace-tools": "workspace:2.0.0-rc.4",
    "@yarnpkg/pnp": "workspace:2.0.0-rc.5",
    "@yarnpkg/pnpify": "workspace:2.0.0-rc.6",
    "typescript": "next"
  },
  "scripts": {
    "postpack": "rm -rf lib",
    "prepack": "mkdir -p lib && pnpify tsc",
    "build:cli+hook": "run build:pnp:hook && builder build bundle",
    "build:cli": "builder build bundle",
    "run:cli": "builder run",
    "update-local": "run build:cli && rsync -a --delete bundles/ bin/"
  },
  "publishConfig": {
    "main": "./lib/index.js",
    "types": "./lib/index.d.ts",
    "bin": null
  },
  "files": [
    "/lib/**/*",
    "!/lib/pluginConfiguration.*",
    "!/lib/cli.*"
  ],
  "@yarnpkg/builder": {
    "bundles": {
      "standard": [
        "@yarnpkg/plugin-essentials",
        "@yarnpkg/plugin-constraints",
        "@yarnpkg/plugin-dlx",
        "@yarnpkg/plugin-file",
        "@yarnpkg/plugin-git",
        "@yarnpkg/plugin-github",
        "@yarnpkg/plugin-http",
        "@yarnpkg/plugin-init",
        "@yarnpkg/plugin-link",
        "@yarnpkg/plugin-npm",
        "@yarnpkg/plugin-npm-cli",
        "@yarnpkg/plugin-pack",
        "@yarnpkg/plugin-pnp",
        "@yarnpkg/plugin-version"
      ]
    }
  },
  "repository": {
    "type": "git",
    "url": "ssh://git@github.com/yarnpkg/berry.git"
  }
}<|MERGE_RESOLUTION|>--- conflicted
+++ resolved
@@ -3,11 +3,7 @@
   "version": "2.0.0-rc.8",
   "nextVersion": {
     "semver": "2.0.0-rc.9",
-<<<<<<< HEAD
     "nonce": "4161094742801195"
-=======
-    "nonce": "2442658837933975"
->>>>>>> 7d9b8315
   },
   "main": "./sources/index.ts",
   "dependencies": {
