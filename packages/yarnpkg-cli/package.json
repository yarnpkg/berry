--- conflicted
+++ resolved
@@ -3,11 +3,7 @@
   "version": "2.0.0-rc.11",
   "nextVersion": {
     "semver": "2.0.0-rc.12",
-<<<<<<< HEAD
-    "nonce": "5331013620302917"
-=======
     "nonce": "7367847626780521"
->>>>>>> b0d7969e
   },
   "main": "./sources/index.ts",
   "dependencies": {
