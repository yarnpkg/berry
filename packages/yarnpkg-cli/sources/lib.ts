--- conflicted
+++ resolved
@@ -1,9 +1,5 @@
 import {Configuration, CommandContext, PluginConfiguration, TelemetryManager, semverUtils, miscUtils, YarnVersion} from '@yarnpkg/core';
 import {PortablePath, npath, ppath, xfs}                                                                           from '@yarnpkg/fslib';
-<<<<<<< HEAD
-=======
-import {execFileSync, type SpawnSyncReturns}                                                                       from 'child_process';
->>>>>>> 13d5b304
 import {isCI}                                                                                                      from 'ci-info';
 import {Cli, UsageError}                                                                                           from 'clipanion';
 import Module                                                                                                      from 'module';
@@ -77,7 +73,6 @@
 
   process.env.YARN_IGNORE_PATH = `1`;
 
-<<<<<<< HEAD
   process.argv = [
     process.execPath,
     binPath,
@@ -91,13 +86,6 @@
   // Use nextTick to unwind the stack, and consequently remove this binary from
   // the stack trace of the next binary.
   process.nextTick(Module.runMain, binPath);
-=======
-  try {
-    execFileSync(process.execPath, [npath.fromPortablePath(yarnPath), ...argv], yarnPathExecOptions);
-  } catch (err) {
-    return (err as SpawnSyncReturns<void>).status ?? 1;
-  }
->>>>>>> 13d5b304
 
   return 0;
 }
