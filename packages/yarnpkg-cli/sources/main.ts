--- conflicted
+++ resolved
@@ -100,13 +100,8 @@
       if (ignorePath)
         delete process.env.YARN_IGNORE_PATH;
 
-<<<<<<< HEAD
-      const isTelemetryEnabled = configuration.get<boolean>(`enableTelemetry`);
+      const isTelemetryEnabled = configuration.get(`enableTelemetry`);
       if (isTelemetryEnabled && !isCI && process.stdout.isTTY)
-=======
-      const isTelemetryEnabled = configuration.get(`enableTelemetry`);
-      if (isTelemetryEnabled)
->>>>>>> c3493403
         Configuration.telemetry = new TelemetryManager(configuration, `puba9cdc10ec5790a2cf4969dd413a47270`);
 
       Configuration.telemetry?.reportVersion(binaryVersion);
