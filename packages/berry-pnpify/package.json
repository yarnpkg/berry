{
  "name": "@berry/pnpify",
  "private": true,
  "main": "./lib/index.js",
<<<<<<< HEAD
  "bin": {
    "pnpify": "./bin.js"
  },
=======
  "types": "./lib/index.d.ts",
  "sideEffects": false,
>>>>>>> 5066cae9
  "peerDependencies": {
    "pnpapi": "^0.0.0"
  },
  "scripts": {
    "build:pnpify": "run webpack-cli --config webpack.config.pkg.js",
    "test:pnpify": "run test:unit packages/berry-pnpify",
    "test:watch:pnpify": "run test:unit --watch packages/berry-pnpify"
  },
  "devDependencies": {
    "@berry/builder": "workspace:*",
    "@berry/pnp": "workspace:*",
    "webpack": "^4.28.4",
    "webpack-cli": "npm:3.2.1"
  },
  "dependencies": {
    "@berry/fslib": "workspace:*"
  }
}<|MERGE_RESOLUTION|>--- conflicted
+++ resolved
@@ -2,14 +2,11 @@
   "name": "@berry/pnpify",
   "private": true,
   "main": "./lib/index.js",
-<<<<<<< HEAD
   "bin": {
     "pnpify": "./bin.js"
   },
-=======
   "types": "./lib/index.d.ts",
   "sideEffects": false,
->>>>>>> 5066cae9
   "peerDependencies": {
     "pnpapi": "^0.0.0"
   },
