{
  "name": "@yarnpkg/core",
  "version": "2.0.0-rc.14",
  "nextVersion": {
    "semver": "2.0.0-rc.15",
<<<<<<< HEAD
    "nonce": "2727008309505405"
=======
    "nonce": "255171429894889"
>>>>>>> 2f47267c
  },
  "main": "./sources/index.ts",
  "sideEffects": false,
  "dependencies": {
    "@yarnpkg/fslib": "workspace:2.0.0-rc.11",
    "@yarnpkg/json-proxy": "workspace:2.0.0-rc.4",
    "@yarnpkg/parsers": "workspace:2.0.0-rc.6",
    "@yarnpkg/pnp": "workspace:2.0.0-rc.11",
    "@yarnpkg/shell": "workspace:2.0.0-rc.4",
    "agentkeepalive": "^4.0.2",
    "camelcase": "^5.3.1",
    "chalk": "^2.4.1",
    "clipanion": "^2.1.5",
    "cross-spawn": "^6.0.5",
    "globby": "^10.0.1",
    "got": "^9.2.2",
    "is-ci": "^2.0.0",
    "json-file-plus": "^3.3.1",
    "logic-solver": "^2.0.1",
    "micromatch": "^4.0.2",
    "mkdirp": "^0.5.1",
    "p-limit": "^2.2.0",
    "pluralize": "^7.0.0",
    "pretty-bytes": "^5.1.0",
    "semver": "^5.6.0",
    "stream-to-promise": "^2.2.0",
    "supports-color": "^7.1.0",
    "tar": "^4.4.6",
    "tmp": "^0.1.0",
    "tunnel": "^0.0.6"
  },
  "devDependencies": {
    "@types/cross-spawn": "6.0.0",
    "@types/got": "^8.3.4",
    "@types/is-ci": "^2.0.0",
    "@types/node": "^12.12.8",
    "@types/semver": "^6.0.2",
    "@types/supports-color": "^5.3.0",
    "@types/tar": "^4.0.0",
    "@types/tmp": "^0.0.33",
    "@types/tunnel": "^0.0.0",
    "@yarnpkg/cli": "workspace:2.0.0-rc.18",
    "@yarnpkg/plugin-link": "workspace:2.0.0-rc.6",
    "@yarnpkg/plugin-pnp": "workspace:2.0.0-rc.10"
  },
  "scripts": {
    "postpack": "rm -rf lib",
    "prepack": "run build:compile \"$(pwd)\""
  },
  "publishConfig": {
    "main": "./lib/index.js",
    "types": "./lib/index.d.ts"
  },
  "files": [
    "/lib/**/*"
  ],
  "repository": {
    "type": "git",
    "url": "ssh://git@github.com/yarnpkg/berry.git"
  }
}<|MERGE_RESOLUTION|>--- conflicted
+++ resolved
@@ -3,11 +3,7 @@
   "version": "2.0.0-rc.14",
   "nextVersion": {
     "semver": "2.0.0-rc.15",
-<<<<<<< HEAD
-    "nonce": "2727008309505405"
-=======
     "nonce": "255171429894889"
->>>>>>> 2f47267c
   },
   "main": "./sources/index.ts",
   "sideEffects": false,
