--- conflicted
+++ resolved
@@ -3,11 +3,7 @@
   "version": "2.0.0-rc.1",
   "nextVersion": {
     "semver": "2.0.0-rc.2",
-<<<<<<< HEAD
     "nonce": "1549700732762159"
-=======
-    "nonce": "6170104992265521"
->>>>>>> 1a5401cb
   },
   "main": "./sources/index.ts",
   "sideEffects": false,
