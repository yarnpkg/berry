--- conflicted
+++ resolved
@@ -2,12 +2,8 @@
   "name": "@yarnpkg/core",
   "version": "2.0.0-rc.14",
   "nextVersion": {
-<<<<<<< HEAD
+    "semver": "2.0.0-rc.15",
     "nonce": "8188052824550135"
-=======
-    "semver": "2.0.0-rc.15",
-    "nonce": "1025143253928749"
->>>>>>> 51284158
   },
   "main": "./sources/index.ts",
   "sideEffects": false,
