{
  "name": "@yarnpkg/core",
  "version": "2.0.0-rc.6",
  "nextVersion": {
<<<<<<< HEAD
    "nonce": "2484432303413401"
=======
    "semver": "2.0.0-rc.7",
    "nonce": "470204799307749"
>>>>>>> 47fec804
  },
  "main": "./sources/index.ts",
  "sideEffects": false,
  "dependencies": {
    "@yarnpkg/fslib": "workspace:2.0.0-rc.3",
    "@yarnpkg/json-proxy": "workspace:2.0.0-rc.2",
    "@yarnpkg/parsers": "workspace:2.0.0-rc.3",
    "@yarnpkg/pnp": "workspace:2.0.0-rc.3",
    "@yarnpkg/shell": "workspace:2.0.0-rc.2",
    "agentkeepalive": "^4.0.2",
    "camelcase": "^5.3.1",
    "chalk": "^2.4.1",
    "clipanion": "^2.1.1",
    "cross-spawn": "^6.0.5",
    "globby": "^8.0.1",
    "got": "^9.2.2",
    "json-file-plus": "^3.3.1",
    "logic-solver": "^2.0.1",
    "micromatch": "^4.0.2",
    "mkdirp": "^0.5.1",
    "p-limit": "^2.2.0",
    "pluralize": "^7.0.0",
    "pretty-bytes": "^5.1.0",
    "semver": "^5.6.0",
    "stream-to-promise": "^2.2.0",
    "supports-color": "^5.5.0",
    "tar": "^4.4.6",
    "tmp": "^0.0.33",
    "tunnel": "^0.0.6"
  },
  "devDependencies": {
    "@yarnpkg/plugin-link": "workspace:2.0.0-rc.1",
    "@yarnpkg/plugin-pnp": "workspace:2.0.0-rc.1"
  },
  "scripts": {
    "postpack": "rm -rf lib",
    "prepack": "mkdir -p lib && rsync -a --exclude '*.ts' sources/ lib/ && run build:compile packages/yarnpkg-core"
  },
  "publishConfig": {
    "main": "./lib/index.js",
    "types": "./lib/index.d.ts"
  },
  "files": [
    "/lib/**/*"
  ],
  "repository": {
    "type": "git",
    "url": "ssh://git@github.com/yarnpkg/berry.git"
  }
}<|MERGE_RESOLUTION|>--- conflicted
+++ resolved
@@ -2,12 +2,8 @@
   "name": "@yarnpkg/core",
   "version": "2.0.0-rc.6",
   "nextVersion": {
-<<<<<<< HEAD
-    "nonce": "2484432303413401"
-=======
     "semver": "2.0.0-rc.7",
     "nonce": "470204799307749"
->>>>>>> 47fec804
   },
   "main": "./sources/index.ts",
   "sideEffects": false,
