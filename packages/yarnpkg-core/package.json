{
  "name": "@yarnpkg/core",
  "version": "2.0.0-rc.14",
  "nextVersion": {
<<<<<<< HEAD
    "nonce": "8188052824550135"
=======
    "nonce": "1248275160821805"
>>>>>>> 0fb445db
  },
  "main": "./sources/index.ts",
  "sideEffects": false,
  "dependencies": {
    "@yarnpkg/fslib": "workspace:2.0.0-rc.11",
    "@yarnpkg/json-proxy": "workspace:2.0.0-rc.4",
    "@yarnpkg/parsers": "workspace:2.0.0-rc.6",
    "@yarnpkg/pnp": "workspace:2.0.0-rc.11",
    "@yarnpkg/shell": "workspace:2.0.0-rc.4",
    "agentkeepalive": "^4.0.2",
    "camelcase": "^5.3.1",
    "chalk": "^2.4.1",
    "clipanion": "^2.1.4",
    "cross-spawn": "^6.0.5",
    "globby": "^10.0.1",
    "got": "^9.2.2",
    "is-ci": "^2.0.0",
    "json-file-plus": "^3.3.1",
    "logic-solver": "^2.0.1",
    "micromatch": "^4.0.2",
    "mkdirp": "^0.5.1",
    "p-limit": "^2.2.0",
    "pluralize": "^7.0.0",
    "pretty-bytes": "^5.1.0",
    "semver": "^5.6.0",
    "stream-to-promise": "^2.2.0",
    "supports-color": "^7.1.0",
    "tar": "^4.4.6",
    "tmp": "^0.1.0",
    "tunnel": "^0.0.6"
  },
  "devDependencies": {
    "@types/cross-spawn": "6.0.0",
    "@types/got": "^8.3.4",
    "@types/is-ci": "^2.0.0",
    "@types/micromatch": "^3.1.0",
    "@types/semver": "^6.0.2",
    "@types/supports-color": "^5.3.0",
    "@types/tar": "^4.0.0",
    "@types/tmp": "^0.0.33",
    "@types/tunnel": "^0.0.0",
    "@yarnpkg/cli": "workspace:2.0.0-rc.18",
    "@yarnpkg/plugin-link": "workspace:2.0.0-rc.6",
    "@yarnpkg/plugin-pnp": "workspace:2.0.0-rc.10"
  },
  "scripts": {
    "postpack": "rm -rf lib",
    "prepack": "run build:compile \"$(pwd)\""
  },
  "publishConfig": {
    "main": "./lib/index.js",
    "types": "./lib/index.d.ts"
  },
  "files": [
    "/lib/**/*"
  ],
  "repository": {
    "type": "git",
    "url": "ssh://git@github.com/yarnpkg/berry.git"
  }
}<|MERGE_RESOLUTION|>--- conflicted
+++ resolved
@@ -2,11 +2,7 @@
   "name": "@yarnpkg/core",
   "version": "2.0.0-rc.14",
   "nextVersion": {
-<<<<<<< HEAD
     "nonce": "8188052824550135"
-=======
-    "nonce": "1248275160821805"
->>>>>>> 0fb445db
   },
   "main": "./sources/index.ts",
   "sideEffects": false,
