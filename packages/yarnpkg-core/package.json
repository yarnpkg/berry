--- conflicted
+++ resolved
@@ -13,13 +13,8 @@
     "@yarnpkg/shell": "workspace:^2.0.0-rc.11",
     "camelcase": "^5.3.1",
     "chalk": "^3.0.0",
-<<<<<<< HEAD
     "clipanion": "^2.4.0",
-    "cross-spawn": "6.0.5",
-=======
-    "clipanion": "^2.1.5",
     "cross-spawn": "7.0.3",
->>>>>>> a5b06208
     "diff": "^4.0.1",
     "globby": "^10.0.1",
     "got": "^11.1.3",
