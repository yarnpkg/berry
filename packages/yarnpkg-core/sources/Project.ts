--- conflicted
+++ resolved
@@ -1,16 +1,14 @@
-<<<<<<< HEAD
-import {PortablePath, ppath, xfs, normalizeLineEndings, Filename}       from '@yarnpkg/fslib';
-import {parseSyml, stringifySyml}                                       from '@yarnpkg/parsers';
-import {UsageError}                                                     from 'clipanion';
-import {createHash}                                                     from 'crypto';
-import {structuredPatch}                                                from 'diff';
-// @ts-expect-error
-import Logic                                                            from 'logic-solver';
-import pLimit                                                           from 'p-limit';
-import semver                                                           from 'semver';
-import {promisify}                                                      from 'util';
-import v8                                                               from 'v8';
-import zlib                                                             from 'zlib';
+import {PortablePath, ppath, xfs, normalizeLineEndings, Filename} from '@yarnpkg/fslib';
+import {parseSyml, stringifySyml}                                 from '@yarnpkg/parsers';
+import {UsageError}                                               from 'clipanion';
+import {createHash}                                               from 'crypto';
+import {structuredPatch}                                          from 'diff';
+import pick                                                       from 'lodash/pick';
+import pLimit                                                     from 'p-limit';
+import semver                                                     from 'semver';
+import {promisify}                                                from 'util';
+import v8                                                         from 'v8';
+import zlib                                                       from 'zlib';
 
 import {Cache}                                                          from './Cache';
 import {Configuration}                                                  from './Configuration';
@@ -37,45 +35,6 @@
 import {IdentHash, DescriptorHash, LocatorHash, PackageExtensionStatus} from './types';
 import {Descriptor, Ident, Locator, Package}                            from './types';
 import {LinkType}                                                       from './types';
-=======
-import {PortablePath, ppath, xfs, normalizeLineEndings, Filename} from '@yarnpkg/fslib';
-import {parseSyml, stringifySyml}                                 from '@yarnpkg/parsers';
-import {UsageError}                                               from 'clipanion';
-import {createHash}                                               from 'crypto';
-import {structuredPatch}                                          from 'diff';
-import pick                                                       from 'lodash/pick';
-import pLimit                                                     from 'p-limit';
-import semver                                                     from 'semver';
-import {promisify}                                                from 'util';
-import v8                                                         from 'v8';
-import zlib                                                       from 'zlib';
-
-import {Cache}                                                    from './Cache';
-import {Configuration}                                            from './Configuration';
-import {Fetcher}                                                  from './Fetcher';
-import {Installer, BuildDirective, BuildType}                     from './Installer';
-import {LegacyMigrationResolver}                                  from './LegacyMigrationResolver';
-import {Linker}                                                   from './Linker';
-import {LockfileResolver}                                         from './LockfileResolver';
-import {DependencyMeta, Manifest}                                 from './Manifest';
-import {MessageName}                                              from './MessageName';
-import {MultiResolver}                                            from './MultiResolver';
-import {Report, ReportError}                                      from './Report';
-import {ResolveOptions, Resolver}                                 from './Resolver';
-import {RunInstallPleaseResolver}                                 from './RunInstallPleaseResolver';
-import {ThrowReport}                                              from './ThrowReport';
-import {Workspace}                                                from './Workspace';
-import {isFolderInside}                                           from './folderUtils';
-import * as formatUtils                                           from './formatUtils';
-import * as hashUtils                                             from './hashUtils';
-import * as miscUtils                                             from './miscUtils';
-import * as scriptUtils                                           from './scriptUtils';
-import * as semverUtils                                           from './semverUtils';
-import * as structUtils                                           from './structUtils';
-import {IdentHash, DescriptorHash, LocatorHash}                   from './types';
-import {Descriptor, Ident, Locator, Package}                      from './types';
-import {LinkType}                                                 from './types';
->>>>>>> 253c2cc1
 
 // When upgraded, the lockfile entries have to be resolved again (but the specific
 // versions are still pinned, no worry). Bump it when you change the fields within
