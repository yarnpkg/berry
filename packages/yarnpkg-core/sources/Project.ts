--- conflicted
+++ resolved
@@ -3,12 +3,7 @@
 import {UsageError}                                               from 'clipanion';
 import {createHash}                                               from 'crypto';
 import {structuredPatch}                                          from 'diff';
-<<<<<<< HEAD
-=======
 import pick                                                       from 'lodash/pick';
-// @ts-expect-error
-import Logic                                                      from 'logic-solver';
->>>>>>> 00e88a94
 import pLimit                                                     from 'p-limit';
 import semver                                                     from 'semver';
 import {promisify}                                                from 'util';
