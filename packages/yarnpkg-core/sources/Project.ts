import {PortablePath, ppath, toFilename, xfs, normalizeLineEndings, Filename} from '@yarnpkg/fslib';
import {parseSyml, stringifySyml}                                             from '@yarnpkg/parsers';
import {UsageError}                                                           from 'clipanion';
import {createHash}                                                           from 'crypto';
import {structuredPatch}                                                      from 'diff';
// @ts-ignore
import Logic                                                                  from 'logic-solver';
import pLimit                                                                 from 'p-limit';
import semver                                                                 from 'semver';
import {promisify}                                                            from 'util';
import v8                                                                     from 'v8';
import zlib                                                                   from 'zlib';

import {Cache}                                                                from './Cache';
import {Configuration, FormatType}                                            from './Configuration';
import {Fetcher}                                                              from './Fetcher';
import {Installer, BuildDirective, BuildType}                                 from './Installer';
import {LegacyMigrationResolver}                                              from './LegacyMigrationResolver';
import {Linker}                                                               from './Linker';
import {LockfileResolver}                                                     from './LockfileResolver';
import {DependencyMeta, Manifest}                                             from './Manifest';
import {MessageName}                                                          from './MessageName';
import {MultiResolver}                                                        from './MultiResolver';
import {Report, ReportError}                                                  from './Report';
import {ResolveOptions, Resolver}                                             from './Resolver';
import {RunInstallPleaseResolver}                                             from './RunInstallPleaseResolver';
import {ThrowReport}                                                          from './ThrowReport';
import {Workspace}                                                            from './Workspace';
import {isFolderInside}                                                       from './folderUtils';
import * as hashUtils                                                         from './hashUtils';
import * as miscUtils                                                         from './miscUtils';
import * as scriptUtils                                                       from './scriptUtils';
import * as semverUtils                                                       from './semverUtils';
import * as structUtils                                                       from './structUtils';
import {IdentHash, DescriptorHash, LocatorHash}                               from './types';
import {Descriptor, Ident, Locator, Package}                                  from './types';
import {LinkType}                                                             from './types';

// When upgraded, the lockfile entries have to be resolved again (but the specific
// versions are still pinned, no worry). Bump it when you change the fields within
// the Package type; no more no less.
const LOCKFILE_VERSION = 4;

// Same thing but must be bumped when the members of the Project class changes (we
// don't recommend our users to check-in this file, so it's fine to bump it even
// between patch or minor releases).
const INSTALL_STATE_VERSION = 1;

const MULTIPLE_KEYS_REGEXP = / *, */g;

const FETCHER_CONCURRENCY = 32;

const gzip = promisify(zlib.gzip);
const gunzip = promisify(zlib.gunzip);

export type InstallOptions = {
  cache: Cache,
  fetcher?: Fetcher,
  resolver?: Resolver
  report: Report,
  immutable?: boolean,
  lockfileOnly?: boolean,
  persistProject?: boolean,
};

export class Project {
  public readonly configuration: Configuration;
  public readonly cwd: PortablePath;

  /**
   * Is meant to be populated by the consumer. Should the descriptor referenced
   * by the key be requested, the descriptor referenced in the value will be
   * resolved instead. The resolved data will then be used as final resolution
   * for the initial descriptor.
   *
   * Note that the lockfile will contain the second descriptor but not the
   * first one (meaning that if you remove the alias during a subsequent
   * install, it'll be lost and the real package will be resolved / installed).
   */
  public resolutionAliases: Map<DescriptorHash, DescriptorHash> = new Map();

  public workspaces: Array<Workspace> = [];

  public workspacesByCwd: Map<PortablePath, Workspace> = new Map();
  public workspacesByIdent: Map<IdentHash, Workspace> = new Map();

  public storedResolutions: Map<DescriptorHash, LocatorHash> = new Map();
  public storedDescriptors: Map<DescriptorHash, Descriptor> = new Map();
  public storedPackages: Map<LocatorHash, Package> = new Map();
  public storedChecksums: Map<LocatorHash, string> = new Map();

  public accessibleLocators: Set<LocatorHash> = new Set();
  public originalPackages: Map<LocatorHash, Package> = new Map();
  public optionalBuilds: Set<LocatorHash> = new Set();

  public lockFileChecksum: string | null = null;

  static async find(configuration: Configuration, startingCwd: PortablePath): Promise<{project: Project, workspace: Workspace | null, locator: Locator}> {
    if (!configuration.projectCwd)
      throw new UsageError(`No project found in ${startingCwd}`);

    let packageCwd = configuration.projectCwd;

    let nextCwd = startingCwd;
    let currentCwd = null;

    while (currentCwd !== configuration.projectCwd) {
      currentCwd = nextCwd;

      if (xfs.existsSync(ppath.join(currentCwd, toFilename(`package.json`)))) {
        packageCwd = currentCwd;
        break;
      }

      nextCwd = ppath.dirname(currentCwd);
    }

    const project = new Project(configuration.projectCwd, {configuration});

    await project.setupResolutions();
    await project.setupWorkspaces();

    // If we're in a workspace, no need to go any further to find which package we're in
    const workspace = project.tryWorkspaceByCwd(packageCwd);
    if (workspace)
      return {project, workspace, locator: workspace.anchoredLocator};

    // Otherwise, we need to ask the project (which will in turn ask the linkers for help)
    // Note: the trailing slash is caused by a quirk in the PnP implementation that requires folders to end with a trailing slash to disambiguate them from regular files
    const locator = await project.findLocatorForLocation(`${packageCwd}/` as PortablePath);
    if (locator)
      return {project, locator, workspace: null};

    throw new UsageError(`The nearest package directory (${packageCwd}) doesn't seem to be part of the project declared at ${project.cwd}. If the project directory is right, it might be that you forgot to list a workspace. If it isn't, it's likely because you have a yarn.lock file at the detected location, confusing the project detection.`);
  }

  static generateBuildStateFile(buildState: Map<LocatorHash, string>, locatorStore: Map<LocatorHash, Locator>) {
    let bstateFile = `# Warning: This file is automatically generated. Removing it is fine, but will\n# cause all your builds to become invalidated.\n`;

    const bstateData = [...buildState].map(([locatorHash, hash]) => {
      const locator = locatorStore.get(locatorHash);

      if (typeof locator === `undefined`)
        throw new Error(`Assertion failed: The locator should have been registered`);

      return [structUtils.stringifyLocator(locator), locator.locatorHash, hash];
    });

    for (const [locatorString, locatorHash, buildHash] of miscUtils.sortMap(bstateData, [d => d[0], d => d[1]])) {
      bstateFile += `\n`;
      bstateFile += `# ${locatorString}\n`;
      bstateFile += `${JSON.stringify(locatorHash)}:\n`;
      bstateFile += `  ${buildHash}\n`;
    }

    return bstateFile;
  }

  constructor(projectCwd: PortablePath, {configuration}: {configuration: Configuration}) {
    this.configuration = configuration;
    this.cwd = projectCwd;
  }

  private async setupResolutions() {
    this.storedResolutions = new Map();

    this.storedDescriptors = new Map();
    this.storedPackages = new Map();

    this.lockFileChecksum = null;

    const lockfilePath = ppath.join(this.cwd, this.configuration.get(`lockfileFilename`));
    const defaultLanguageName = this.configuration.get(`defaultLanguageName`);

    if (xfs.existsSync(lockfilePath)) {
      const content = await xfs.readFilePromise(lockfilePath, `utf8`);

      // We store the salted checksum of the lockfile in order to invalidate the install state when needed
      this.lockFileChecksum = hashUtils.makeHash(`${INSTALL_STATE_VERSION}`, content);

      const parsed: any = parseSyml(content);

      // Protects against v1 lockfiles
      if (parsed.__metadata) {
        const lockfileVersion = parsed.__metadata.version;
        const cacheKey = parsed.__metadata.cacheKey;

        for (const key of Object.keys(parsed)) {
          if (key === `__metadata`)
            continue;

          const data = parsed[key];
          if (typeof data.resolution === `undefined`)
            throw new Error(`Assertion failed: Expected the lockfile entry to have a resolution field (${key})`);

          const locator = structUtils.parseLocator(data.resolution, true);

          const manifest = new Manifest();
          manifest.load(data);

          const version = manifest.version;

          const languageName = manifest.languageName || defaultLanguageName;
          const linkType = data.linkType.toUpperCase() as LinkType;

          const dependencies = manifest.dependencies;
          const peerDependencies = manifest.peerDependencies;

          const dependenciesMeta = manifest.dependenciesMeta;
          const peerDependenciesMeta = manifest.peerDependenciesMeta;

          const bin = manifest.bin;

          if (data.checksum != null) {
            const checksum = typeof cacheKey !== `undefined` && !data.checksum.includes(`/`)
              ? `${cacheKey}/${data.checksum}`
              : data.checksum;

            this.storedChecksums.set(locator.locatorHash, checksum);
          }

          if (lockfileVersion >= LOCKFILE_VERSION) {
            const pkg: Package = {...locator, version, languageName, linkType, dependencies, peerDependencies, dependenciesMeta, peerDependenciesMeta, bin};
            this.originalPackages.set(pkg.locatorHash, pkg);
          }

          for (const entry of key.split(MULTIPLE_KEYS_REGEXP)) {
            const descriptor = structUtils.parseDescriptor(entry);

            this.storedDescriptors.set(descriptor.descriptorHash, descriptor);

            if (lockfileVersion >= LOCKFILE_VERSION) {
              // If the lockfile is up-to-date, we can simply register the
              // resolution as a done deal.

              this.storedResolutions.set(descriptor.descriptorHash, locator.locatorHash);
            } else {
              // But if it isn't, then we instead setup an alias so that the
              // descriptor will be re-resolved (so that we get to retrieve the
              // new fields) while still resolving to the same locators.

              const resolutionDescriptor = structUtils.convertLocatorToDescriptor(locator);

              if (resolutionDescriptor.descriptorHash !== descriptor.descriptorHash) {
                this.storedDescriptors.set(resolutionDescriptor.descriptorHash, resolutionDescriptor);
                this.resolutionAliases.set(descriptor.descriptorHash, resolutionDescriptor.descriptorHash);
              }
            }
          }
        }
      }
    }
  }

  private async setupWorkspaces() {
    this.workspaces = [];

    this.workspacesByCwd = new Map();
    this.workspacesByIdent = new Map();

    let workspaceCwds = [this.cwd];
    while (workspaceCwds.length > 0) {
      const passCwds = workspaceCwds;
      workspaceCwds = [];

      for (const workspaceCwd of passCwds) {
        if (this.workspacesByCwd.has(workspaceCwd))
          continue;

        const workspace = await this.addWorkspace(workspaceCwd);

        const workspacePkg = this.storedPackages.get(workspace.anchoredLocator.locatorHash);
        if (workspacePkg)
          workspace.dependencies = workspacePkg.dependencies;

        for (const workspaceCwd of workspace.workspacesCwds) {
          workspaceCwds.push(workspaceCwd);
        }
      }
    }
  }

  private async addWorkspace(workspaceCwd: PortablePath) {
    const workspace = new Workspace(workspaceCwd, {project: this});
    await workspace.setup();

    const dup = this.workspacesByIdent.get(workspace.locator.identHash);
    if (typeof dup !== `undefined`)
      throw new Error(`Duplicate workspace name ${structUtils.prettyIdent(this.configuration, workspace.locator)}: ${workspaceCwd} conflicts with ${dup.cwd}`);

    this.workspaces.push(workspace);

    this.workspacesByCwd.set(workspaceCwd, workspace);
    this.workspacesByIdent.set(workspace.locator.identHash, workspace);

    return workspace;
  }

  get topLevelWorkspace() {
    return this.getWorkspaceByCwd(this.cwd);
  }

  tryWorkspaceByCwd(workspaceCwd: PortablePath) {
    if (!ppath.isAbsolute(workspaceCwd))
      workspaceCwd = ppath.resolve(this.cwd, workspaceCwd);

    const workspace = this.workspacesByCwd.get(workspaceCwd);
    if (!workspace)
      return null;

    return workspace;
  }

  getWorkspaceByCwd(workspaceCwd: PortablePath) {
    const workspace = this.tryWorkspaceByCwd(workspaceCwd);
    if (!workspace)
      throw new Error(`Workspace not found (${workspaceCwd})`);

    return workspace;
  }

  tryWorkspaceByFilePath(filePath: PortablePath) {
    let bestWorkspace = null;

    for (const workspace of this.workspaces) {
      const rel = ppath.relative(workspace.cwd, filePath);
      if (rel.startsWith(`../`))
        continue;

      if (bestWorkspace && bestWorkspace.cwd.length >= workspace.cwd.length)
        continue;

      bestWorkspace = workspace;
    }

    if (!bestWorkspace)
      return null;

    return bestWorkspace;
  }

  getWorkspaceByFilePath(filePath: PortablePath) {
    const workspace = this.tryWorkspaceByFilePath(filePath);
    if (!workspace)
      throw new Error(`Workspace not found (${filePath})`);

    return workspace;
  }

  tryWorkspaceByIdent(ident: Ident) {
    const workspace = this.workspacesByIdent.get(ident.identHash);

    if (typeof workspace === `undefined`)
      return null;

    return workspace;
  }

  getWorkspaceByIdent(ident: Ident) {
    const workspace = this.tryWorkspaceByIdent(ident);

    if (!workspace)
      throw new Error(`Workspace not found (${structUtils.prettyIdent(this.configuration, ident)})`);

    return workspace;
  }

  tryWorkspaceByDescriptor(descriptor: Descriptor) {
    const workspace = this.tryWorkspaceByIdent(descriptor);

    if (workspace === null || !workspace.accepts(descriptor.range))
      return null;

    return workspace;
  }

  getWorkspaceByDescriptor(descriptor: Descriptor) {
    const workspace = this.tryWorkspaceByDescriptor(descriptor);

    if (workspace === null)
      throw new Error(`Workspace not found (${structUtils.prettyDescriptor(this.configuration, descriptor)})`);

    return workspace;
  }

  tryWorkspaceByLocator(locator: Locator) {
    if (structUtils.isVirtualLocator(locator))
      locator = structUtils.devirtualizeLocator(locator);

    const workspace = this.tryWorkspaceByIdent(locator);
    if (workspace === null || (workspace.locator.locatorHash !== locator.locatorHash && workspace.anchoredLocator.locatorHash !== locator.locatorHash))
      return null;

    return workspace;
  }

  getWorkspaceByLocator(locator: Locator) {
    const workspace = this.tryWorkspaceByLocator(locator);

    if (!workspace)
      throw new Error(`Workspace not found (${structUtils.prettyLocator(this.configuration, locator)})`);

    return workspace;
  }

  /**
   * Import the dependencies of each resolved workspace into their own
   * `Workspace` instance.
   */
  private refreshWorkspaceDependencies() {
    for (const workspace of this.workspaces) {
      const pkg = this.storedPackages.get(workspace.anchoredLocator.locatorHash);
      if (!pkg)
        throw new Error(`Assertion failed: Expected workspace to have been resolved`);

      workspace.dependencies = new Map(pkg.dependencies);
    }
  }

  forgetTransientResolutions() {
    const resolver = this.configuration.makeResolver();
    const forgottenPackages = new Set();

    for (const pkg of this.originalPackages.values()) {
      let shouldPersistResolution: boolean;
      try {
        shouldPersistResolution = resolver.shouldPersistResolution(pkg, {project: this, resolver});
      } catch {
        shouldPersistResolution = false;
      }

      if (!shouldPersistResolution) {
        this.originalPackages.delete(pkg.locatorHash);
        forgottenPackages.add(pkg.locatorHash);
      }
    }

    for (const [descriptorHash, locatorHash] of this.storedResolutions) {
      if (forgottenPackages.has(locatorHash)) {
        this.storedResolutions.delete(descriptorHash);
        this.storedDescriptors.delete(descriptorHash);
      }
    }
  }

  forgetVirtualResolutions() {
    for (const pkg of this.storedPackages.values()) {
      for (const [dependencyHash, dependency] of pkg.dependencies) {
        if (structUtils.isVirtualDescriptor(dependency)) {
          pkg.dependencies.set(dependencyHash, structUtils.devirtualizeDescriptor(dependency));
        }
      }
    }
  }

  getDependencyMeta(ident: Ident, version: string | null): DependencyMeta {
    const dependencyMeta = {};

    const dependenciesMeta = this.topLevelWorkspace.manifest.dependenciesMeta;
    const dependencyMetaSet = dependenciesMeta.get(structUtils.stringifyIdent(ident));

    if (!dependencyMetaSet)
      return dependencyMeta;

    const defaultMeta = dependencyMetaSet.get(null);
    if (defaultMeta)
      Object.assign(dependencyMeta, defaultMeta);

    if (version === null || !semver.valid(version))
      return dependencyMeta;

    for (const [range, meta] of dependencyMetaSet)
      if (range !== null && range === version)
        Object.assign(dependencyMeta, meta);

    return dependencyMeta;
  }

  async findLocatorForLocation(cwd: PortablePath) {
    const report = new ThrowReport();

    const linkers = this.configuration.getLinkers();
    const linkerOptions = {project: this, report};

    for (const linker of linkers) {
      const locator = await linker.findPackageLocator(cwd, linkerOptions);
      if (locator) {
        return locator;
      }
    }

    return null;
  }

  async validateEverything(opts: {
    validationWarnings: Array<{name: MessageName, text: string}>,
    validationErrors: Array<{name: MessageName, text: string}>,
    report: Report,
  }) {
    for (const warning of opts.validationWarnings)
      opts.report.reportWarning(warning.name, warning.text);

    for (const error of opts.validationErrors) {
      opts.report.reportError(error.name, error.text);
    }
  }

  async resolveEverything(opts: {report: Report, lockfileOnly: true, resolver?: Resolver} | {report: Report, lockfileOnly?: boolean, cache: Cache, resolver?: Resolver}) {
    if (!this.workspacesByCwd || !this.workspacesByIdent)
      throw new Error(`Workspaces must have been setup before calling this function`);

    // Reverts the changes that have been applied to the tree because of any previous virtual resolution pass
    this.forgetVirtualResolutions();

    // Ensures that we notice it when dependencies are added / removed from all sources coming from the filesystem
    if (!opts.lockfileOnly)
      this.forgetTransientResolutions();

    // Note that the resolution process is "offline" until everything has been
    // successfully resolved; all the processing is expected to have zero side
    // effects until we're ready to set all the variables at once (the one
    // exception being when a resolver needs to fetch a package, in which case
    // we might need to populate the cache).
    //
    // This makes it possible to use the same Project instance for multiple
    // purposes at the same time (since `resolveEverything` is async, it might
    // happen that we want to do something while waiting for it to end; if we
    // were to mutate the project then it would end up in a partial state that
    // could lead to hard-to-debug issues).

    const realResolver = opts.resolver || this.configuration.makeResolver();

    const legacyMigrationResolver = new LegacyMigrationResolver();
    await legacyMigrationResolver.setup(this, {report: opts.report});

    const resolver: Resolver = opts.lockfileOnly
      ? new MultiResolver([new LockfileResolver(), new RunInstallPleaseResolver(realResolver)])
      : new MultiResolver([new LockfileResolver(), legacyMigrationResolver, realResolver]);

    const fetcher = this.configuration.makeFetcher();

    const resolveOptions: ResolveOptions = opts.lockfileOnly
      ? {project: this, report: opts.report, resolver}
      : {project: this, report: opts.report, resolver, fetchOptions: {project: this, cache: opts.cache, checksums: this.storedChecksums, report: opts.report, fetcher}};

    const allDescriptors = new Map<DescriptorHash, Descriptor>();
    const allPackages = new Map<LocatorHash, Package>();
    const allResolutions = new Map<DescriptorHash, LocatorHash>();

    const originalPackages = new Map<LocatorHash, Package>();

    const resolutionDependencies = new Map<DescriptorHash, Set<DescriptorHash>>();
    const haveBeenAliased = new Set<DescriptorHash>();

    let nextResolutionPass = new Set<DescriptorHash>();

    for (const workspace of this.workspaces) {
      const workspaceDescriptor = workspace.anchoredDescriptor;

      allDescriptors.set(workspaceDescriptor.descriptorHash, workspaceDescriptor);
      nextResolutionPass.add(workspaceDescriptor.descriptorHash);
    }

    const limit = pLimit(10);

    while (nextResolutionPass.size !== 0) {
      const currentResolutionPass = nextResolutionPass;
      nextResolutionPass = new Set();

      // We remove from the "mustBeResolved" list all packages that have
      // already been resolved previously.

      for (const descriptorHash of currentResolutionPass)
        if (allResolutions.has(descriptorHash))
          currentResolutionPass.delete(descriptorHash);

      if (currentResolutionPass.size === 0)
        break;

      // We check that the resolution dependencies have been resolved for all
      // descriptors that we're about to resolve. Buffalo buffalo buffalo
      // buffalo.

      const deferredResolutions = new Set<DescriptorHash>();
      const resolvedDependencies = new Map<DescriptorHash, Map<DescriptorHash, Package>>();

      for (const descriptorHash of currentResolutionPass) {
        const descriptor = allDescriptors.get(descriptorHash);
        if (!descriptor)
          throw new Error(`Assertion failed: The descriptor should have been registered`);

        let dependencies = resolutionDependencies.get(descriptorHash);
        if (typeof dependencies === `undefined`) {
          resolutionDependencies.set(descriptorHash, dependencies = new Set());

          for (const dependency of resolver.getResolutionDependencies(descriptor, resolveOptions)) {
            allDescriptors.set(dependency.descriptorHash, dependency);
            dependencies.add(dependency.descriptorHash);
          }
        }

        const resolved = miscUtils.getMapWithDefault(resolvedDependencies, descriptorHash);

        for (const dependencyHash of dependencies) {
          const resolution = allResolutions.get(dependencyHash);

          if (typeof resolution !== `undefined`) {
            const dependencyPkg = allPackages.get(resolution);
            if (typeof dependencyPkg === `undefined`)
              throw new Error(`Assertion failed: The package should have been registered`);

            // The dependency is ready. We register it into the map so
            // that we can pass that to getCandidates right after.
            resolved.set(dependencyHash, dependencyPkg);
          } else {
            // One of the resolution dependencies of this descriptor is
            // missing; we need to postpone its resolution for now.
            deferredResolutions.add(descriptorHash);

            // For this pass however we'll want to schedule the resolution
            // of the dependency (so that it's probably ready next pass).
            currentResolutionPass.add(dependencyHash);
          }
        }
      }

      // Note: we're postponing the resolution only once we already know all
      // those that are going to be postponed. This way we can detect
      // potential cyclic dependencies.

      for (const descriptorHash of deferredResolutions) {
        currentResolutionPass.delete(descriptorHash);
        nextResolutionPass.add(descriptorHash);
      }

      if (currentResolutionPass.size === 0)
        throw new Error(`Assertion failed: Descriptors should not have cyclic dependencies`);

      // Then we request the resolvers for the list of possible references that
      // match the given ranges. That will give us a set of candidate references
      // for each descriptor.

      const passCandidates = new Map(await Promise.all(Array.from(currentResolutionPass).map(descriptorHash => limit(async () => {
        const descriptor = allDescriptors.get(descriptorHash);
        if (typeof descriptor === `undefined`)
          throw new Error(`Assertion failed: The descriptor should have been registered`);

        const descriptorDependencies = resolvedDependencies.get(descriptor.descriptorHash);
        if (typeof descriptorDependencies === `undefined`)
          throw new Error(`Assertion failed: The descriptor dependencies should have been registered`);

        let candidateLocators;
        try {
          candidateLocators = await resolver.getCandidates(descriptor, descriptorDependencies, resolveOptions);
        } catch (error) {
          error.message = `${structUtils.prettyDescriptor(this.configuration, descriptor)}: ${error.message}`;
          throw error;
        }

        if (candidateLocators.length === 0)
          throw new Error(`No candidate found for ${structUtils.prettyDescriptor(this.configuration, descriptor)}`);

        return [descriptor.descriptorHash, candidateLocators] as [DescriptorHash, Array<Locator>];
      }))));

      // That's where we'll store our resolutions until everything has been
      // resolved and can be injected into the various stores.
      //
      // The reason we're storing them in a temporary store instead of writing
      // them directly into the global ones is that otherwise we would end up
      // with different store orderings between dependency loaded from a
      // lockfiles and those who don't (when using a lockfile all descriptors
      // will fall into the next shortcut, but when no lockfile is there only
      // some of them will; since maps are sorted by insertion, it would affect
      // the way they would be ordered).

      const passResolutions = new Map<DescriptorHash, Locator>();

      // We now make a pre-pass to automatically resolve the descriptors that
      // can only be satisfied by a single reference.

      for (const [descriptorHash, candidateLocators] of passCandidates) {
        if (candidateLocators.length !== 1)
          continue;

        passResolutions.set(descriptorHash, candidateLocators[0]);
        passCandidates.delete(descriptorHash);
      }

      // We make a second pre-pass to automatically resolve the descriptors
      // that can be satisfied by a package we're already using (deduplication).

      for (const [descriptorHash, candidateLocators] of passCandidates) {
        const selectedLocator = candidateLocators.find(locator => allPackages.has(locator.locatorHash));
        if (!selectedLocator)
          continue;

        passResolutions.set(descriptorHash, selectedLocator);
        passCandidates.delete(descriptorHash);
      }

      // All entries that remain in "passCandidates" are from descriptors that
      // we haven't been able to resolve in the first place. We'll now configure
      // our SAT solver so that it can figure it out for us. To do this, we
      // simply add a constraint for each descriptor that lists all the
      // descriptors it would accept. We don't have to check whether the
      // locators obtained have already been selected, because if they were the
      // would have been resolved in the previous step (we never backtrace to
      // try to find better solutions, it would be a too expensive process - we
      // just want to get an acceptable solution, not the very best one).

      if (passCandidates.size > 0) {
        const solver = new Logic.Solver();

        for (const candidateLocators of passCandidates.values())
          solver.require(Logic.or(...candidateLocators.map(locator => locator.locatorHash)));

        let remainingSolutions = 100;
        let solution;

        let bestSolution = null;
        let bestScore = Infinity;

        while (remainingSolutions > 0 && (solution = solver.solve()) !== null) {
          const trueVars = solution.getTrueVars();
          solver.forbid(solution.getFormula());

          if (trueVars.length < bestScore) {
            bestSolution = trueVars;
            bestScore = trueVars.length;
          }

          remainingSolutions -= 1;
        }

        if (!bestSolution)
          throw new Error(`Assertion failed: No resolution found by the SAT solver`);

        const solutionSet = new Set<LocatorHash>(bestSolution as Array<LocatorHash>);

        for (const [descriptorHash, candidateLocators] of passCandidates.entries()) {
          const selectedLocator = candidateLocators.find(locator => solutionSet.has(locator.locatorHash));
          if (!selectedLocator)
            throw new Error(`Assertion failed: The descriptor should have been solved during the previous step`);

          passResolutions.set(descriptorHash, selectedLocator);
          passCandidates.delete(descriptorHash);
        }
      }

      // We now iterate over the locators we've got and, for each of them that
      // hasn't been seen before, we fetch its dependency list and schedule
      // them for the next cycle.

      const newLocators = Array.from(passResolutions.values()).filter(locator => {
        return !allPackages.has(locator.locatorHash);
      });

      const newPackages = new Map(await Promise.all(newLocators.map(async locator => {
        const original = await miscUtils.prettifyAsyncErrors(async () => {
          return await resolver.resolve(locator, resolveOptions);
        }, message => {
          return `${structUtils.prettyLocator(this.configuration, locator)}: ${message}`;
        });

        if (!structUtils.areLocatorsEqual(locator, original))
          throw new Error(`Assertion failed: The locator cannot be changed by the resolver (went from ${structUtils.prettyLocator(this.configuration, locator)} to ${structUtils.prettyLocator(this.configuration, original)})`);

        const pkg = this.configuration.normalizePackage(original);

        for (const [identHash, descriptor] of pkg.dependencies) {
          const dependency = await this.configuration.reduceHook(hooks => {
            return hooks.reduceDependency;
          }, descriptor, this, pkg, descriptor, {
            resolver,
            resolveOptions,
          });

          if (!structUtils.areIdentsEqual(descriptor, dependency))
            throw new Error(`Assertion failed: The descriptor ident cannot be changed through aliases`);

          const bound = resolver.bindDescriptor(dependency, locator, resolveOptions);
          pkg.dependencies.set(identHash, bound);
        }

        return [pkg.locatorHash, {original, pkg}] as const;
      })));

      // Now that the resolution is finished, we can finally insert the data
      // stored inside our pass stores into the resolution ones (we now have
      // the guarantee that they'll always be inserted into in the same order,
      // since mustBeResolved is stable regardless of the order in which the
      // resolvers return)

      for (const descriptorHash of currentResolutionPass) {
        const locator = passResolutions.get(descriptorHash);
        if (!locator)
          throw new Error(`Assertion failed: The locator should have been registered`);

        allResolutions.set(descriptorHash, locator.locatorHash);

        // If undefined it means that the package was already known and thus
        // didn't need to be resolved again.
        const resolutionEntry = newPackages.get(locator.locatorHash);
        if (typeof resolutionEntry === `undefined`)
          continue;

        const {original, pkg} = resolutionEntry;

        originalPackages.set(original.locatorHash, original);
        allPackages.set(pkg.locatorHash, pkg);

        for (const descriptor of pkg.dependencies.values()) {
          allDescriptors.set(descriptor.descriptorHash, descriptor);
          nextResolutionPass.add(descriptor.descriptorHash);

          // We must check and make sure that the descriptor didn't get aliased
          // to something else
          const aliasHash = this.resolutionAliases.get(descriptor.descriptorHash);
          if (aliasHash === undefined)
            continue;

          // It doesn't cost us much to support the case where a descriptor is
          // equal to its own alias (which should mean "no alias")
          if (descriptor.descriptorHash === aliasHash)
            continue;

          const alias = this.storedDescriptors.get(aliasHash);
          if (!alias)
            throw new Error(`Assertion failed: The alias should have been registered`);

          // If it's already been "resolved" (in reality it will be the temporary
          // resolution we've set in the next few lines) we simply must skip it
          if (allResolutions.has(descriptor.descriptorHash))
            continue;

          // Temporarily set an invalid resolution so that it won't be resolved
          // multiple times if it is found multiple times in the dependency
          // tree (this is only temporary, we will replace it by the actual
          // resolution after we've finished resolving everything)
          allResolutions.set(descriptor.descriptorHash, `temporary` as LocatorHash);

          // We can now replace the descriptor by its alias in the list of
          // descriptors that must be resolved
          nextResolutionPass.delete(descriptor.descriptorHash);
          nextResolutionPass.add(aliasHash);

          allDescriptors.set(aliasHash, alias);

          haveBeenAliased.add(descriptor.descriptorHash);
        }
      }
    }

    // Each package that should have been resolved but was skipped because it
    // was aliased will now see the resolution for its alias propagated to it

    while (haveBeenAliased.size > 0) {
      let hasChanged = false;

      for (const descriptorHash of haveBeenAliased) {
        const descriptor = allDescriptors.get(descriptorHash);
        if (!descriptor)
          throw new Error(`Assertion failed: The descriptor should have been registered`);

        const aliasHash = this.resolutionAliases.get(descriptorHash);
        if (aliasHash === undefined)
          throw new Error(`Assertion failed: The descriptor should have an alias`);

        const resolution = allResolutions.get(aliasHash);
        if (resolution === undefined)
          throw new Error(`Assertion failed: The resolution should have been registered`);

        // The following can happen if a package gets aliased to another package
        // that's itself aliased - in this case we just process all those we can
        // do, then make new passes until everything is resolved
        if (resolution === `temporary`)
          continue;

        haveBeenAliased.delete(descriptorHash);

        allResolutions.set(descriptorHash, resolution);

        hasChanged = true;
      }

      if (!hasChanged) {
        throw new Error(`Alias loop detected`);
      }
    }

    // In this step we now create virtual packages for each package with at
    // least one peer dependency. We also use it to search for the alias
    // descriptors that aren't depended upon by anything and can be safely
    // pruned.

    const volatileDescriptors = new Set(this.resolutionAliases.values());
    const optionalBuilds = new Set(allPackages.keys());
    const accessibleLocators = new Set<LocatorHash>();

    applyVirtualResolutionMutations({
      project: this,
      report: opts.report,

      accessibleLocators,
      volatileDescriptors,
      optionalBuilds,

      allDescriptors,
      allResolutions,
      allPackages,
    });

    // All descriptors still referenced within the volatileDescriptors set are
    // descriptors that aren't depended upon by anything in the dependency tree.

    for (const descriptorHash of volatileDescriptors) {
      allDescriptors.delete(descriptorHash);
      allResolutions.delete(descriptorHash);
    }

    // Everything is done, we can now update our internal resolutions to
    // reference the new ones

    this.storedResolutions = allResolutions;
    this.storedDescriptors = allDescriptors;
    this.storedPackages = allPackages;

    this.accessibleLocators = accessibleLocators;
    this.originalPackages = originalPackages;
    this.optionalBuilds = optionalBuilds;

    // Now that the internal resolutions have been updated, we can refresh the
    // dependencies of each resolved workspace's `Workspace` instance.

    this.refreshWorkspaceDependencies();
  }

  async fetchEverything({cache, report, fetcher: userFetcher}: InstallOptions) {
    const fetcher = userFetcher || this.configuration.makeFetcher();
    const fetcherOptions = {checksums: this.storedChecksums, project: this, cache, fetcher, report};

    const locatorHashes = miscUtils.sortMap(this.storedResolutions.values(), [(locatorHash: LocatorHash) => {
      const pkg = this.storedPackages.get(locatorHash);
      if (!pkg)
        throw new Error(`Assertion failed: The locator should have been registered`);

      return structUtils.stringifyLocator(pkg);
    }]);

    let firstError = false;

    const progress = Report.progressViaCounter(locatorHashes.length);
    report.reportProgress(progress);

    const limit = pLimit(FETCHER_CONCURRENCY);

    await report.startCacheReport(async () => {
      await Promise.all(locatorHashes.map(locatorHash => limit(async () => {
        const pkg = this.storedPackages.get(locatorHash);
        if (!pkg)
          throw new Error(`Assertion failed: The locator should have been registered`);

        if (structUtils.isVirtualLocator(pkg))
          return;

        let fetchResult;
        try {
          fetchResult = await fetcher.fetch(pkg, fetcherOptions);
        } catch (error) {
          error.message = `${structUtils.prettyLocator(this.configuration, pkg)}: ${error.message}`;
          report.reportExceptionOnce(error);
          firstError = error;
          return;
        }

        if (fetchResult.checksum)
          this.storedChecksums.set(pkg.locatorHash, fetchResult.checksum);
        else
          this.storedChecksums.delete(pkg.locatorHash);

        if (fetchResult.releaseFs) {
          fetchResult.releaseFs();
        }
      }).finally(() => {
        progress.tick();
      })));
    });

    if (firstError) {
      throw firstError;
    }
  }

  async linkEverything({cache, report, fetcher: optFetcher}: InstallOptions) {
    const fetcher = optFetcher || this.configuration.makeFetcher();
    const fetcherOptions = {checksums: this.storedChecksums, project: this, cache, fetcher, report};

    const linkers = this.configuration.getLinkers();
    const linkerOptions = {project: this, report};

    const installers = new Map(linkers.map(linker => {
      return [linker, linker.makeInstaller(linkerOptions)] as [Linker, Installer];
    }));

    const packageLinkers: Map<LocatorHash, Linker> = new Map();
<<<<<<< HEAD
    const packageLocations: Map<LocatorHash, PortablePath | null> = new Map();
    const packageBuildDirectives: Map<LocatorHash, { directives: BuildDirective[], buildLocations: PortablePath[] }> = new Map();
=======
    const packageLocations: Map<LocatorHash, PortablePath> = new Map();
    const packageBuildDirectives: Map<LocatorHash, { directives: Array<BuildDirective>, buildLocations: Array<PortablePath> }> = new Map();
>>>>>>> e9c77c59

    // Step 1: Installing the packages on the disk

    for (const locatorHash of this.accessibleLocators) {
      const pkg = this.storedPackages.get(locatorHash);
      if (!pkg)
        throw new Error(`Assertion failed: The locator should have been registered`);

      const fetchResult = await fetcher.fetch(pkg, fetcherOptions);

      if (this.tryWorkspaceByLocator(pkg) !== null) {
        const buildScripts: Array<BuildDirective> = [];
        const {scripts} = await Manifest.find(fetchResult.prefixPath, {baseFs: fetchResult.packageFs});

        for (const scriptName of [`preinstall`, `install`, `postinstall`])
          if (scripts.has(scriptName))
            buildScripts.push([BuildType.SCRIPT, scriptName]);

        try {
          for (const installer of installers.values()) {
            await installer.installPackage(pkg, fetchResult);
          }
        } finally {
          if (fetchResult.releaseFs) {
            fetchResult.releaseFs();
          }
        }

        const location = ppath.join(fetchResult.packageFs.getRealPath(), fetchResult.prefixPath);
        packageLocations.set(pkg.locatorHash, location);

        if (buildScripts.length > 0) {
          packageBuildDirectives.set(pkg.locatorHash, {
            directives: buildScripts,
            buildLocations: [location],
          });
        }
      } else {
        const linker = linkers.find(linker => linker.supportsPackage(pkg, linkerOptions));
        if (!linker)
          throw new ReportError(MessageName.LINKER_NOT_FOUND, `${structUtils.prettyLocator(this.configuration, pkg)} isn't supported by any available linker`);

        const installer = installers.get(linker);
        if (!installer)
          throw new Error(`Assertion failed: The installer should have been registered`);

        let installStatus;
        try {
          installStatus = await installer.installPackage(pkg, fetchResult);
        } finally {
          if (fetchResult.releaseFs) {
            fetchResult.releaseFs();
          }
        }

        packageLinkers.set(pkg.locatorHash, linker);
        packageLocations.set(pkg.locatorHash, installStatus.packageLocation);

        if (installStatus.buildDirective && installStatus.packageLocation) {
          packageBuildDirectives.set(pkg.locatorHash, {
            directives: installStatus.buildDirective,
            buildLocations: [installStatus.packageLocation],
          });
        }
      }
    }

    // Step 2: Link packages together

    const externalDependents: Map<LocatorHash, Array<PortablePath>> = new Map();

    for (const locatorHash of this.accessibleLocators) {
      const pkg = this.storedPackages.get(locatorHash);
      if (!pkg)
        throw new Error(`Assertion failed: The locator should have been registered`);

      const isWorkspace = this.tryWorkspaceByLocator(pkg) !== null;

      const linkPackage = async (packageLinker: Linker, installer: Installer) => {
        const packageLocation = packageLocations.get(pkg.locatorHash);
        if (typeof packageLocation === 'undefined')
          throw new Error(`Assertion failed: The package (${structUtils.prettyLocator(this.configuration, pkg)}) should have been registered`);

        const internalDependencies = [];

        for (const descriptor of pkg.dependencies.values()) {
          const resolution = this.storedResolutions.get(descriptor.descriptorHash);
          if (typeof resolution === `undefined`)
            throw new Error(`Assertion failed: The resolution (${structUtils.prettyDescriptor(this.configuration, descriptor)}, from ${structUtils.prettyLocator(this.configuration, pkg)})should have been registered`);

          const dependency = this.storedPackages.get(resolution);
          if (typeof dependency === `undefined`)
            throw new Error(`Assertion failed: The package (${resolution}, resolved from ${structUtils.prettyDescriptor(this.configuration, descriptor)}) should have been registered`);

          const dependencyLinker = this.tryWorkspaceByLocator(dependency) === null
            ? packageLinkers.get(resolution)
            : null;

          if (typeof dependencyLinker === `undefined`)
            throw new Error(`Assertion failed: The package (${resolution}, resolved from ${structUtils.prettyDescriptor(this.configuration, descriptor)}) should have been registered`);

          const isWorkspaceDependency = dependencyLinker === null;

          if (packageLocations.get(dependency.locatorHash) !== null && (dependencyLinker === packageLinker || isWorkspace || isWorkspaceDependency)) {
            internalDependencies.push([descriptor, dependency] as [Descriptor, Locator]);
          } else if (packageLocation !== null) {
            const externalEntry = miscUtils.getArrayWithDefault(externalDependents, resolution);
            externalEntry.push(packageLocation);
          }
        }

        if (packageLocation !== null) {
          await installer.attachInternalDependencies(pkg, internalDependencies);
        }
      };

      if (isWorkspace) {
        for (const [packageLinker, installer] of installers) {
          await linkPackage(packageLinker, installer);
        }
      } else {
        const packageLinker = packageLinkers.get(pkg.locatorHash);
        if (!packageLinker)
          throw new Error(`Assertion failed: The linker should have been found`);

        const installer = installers.get(packageLinker!);
        if (!installer)
          throw new Error(`Assertion failed: The installer should have been registered`);

        await linkPackage(packageLinker, installer);
      }
    }

    for (const [locatorHash, dependentPaths] of externalDependents) {
      const pkg = this.storedPackages.get(locatorHash);
      if (!pkg)
        throw new Error(`Assertion failed: The package should have been registered`);

      const packageLinker = packageLinkers.get(pkg.locatorHash);
      if (!packageLinker)
        throw new Error(`Assertion failed: The linker should have been found`);

      const installer = installers.get(packageLinker);
      if (!installer)
        throw new Error(`Assertion failed: The installer should have been registered`);

      await installer.attachExternalDependents(pkg, dependentPaths);
    }

    // Step 3: Inform our linkers that they should have all the info needed

    for (const installer of installers.values()) {
      const installStatuses = await installer.finalizeInstall();
      if (installStatuses) {
        for (const installStatus of installStatuses) {
          if (installStatus.buildDirective) {
            packageBuildDirectives.set(installStatus.locatorHash!, {
              directives: installStatus.buildDirective,
              buildLocations: installStatus.buildLocations,
            });
          }
        }
      }
    }

    // Step 4: Build the packages in multiple steps

    const readyPackages = new Set(this.storedPackages.keys());
    const buildablePackages = new Set(packageBuildDirectives.keys());

    for (const locatorHash of buildablePackages)
      readyPackages.delete(locatorHash);

    const globalHashGenerator = createHash(`sha512`);
    globalHashGenerator.update(process.versions.node);

    this.configuration.triggerHook(hooks => {
      return hooks.globalHashGeneration;
    }, this, (data: Buffer | string) => {
      globalHashGenerator.update(`\0`);
      globalHashGenerator.update(data);
    });

    const globalHash = globalHashGenerator.digest(`hex`);
    const packageHashMap = new Map<LocatorHash, string>();

    // We'll use this function is order to compute a hash for each package
    // that exposes a build directive. If the hash changes compared to the
    // previous run, the package is rebuilt. This has the advantage of making
    // the rebuilds much more predictable than before, and to give us the tools
    // later to improve this further by explaining *why* a rebuild happened.

    const getBaseHash = (locator: Locator) => {
      let hash = packageHashMap.get(locator.locatorHash);
      if (typeof hash !== `undefined`)
        return hash;

      const pkg = this.storedPackages.get(locator.locatorHash);
      if (typeof pkg === `undefined`)
        throw new Error(`Assertion failed: The package should have been registered`);

      const builder = createHash(`sha512`);
      builder.update(locator.locatorHash);

      // To avoid the case where one dependency depends on itself somehow
      packageHashMap.set(locator.locatorHash, `<recursive>`);

      for (const descriptor of pkg.dependencies.values()) {
        const resolution = this.storedResolutions.get(descriptor.descriptorHash);
        if (typeof resolution === `undefined`)
          throw new Error(`Assertion failed: The resolution (${structUtils.prettyDescriptor(this.configuration, descriptor)}) should have been registered`);

        const dependency = this.storedPackages.get(resolution);
        if (typeof dependency === `undefined`)
          throw new Error(`Assertion failed: The package should have been registered`);

        builder.update(getBaseHash(pkg));
      }

      hash = builder.digest(`hex`);
      packageHashMap.set(locator.locatorHash, hash);

      return hash;
    };

    const getBuildHash = (locator: Locator, buildLocations: Array<PortablePath>) => {
      const builder = createHash(`sha512`);

      builder.update(globalHash);
      builder.update(getBaseHash(locator));

      for (const location of buildLocations)
        builder.update(location);

      return builder.digest(`hex`);
    };

    const bstatePath: PortablePath = this.configuration.get(`bstatePath`);
    const bstate = xfs.existsSync(bstatePath)
      ? parseSyml(await xfs.readFilePromise(bstatePath, `utf8`)) as {[key: string]: string}
      : {};

    // We reconstruct the build state from an empty object because we want to
    // remove the state from packages that got removed
    const nextBState = new Map<LocatorHash, string>();

    while (buildablePackages.size > 0) {
      const savedSize = buildablePackages.size;
      const buildPromises = [];

      for (const locatorHash of buildablePackages) {
        const pkg = this.storedPackages.get(locatorHash);
        if (!pkg)
          throw new Error(`Assertion failed: The package should have been registered`);

        let isBuildable = true;
        for (const dependency of pkg.dependencies.values()) {
          const resolution = this.storedResolutions.get(dependency.descriptorHash);
          if (!resolution)
            throw new Error(`Assertion failed: The resolution (${structUtils.prettyDescriptor(this.configuration, dependency)}) should have been registered`);

          if (buildablePackages.has(resolution)) {
            isBuildable = false;
            break;
          }
        }

        // Wait until all dependencies of the current package have been built
        // before trying to build it (since it might need them to build itself)
        if (!isBuildable)
          continue;

        buildablePackages.delete(locatorHash);

        const buildInfo = packageBuildDirectives.get(pkg.locatorHash);
        if (!buildInfo)
          throw new Error(`Assertion failed: The build directive should have been registered`);

        const buildHash = getBuildHash(pkg, buildInfo.buildLocations);

        // No need to rebuild the package if its hash didn't change
        if (Object.prototype.hasOwnProperty.call(bstate, pkg.locatorHash) && bstate[pkg.locatorHash] === buildHash) {
          nextBState.set(pkg.locatorHash, buildHash);
          continue;
        }

        if (Object.prototype.hasOwnProperty.call(bstate, pkg.locatorHash))
          report.reportInfo(MessageName.MUST_REBUILD, `${structUtils.prettyLocator(this.configuration, pkg)} must be rebuilt because its dependency tree changed`);
        else
          report.reportInfo(MessageName.MUST_BUILD, `${structUtils.prettyLocator(this.configuration, pkg)} must be built because it never did before or the last one failed`);

        for (const location of buildInfo.buildLocations) {
          if (!ppath.isAbsolute(location))
            throw new Error(`Assertion failed: Expected the build location to be absolute (not ${location})`);

          buildPromises.push((async () => {
            for (const [buildType, scriptName] of buildInfo.directives) {
              let header = `# This file contains the result of Yarn building a package (${structUtils.stringifyLocator(pkg)})\n`;
              switch (buildType) {
                case BuildType.SCRIPT: {
                  header += `# Script name: ${scriptName}\n`;
                } break;
                case BuildType.SHELLCODE: {
                  header += `# Script code: ${scriptName}\n`;
                } break;
              }

              const stdin = null;

              await xfs.mktempPromise(async logDir => {
                const logFile = ppath.join(logDir, `build.log` as PortablePath);

                const {stdout, stderr} = this.configuration.getSubprocessStreams(logFile, {
                  header,
                  prefix: structUtils.prettyLocator(this.configuration, pkg),
                  report,
                });

                let exitCode;
                try {
                  switch (buildType) {
                    case BuildType.SCRIPT: {
                      exitCode = await scriptUtils.executePackageScript(pkg, scriptName, [], {cwd: location, project: this, stdin, stdout, stderr});
                    } break;
                    case BuildType.SHELLCODE: {
                      exitCode = await scriptUtils.executePackageShellcode(pkg, scriptName, [], {cwd: location, project: this, stdin, stdout, stderr});
                    } break;
                  }
                } catch (error) {
                  stderr.write(error.stack);
                  exitCode = 1;
                }

                stdout.end();
                stderr.end();

                if (exitCode === 0) {
                  nextBState.set(pkg.locatorHash, buildHash);
                  return true;
                }

                xfs.detachTemp(logDir);

                const buildMessage = `${structUtils.prettyLocator(this.configuration, pkg)} couldn't be built successfully (exit code ${this.configuration.format(String(exitCode), FormatType.NUMBER)}, logs can be found here: ${this.configuration.format(logFile, FormatType.PATH)})`;
                report.reportInfo(MessageName.BUILD_FAILED, buildMessage);

                if (this.optionalBuilds.has(pkg.locatorHash)) {
                  nextBState.set(pkg.locatorHash, buildHash);
                  return true;
                }

                report.reportError(MessageName.BUILD_FAILED, buildMessage);
                return false;
              });
            }
          })());
        }
      }

      await Promise.all(buildPromises);

      // If we reach this code, it means that we have circular dependencies
      // somewhere. Worst, it means that the circular dependencies both have
      // build scripts, making them unsatisfiable.

      if (savedSize === buildablePackages.size) {
        const prettyLocators = Array.from(buildablePackages).map(locatorHash => {
          const pkg = this.storedPackages.get(locatorHash);
          if (!pkg)
            throw new Error(`Assertion failed: The package should have been registered`);

          return structUtils.prettyLocator(this.configuration, pkg);
        }).join(`, `);

        report.reportError(MessageName.CYCLIC_DEPENDENCIES, `Some packages have circular dependencies that make their build order unsatisfiable - as a result they won't be built (affected packages are: ${prettyLocators})`);
        break;
      }
    }

    // We can now generate the bstate file, which will allow us to "remember"
    // what's the dependency tree subset that we used to build a specific
    // package (and avoid rebuilding it later if it didn't change).

    if (nextBState.size > 0) {
      const bstatePath = this.configuration.get<PortablePath>(`bstatePath`);
      const bstateFile = Project.generateBuildStateFile(nextBState, this.storedPackages);

      await xfs.mkdirpPromise(ppath.dirname(bstatePath));
      await xfs.changeFilePromise(bstatePath, bstateFile, {
        automaticNewlines: true,
      });
    } else {
      await xfs.removePromise(bstatePath);
    }
  }

  async install(opts: InstallOptions) {
    const validationWarnings: Array<{name: MessageName, text: string}> = [];
    const validationErrors: Array<{name: MessageName, text: string}> = [];

    await this.configuration.triggerHook(hooks => {
      return hooks.validateProject;
    }, this, {
      reportWarning: (name: MessageName, text: string) => validationWarnings.push({name, text}),
      reportError: (name: MessageName, text: string) => validationErrors.push({name, text}),
    });

    const problemCount = validationWarnings.length + validationErrors.length;

    if (problemCount > 0) {
      await opts.report.startTimerPromise(`Validation step`, async () => {
        await this.validateEverything({validationWarnings, validationErrors, report: opts.report});
      });
    }

    await opts.report.startTimerPromise(`Resolution step`, async () => {
      const lockfilePath = ppath.join(this.cwd, this.configuration.get(`lockfileFilename`));

      // If we operate with a frozen lockfile, we take a snapshot of it to later make sure it didn't change
      let initialLockfile: string | null = null;
      if (opts.immutable) {
        try {
          initialLockfile = await xfs.readFilePromise(lockfilePath, `utf8`);
        } catch (error) {
          if (error.code === `ENOENT`) {
            throw new ReportError(MessageName.FROZEN_LOCKFILE_EXCEPTION, `The lockfile would have been created by this install, which is explicitly forbidden.`);
          } else {
            throw error;
          }
        }
      }

      await this.resolveEverything(opts);

      if (initialLockfile !== null) {
        const newLockfile = normalizeLineEndings(initialLockfile, this.generateLockfile());

        if (newLockfile !== initialLockfile) {
          const diff = structuredPatch(lockfilePath, lockfilePath, initialLockfile, newLockfile);

          opts.report.reportSeparator();

          for (const hunk of diff.hunks) {
            opts.report.reportInfo(null, `@@ -${hunk.oldStart},${hunk.oldLines} +${hunk.newStart},${hunk.newLines} @@`);
            for (const line of hunk.lines) {
              if (line.startsWith(`+`)) {
                opts.report.reportError(MessageName.FROZEN_LOCKFILE_EXCEPTION, this.configuration.format(line, FormatType.ADDED));
              } else if (line.startsWith(`-`)) {
                opts.report.reportError(MessageName.FROZEN_LOCKFILE_EXCEPTION, this.configuration.format(line, FormatType.REMOVED));
              } else {
                opts.report.reportInfo(null, this.configuration.format(line, `grey`));
              }
            }
          }

          opts.report.reportSeparator();

          throw new ReportError(MessageName.FROZEN_LOCKFILE_EXCEPTION, `The lockfile would have been modified by this install, which is explicitly forbidden.`);
        }
      }
    });

    await opts.report.startTimerPromise(`Fetch step`, async () => {
      await this.fetchEverything(opts);

      if (typeof opts.persistProject === `undefined` || opts.persistProject) {
        await this.cacheCleanup(opts);
      }
    });

    if (typeof opts.persistProject === `undefined` || opts.persistProject)
      await this.persist();

    await opts.report.startTimerPromise(`Link step`, async () => {
      await this.linkEverything(opts);
    });

    await this.configuration.triggerHook(hooks => {
      return hooks.afterAllInstalled;
    }, this);
  }

  generateLockfile() {
    // We generate the data structure that will represent our lockfile. To do this, we create a
    // reverse lookup table, where the key will be the resolved locator and the value will be a set
    // of all the descriptors that resolved to it. Then we use it to construct an optimized version
    // if the final object.
    const reverseLookup = new Map<LocatorHash, Set<DescriptorHash>>();

    for (const [descriptorHash, locatorHash] of this.storedResolutions.entries()) {
      let descriptorHashes = reverseLookup.get(locatorHash);
      if (!descriptorHashes)
        reverseLookup.set(locatorHash, descriptorHashes = new Set());

      descriptorHashes.add(descriptorHash);
    }

    const optimizedLockfile: {[key: string]: any} = {};

    optimizedLockfile.__metadata = {
      version: LOCKFILE_VERSION,
    };

    for (const [locatorHash, descriptorHashes] of reverseLookup.entries()) {
      const pkg = this.originalPackages.get(locatorHash);

      // A resolution that isn't in `originalPackages` is a virtual packages.
      // Since virtual packages can be derived from the information stored in
      // the rest of the lockfile we don't want to bother storing them.
      if (!pkg)
        continue;

      const descriptors = [];

      for (const descriptorHash of descriptorHashes) {
        const descriptor = this.storedDescriptors.get(descriptorHash);
        if (!descriptor)
          throw new Error(`Assertion failed: The descriptor should have been registered`);

        descriptors.push(descriptor);
      }

      const key = descriptors.map(descriptor => {
        return structUtils.stringifyDescriptor(descriptor);
      }).sort().join(`, `);

      const manifest = new Manifest();

      manifest.version = pkg.linkType === LinkType.HARD
        ? pkg.version
        : `0.0.0-use.local`;

      manifest.languageName = pkg.languageName;

      manifest.dependencies = new Map(pkg.dependencies);
      manifest.peerDependencies = new Map(pkg.peerDependencies);

      manifest.dependenciesMeta = new Map(pkg.dependenciesMeta);
      manifest.peerDependenciesMeta = new Map(pkg.peerDependenciesMeta);

      manifest.bin = new Map(pkg.bin);

      let entryChecksum: string | undefined;
      const checksum = this.storedChecksums.get(pkg.locatorHash);
      if (typeof checksum !== `undefined`) {
        const cacheKeyIndex = checksum.indexOf(`/`);
        if (cacheKeyIndex === -1)
          throw new Error(`Assertion failed: Expecte the checksum to reference its cache key`);

        const cacheKey = checksum.slice(0, cacheKeyIndex);
        const hash = checksum.slice(cacheKeyIndex + 1);

        if (typeof optimizedLockfile.__metadata.cacheKey === `undefined`)
          optimizedLockfile.__metadata.cacheKey = cacheKey;

        if (cacheKey === optimizedLockfile.__metadata.cacheKey) {
          entryChecksum = hash;
        } else {
          entryChecksum = checksum;
        }
      }

      optimizedLockfile[key] = {
        ...manifest.exportTo({}, {
          compatibilityMode: false,
        }),

        linkType: pkg.linkType.toLowerCase(),

        resolution: structUtils.stringifyLocator(pkg),
        checksum: entryChecksum,
      };
    }

    const header = `${[
      `# This file is generated by running "yarn install" inside your project.\n`,
      `# Manual changes might be lost - proceed with caution!\n`,
    ].join(``)}\n`;

    return header + stringifySyml(optimizedLockfile);
  }

  async persistLockfile() {
    const lockfilePath = ppath.join(this.cwd, this.configuration.get(`lockfileFilename`));
    const lockfileContent = this.generateLockfile();

    await xfs.changeFilePromise(lockfilePath, lockfileContent, {
      automaticNewlines: true,
    });
  }

  async persistInstallStateFile() {
    const {accessibleLocators, optionalBuilds, storedDescriptors, storedResolutions, storedPackages, lockFileChecksum} = this;
    const installState = {accessibleLocators, optionalBuilds, storedDescriptors, storedResolutions, storedPackages, lockFileChecksum};
    const serializedState = await gzip(v8.serialize(installState));

    const installStatePath = this.configuration.get<PortablePath>(`installStatePath`);

    await xfs.mkdirpPromise(ppath.dirname(installStatePath));
    await xfs.writeFilePromise(installStatePath, serializedState as Buffer);
  }

  async restoreInstallState() {
    const installStatePath = this.configuration.get<PortablePath>(`installStatePath`);
    if (!xfs.existsSync(installStatePath)) {
      await this.applyLightResolution();
      return;
    }

    const serializedState = await xfs.readFilePromise(installStatePath);
    const installState = v8.deserialize(await gunzip(serializedState) as Buffer);

    if (installState.lockFileChecksum !== this.lockFileChecksum) {
      await this.applyLightResolution();
      return;
    }

    Object.assign(this, installState);

    this.refreshWorkspaceDependencies();
  }

  async applyLightResolution() {
    await this.resolveEverything({
      lockfileOnly: true,
      report: new ThrowReport(),
    });

    await this.persistInstallStateFile();
  }

  async persist() {
    await this.persistLockfile();
    await this.persistInstallStateFile();

    for (const workspace of this.workspacesByCwd.values()) {
      await workspace.persistManifest();
    }
  }

  async cacheCleanup({cache, report}: InstallOptions)  {
    const PRESERVED_FILES = new Set([
      `.gitignore`,
    ]);

    if (!xfs.existsSync(cache.cwd))
      return;

    if (!isFolderInside(cache.cwd, this.cwd))
      return;

    for (const entry of await xfs.readdirPromise(cache.cwd)) {
      if (PRESERVED_FILES.has(entry))
        continue;

      const entryPath = ppath.resolve(cache.cwd, entry);
      if (cache.markedFiles.has(entryPath))
        continue;

      if (cache.immutable) {
        report.reportError(MessageName.IMMUTABLE_CACHE, `${this.configuration.format(ppath.basename(entryPath), `magenta`)} appears to be unused and would marked for deletion, but the cache is immutable`);
      } else {
        report.reportInfo(MessageName.UNUSED_CACHE_ENTRY, `${this.configuration.format(ppath.basename(entryPath), `magenta`)} appears to be unused - removing`);
        await xfs.unlinkPromise(entryPath);
      }
    }

    cache.markedFiles.clear();
  }
}

/**
 * This function is worth some documentation. It takes a set of packages,
 * traverses them all, and generates virtual packages for each package that
 * lists peer dependencies.
 *
 * We also take advantage of the tree traversal to detect which packages are
 * actually used and which have disappeared, and to know which packages truly
 * have an optional build (since a package may be optional in one part of the
 * tree but not another).
 */
function applyVirtualResolutionMutations({
  project,

  allDescriptors,
  allResolutions,
  allPackages,

  accessibleLocators = new Set(),
  optionalBuilds = new Set(),
  volatileDescriptors = new Set(),

  report,

  tolerateMissingPackages = false,
}: {
  project: Project,

  allDescriptors: Map<DescriptorHash, Descriptor>,
  allResolutions: Map<DescriptorHash, LocatorHash>,
  allPackages: Map<LocatorHash, Package>,

  accessibleLocators?: Set<LocatorHash>,
  optionalBuilds?: Set<LocatorHash>,
  volatileDescriptors?: Set<DescriptorHash>,

  report: Report | null,

  tolerateMissingPackages?: boolean,
}) {
  const virtualStack = new Map<LocatorHash, number>();
  const resolutionStack: Array<Locator> = [];

  // We'll be keeping track of all virtual descriptors; once they have all
  // been generated we'll check whether they can be consolidated into one.
  const allVirtualInstances = new Map<LocatorHash, Map<string, Descriptor>>();
  const allVirtualDependents = new Map<DescriptorHash, Set<LocatorHash>>();

  // We must keep a copy of the workspaces original dependencies, because they
  // may be overriden during the virtual package resolution - cf Dragon Test #5
  const originalWorkspaceDefinitions = new Map<LocatorHash, Package | null>(project.workspaces.map(workspace => {
    const locatorHash = workspace.anchoredLocator.locatorHash;
    const pkg = allPackages.get(locatorHash);

    if (typeof pkg === `undefined`) {
      if (tolerateMissingPackages) {
        return [locatorHash, null];
      } else {
        throw new Error(`Assertion failed: The workspace should have an associated package`);
      }
    }

    return [locatorHash, structUtils.copyPackage(pkg)];
  }));

  const reportStackOverflow = (): never => {
    const logDir = xfs.mktempSync();
    const logFile = ppath.join(logDir, `stacktrace.log` as Filename);

    const maxSize = String(resolutionStack.length + 1).length;
    const content = resolutionStack.map((locator, index) => {
      const prefix = `${index + 1}.`.padStart(maxSize, ` `);
      return `${prefix} ${structUtils.stringifyLocator(locator)}\n`;
    }).join(``);

    xfs.writeFileSync(logFile, content);

    throw new ReportError(MessageName.STACK_OVERFLOW_RESOLUTION, `Encountered a stack overflow when resolving peer dependencies; cf ${logFile}`);
  };

  const getPackageFromDescriptor = (descriptor: Descriptor): Package => {
    const resolution = allResolutions.get(descriptor.descriptorHash);
    if (typeof resolution === `undefined`)
      throw new Error(`Assertion failed: The resolution should have been registered`);

    const pkg = allPackages.get(resolution);
    if (!pkg)
      throw new Error(`Assertion failed: The package could not be found`);

    return pkg;
  };

  const resolvePeerDependencies = (parentLocator: Locator, first: boolean, optional: boolean) => {
    if (resolutionStack.length > 1000)
      reportStackOverflow();

    resolutionStack.push(parentLocator);
    const result = resolvePeerDependenciesImpl(parentLocator, first, optional);
    resolutionStack.pop();

    return result;
  };

  const resolvePeerDependenciesImpl = (parentLocator: Locator, first: boolean, optional: boolean) => {
    if (accessibleLocators.has(parentLocator.locatorHash))
      return;

    accessibleLocators.add(parentLocator.locatorHash);

    if (!optional)
      optionalBuilds.delete(parentLocator.locatorHash);

    const parentPackage = allPackages.get(parentLocator.locatorHash);
    if (!parentPackage) {
      if (tolerateMissingPackages) {
        return;
      } else {
        throw new Error(`Assertion failed: The package (${structUtils.prettyLocator(project.configuration, parentLocator)}) should have been registered`);
      }
    }

    const newVirtualInstances: Array<[Locator, Descriptor, Package]> = [];

    const firstPass = [];
    const secondPass = [];
    const thirdPass = [];
    const fourthPass = [];

    // During this first pass we virtualize the descriptors. This allows us
    // to reference them from their sibling without being order-dependent,
    // which is required to solve cases where packages with peer dependencies
    // have peer dependencies themselves.

    for (const descriptor of Array.from(parentPackage.dependencies.values())) {
      // We shouldn't virtualize the package if it was obtained through a peer
      // dependency (which can't be the case for workspaces when resolved
      // through their top-level)
      if (parentPackage.peerDependencies.has(descriptor.identHash) && !first)
        continue;

      // We had some issues where virtual packages were incorrectly set inside
      // workspaces, causing leaks. Check the Dragon Test #5 for more details.
      if (structUtils.isVirtualDescriptor(descriptor))
        throw new Error(`Assertion failed: Virtual packages shouldn't be encountered when virtualizing a branch`);

      // Mark this package as being used (won't be removed from the lockfile)
      volatileDescriptors.delete(descriptor.descriptorHash);

      // Detect whether this package is being required
      let isOptional = optional;
      if (!isOptional) {
        const dependencyMetaSet = parentPackage.dependenciesMeta.get(structUtils.stringifyIdent(descriptor));
        if (typeof dependencyMetaSet !== `undefined`) {
          const dependencyMeta = dependencyMetaSet.get(null);
          if (typeof dependencyMeta !== `undefined` && dependencyMeta.optional) {
            isOptional = true;
          }
        }
      }

      const resolution = allResolutions.get(descriptor.descriptorHash);
      if (!resolution) {
        // Note that we can't use `getPackageFromDescriptor` (defined below,
        // because when doing the initial tree building right after loading the
        // project it's possible that we get some entries that haven't been
        // registered into the lockfile yet - for example when the user has
        // manually changed the package.json dependencies)
        if (tolerateMissingPackages) {
          continue;
        } else {
          throw new Error(`Assertion failed: The resolution (${structUtils.prettyDescriptor(project.configuration, descriptor)}) should have been registered`);
        }
      }

      const pkg = originalWorkspaceDefinitions.get(resolution) || allPackages.get(resolution);
      if (!pkg)
        throw new Error(`Assertion failed: The package (${resolution}, resolved from ${structUtils.prettyDescriptor(project.configuration, descriptor)}) should have been registered`);

      if (pkg.peerDependencies.size === 0) {
        resolvePeerDependencies(pkg, false, isOptional);
        continue;
      }

      // The stack overflow is checked against two level because a workspace
      // may have a dev dependency on another workspace that lists the first
      // one as a regular dependency. In this case the loop will break so we
      // don't need to throw an exception.
      const stackDepth = virtualStack.get(pkg.locatorHash);
      if (typeof stackDepth === `number` && stackDepth >= 2)
        reportStackOverflow();

      let virtualizedDescriptor: Descriptor;
      let virtualizedPackage: Package;

      const missingPeerDependencies = new Set<IdentHash>();

      firstPass.push(() => {
        virtualizedDescriptor = structUtils.virtualizeDescriptor(descriptor, parentLocator.locatorHash);
        virtualizedPackage = structUtils.virtualizePackage(pkg, parentLocator.locatorHash);

        parentPackage.dependencies.delete(descriptor.identHash);
        parentPackage.dependencies.set(virtualizedDescriptor.identHash, virtualizedDescriptor);

        allResolutions.set(virtualizedDescriptor.descriptorHash, virtualizedPackage.locatorHash);
        allDescriptors.set(virtualizedDescriptor.descriptorHash, virtualizedDescriptor);

        allPackages.set(virtualizedPackage.locatorHash, virtualizedPackage);

        // Keep track of all new virtual packages since we'll want to dedupe them
        newVirtualInstances.push([pkg, virtualizedDescriptor, virtualizedPackage]);
      });

      secondPass.push(() => {
        for (const peerRequest of virtualizedPackage.peerDependencies.values()) {
          let peerDescriptor = parentPackage.dependencies.get(peerRequest.identHash);

          if (!peerDescriptor && structUtils.areIdentsEqual(parentLocator, peerRequest)) {
            peerDescriptor = structUtils.convertLocatorToDescriptor(parentLocator);

            allDescriptors.set(peerDescriptor.descriptorHash, peerDescriptor);
            allResolutions.set(peerDescriptor.descriptorHash, parentLocator.locatorHash);

            volatileDescriptors.delete(peerDescriptor.descriptorHash);
          }

          if (!peerDescriptor && virtualizedPackage.dependencies.has(peerRequest.identHash)) {
            virtualizedPackage.peerDependencies.delete(peerRequest.identHash);
            continue;
          }

          if (!peerDescriptor) {
            if (!parentPackage.peerDependencies.has(peerRequest.identHash)) {
              const peerDependencyMeta = virtualizedPackage.peerDependenciesMeta.get(structUtils.stringifyIdent(peerRequest));

              if (report !== null && (!peerDependencyMeta || !peerDependencyMeta.optional)) {
                report.reportWarning(MessageName.MISSING_PEER_DEPENDENCY, `${structUtils.prettyLocator(project.configuration, parentLocator)} doesn't provide ${structUtils.prettyDescriptor(project.configuration, peerRequest)} requested by ${structUtils.prettyLocator(project.configuration, pkg)}`);
              }
            }

            peerDescriptor = structUtils.makeDescriptor(peerRequest, `missing:`);
          }

          virtualizedPackage.dependencies.set(peerDescriptor.identHash, peerDescriptor);

          // Need to track when a virtual descriptor is set as a dependency in case
          // the descriptor will be consolidated.
          if (structUtils.isVirtualDescriptor(peerDescriptor)) {
            const dependents = miscUtils.getSetWithDefault(allVirtualDependents, peerDescriptor.descriptorHash);
            dependents.add(virtualizedPackage.locatorHash);
          }

          if (peerDescriptor.range === `missing:`) {
            missingPeerDependencies.add(peerDescriptor.identHash);
          } else if (report !== null) {
            // When the parent provides the peer dependency request it must be checked to ensure
            // it is a compatible version.
            const peerPackage = getPackageFromDescriptor(peerDescriptor);
            if (!semverUtils.satisfiesWithPrereleases(peerPackage.version, peerRequest.range)) {
              report.reportWarning(MessageName.INCOMPATIBLE_PEER_DEPENDENCY, `${structUtils.prettyLocator(project.configuration, parentLocator)} provides ${structUtils.prettyLocator(project.configuration, peerPackage)} with version ${peerPackage.version} which doesn't satisfy ${structUtils.prettyRange(project.configuration, peerRequest.range)} requested by ${structUtils.prettyLocator(project.configuration, pkg)}`);
            }
          }
        }

        // Since we've had to add new dependencies we need to sort them all over again
        virtualizedPackage.dependencies = new Map(miscUtils.sortMap(virtualizedPackage.dependencies, ([identHash, descriptor]) => {
          return structUtils.stringifyIdent(descriptor);
        }));
      });

      thirdPass.push(() => {
        if (!allPackages.has(virtualizedPackage.locatorHash))
          return;

        const current = virtualStack.get(pkg.locatorHash);
        const next = typeof current !== `undefined` ? current + 1 : 1;

        virtualStack.set(pkg.locatorHash, next);
        resolvePeerDependencies(virtualizedPackage, false, isOptional);
        virtualStack.set(pkg.locatorHash, next - 1);
      });

      fourthPass.push(() => {
        if (!allPackages.has(virtualizedPackage.locatorHash))
          return;

        for (const missingPeerDependency of missingPeerDependencies) {
          virtualizedPackage.dependencies.delete(missingPeerDependency);
        }
      });
    }

    for (const fn of [...firstPass, ...secondPass])
      fn();

    for (const [physicalLocator, virtualDescriptor, virtualPackage] of newVirtualInstances) {
      const otherVirtualInstances = miscUtils.getMapWithDefault(allVirtualInstances, physicalLocator.locatorHash);

      // We take all the dependencies from the new virtual instance and
      // generate a hash from it. By checking if this hash is already
      // registered, we know whether we can trim the new version.
      const dependencyHash = hashUtils.makeHash(...[...virtualPackage.dependencies.values()].map(descriptor => {
        const resolution = descriptor.range !== `missing:`
          ? allResolutions.get(descriptor.descriptorHash)
          : `missing:`;

        if (typeof resolution === `undefined`)
          throw new Error(`Assertion failed: Expected the resolution to have been registered`);

        return resolution;
      }));

      const masterDescriptor = otherVirtualInstances.get(dependencyHash);
      if (typeof masterDescriptor === `undefined`) {
        otherVirtualInstances.set(dependencyHash, virtualDescriptor);
        continue;
      }

      allPackages.delete(virtualPackage.locatorHash);
      allDescriptors.delete(virtualDescriptor.descriptorHash);
      allResolutions.delete(virtualDescriptor.descriptorHash);

      accessibleLocators.delete(virtualPackage.locatorHash);

      const dependents = allVirtualDependents.get(virtualDescriptor.descriptorHash) || [];
      const allDependents = [parentPackage.locatorHash, ...dependents];

      for (const dependent of allDependents) {
        const pkg = allPackages.get(dependent);
        if (typeof pkg === `undefined`)
          continue;

        pkg.dependencies.set(virtualDescriptor.identHash, masterDescriptor);
      }
    }

    for (const fn of [...thirdPass, ...fourthPass]) {
      fn();
    }
  };

  for (const workspace of project.workspaces) {
    volatileDescriptors.delete(workspace.anchoredDescriptor.descriptorHash);
    resolvePeerDependencies(workspace.anchoredLocator, true, false);
  }
}<|MERGE_RESOLUTION|>--- conflicted
+++ resolved
@@ -1004,13 +1004,8 @@
     }));
 
     const packageLinkers: Map<LocatorHash, Linker> = new Map();
-<<<<<<< HEAD
     const packageLocations: Map<LocatorHash, PortablePath | null> = new Map();
-    const packageBuildDirectives: Map<LocatorHash, { directives: BuildDirective[], buildLocations: PortablePath[] }> = new Map();
-=======
-    const packageLocations: Map<LocatorHash, PortablePath> = new Map();
     const packageBuildDirectives: Map<LocatorHash, { directives: Array<BuildDirective>, buildLocations: Array<PortablePath> }> = new Map();
->>>>>>> e9c77c59
 
     // Step 1: Installing the packages on the disk
 
@@ -1091,7 +1086,7 @@
 
       const linkPackage = async (packageLinker: Linker, installer: Installer) => {
         const packageLocation = packageLocations.get(pkg.locatorHash);
-        if (typeof packageLocation === 'undefined')
+        if (typeof packageLocation === `undefined`)
           throw new Error(`Assertion failed: The package (${structUtils.prettyLocator(this.configuration, pkg)}) should have been registered`);
 
         const internalDependencies = [];
