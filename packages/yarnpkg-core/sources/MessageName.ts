// The values in this enum should never be reassigned, even if some are removed
// over time (it would mess up the search results, which are the whole point of
// having this system)
export enum MessageName {
  UNNAMED = 0,
  EXCEPTION = 1,
  MISSING_PEER_DEPENDENCY = 2,
  CYCLIC_DEPENDENCIES = 3,
  DISABLED_BUILD_SCRIPTS = 4,
  BUILD_DISABLED = 5,
  SOFT_LINK_BUILD = 6,
  MUST_BUILD = 7,
  MUST_REBUILD = 8,
  BUILD_FAILED = 9,
  RESOLVER_NOT_FOUND = 10,
  FETCHER_NOT_FOUND = 11,
  LINKER_NOT_FOUND = 12,
  FETCH_NOT_CACHED = 13,
  YARN_IMPORT_FAILED = 14,
  REMOTE_INVALID = 15,
  REMOTE_NOT_FOUND = 16,
  RESOLUTION_PACK = 17,
  CACHE_CHECKSUM_MISMATCH = 18,
  UNUSED_CACHE_ENTRY = 19,
  MISSING_LOCKFILE_ENTRY = 20,
  WORKSPACE_NOT_FOUND = 21,
  TOO_MANY_MATCHING_WORKSPACES = 22,
  CONSTRAINTS_MISSING_DEPENDENCY = 23,
  CONSTRAINTS_INCOMPATIBLE_DEPENDENCY = 24,
  CONSTRAINTS_EXTRANEOUS_DEPENDENCY = 25,
  CONSTRAINTS_INVALID_DEPENDENCY = 26,
  CANT_SUGGEST_RESOLUTIONS = 27,
  FROZEN_LOCKFILE_EXCEPTION = 28,
  CROSS_DRIVE_VIRTUAL_LOCAL = 29,
  FETCH_FAILED = 30,
  DANGEROUS_NODE_MODULES = 31,
  NODE_GYP_INJECTED = 32,
  AUTHENTICATION_NOT_FOUND = 33,
  INVALID_CONFIGURATION_KEY = 34,
  NETWORK_ERROR = 35,
  LIFECYCLE_SCRIPT = 36,
  CONSTRAINTS_MISSING_FIELD = 37,
  CONSTRAINTS_INCOMPATIBLE_FIELD = 38,
  CONSTRAINTS_EXTRANEOUS_FIELD = 39,
  CONSTRAINTS_INVALID_FIELD = 40,
  AUTHENTICATION_INVALID = 41,
  PROLOG_UNKNOWN_ERROR = 42,
  PROLOG_SYNTAX_ERROR = 43,
  PROLOG_EXISTENCE_ERROR = 44,
  STACK_OVERFLOW_RESOLUTION = 45,
  AUTOMERGE_FAILED_TO_PARSE = 46,
  AUTOMERGE_IMMUTABLE = 47,
  AUTOMERGE_SUCCESS = 48,
  AUTOMERGE_REQUIRED = 49,
  DEPRECATED_CLI_SETTINGS = 50,
  PLUGIN_NAME_NOT_FOUND = 51,
  INVALID_PLUGIN_REFERENCE = 52,
  CONSTRAINTS_AMBIGUITY = 53,
  CACHE_OUTSIDE_PROJECT = 54,
  IMMUTABLE_INSTALL = 55,
  IMMUTABLE_CACHE = 56,
  INVALID_MANIFEST = 57,
  PACKAGE_PREPARATION_FAILED = 58,
  INVALID_RANGE_PEER_DEPENDENCY = 59,
  INCOMPATIBLE_PEER_DEPENDENCY = 60,
  DEPRECATED_PACKAGE = 61,
  INCOMPATIBLE_OS = 62,
  INCOMPATIBLE_CPU = 63,
  FROZEN_ARTIFACT_EXCEPTION = 64,
  TELEMETRY_NOTICE = 65,
  PATCH_HUNK_FAILED = 66,
  INVALID_CONFIGURATION_VALUE = 67,
  UNUSED_PACKAGE_EXTENSION = 68,
  REDUNDANT_PACKAGE_EXTENSION = 69,
<<<<<<< HEAD
  NM_CANT_INSTALL_PORTAL = 70,
  NM_PRESERVE_SYMLINKS_REQUIRED = 71,
=======
  AUTO_NM_SUCCESS = 70,
>>>>>>> 6bdf043b
}

export function stringifyMessageName(name: MessageName | number): string {
  return `YN${name.toString(10).padStart(4, `0`)}`;
}<|MERGE_RESOLUTION|>--- conflicted
+++ resolved
@@ -72,12 +72,9 @@
   INVALID_CONFIGURATION_VALUE = 67,
   UNUSED_PACKAGE_EXTENSION = 68,
   REDUNDANT_PACKAGE_EXTENSION = 69,
-<<<<<<< HEAD
-  NM_CANT_INSTALL_PORTAL = 70,
-  NM_PRESERVE_SYMLINKS_REQUIRED = 71,
-=======
   AUTO_NM_SUCCESS = 70,
->>>>>>> 6bdf043b
+  NM_CANT_INSTALL_PORTAL = 71,
+  NM_PRESERVE_SYMLINKS_REQUIRED = 72,
 }
 
 export function stringifyMessageName(name: MessageName | number): string {
