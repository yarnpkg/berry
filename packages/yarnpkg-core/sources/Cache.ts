--- conflicted
+++ resolved
@@ -1,19 +1,5 @@
-<<<<<<< HEAD
-import {FakeFS, LazyFS, NodeFS, ZipFS, PortablePath, Filename} from '@yarnpkg/fslib';
-import {ppath, xfs, DEFAULT_COMPRESSION_LEVEL}                 from '@yarnpkg/fslib';
-import {getLibzipPromise}                                      from '@yarnpkg/libzip';
-import fs                                                      from 'fs';
-
-import {Configuration}                                         from './Configuration';
-import {MessageName}                                           from './MessageName';
-import {ReportError}                                           from './Report';
-import * as hashUtils                                          from './hashUtils';
-import * as miscUtils                                          from './miscUtils';
-import * as structUtils                                        from './structUtils';
-import {LocatorHash, Locator}                                  from './types';
-=======
 import {FakeFS, LazyFS, NodeFS, ZipFS, PortablePath, Filename, AliasFS} from '@yarnpkg/fslib';
-import {ppath, toFilename, xfs, DEFAULT_COMPRESSION_LEVEL}              from '@yarnpkg/fslib';
+import {ppath, xfs, DEFAULT_COMPRESSION_LEVEL}                          from '@yarnpkg/fslib';
 import {getLibzipPromise}                                               from '@yarnpkg/libzip';
 import fs                                                               from 'fs';
 
@@ -24,7 +10,6 @@
 import * as miscUtils                                                   from './miscUtils';
 import * as structUtils                                                 from './structUtils';
 import {LocatorHash, Locator}                                           from './types';
->>>>>>> c6b01f06
 
 const CACHE_VERSION = 6;
 
