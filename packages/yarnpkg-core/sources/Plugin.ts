--- conflicted
+++ resolved
@@ -36,16 +36,12 @@
   new(): Resolver;
 }
 
-<<<<<<< HEAD
-export interface Hooks {
-=======
 export type WrapNetworkRequestInfo = httpUtils.Options & {
   target: string | URL;
   body: httpUtils.Body;
 };
 
-export type Hooks = {
->>>>>>> 1954164a
+export interface Hooks {
   /**
    * Called when the package extensions are setup. Can be used to inject new
    * ones. That's for example what the compat plugin uses to automatically fix
@@ -73,15 +69,10 @@
   ) => Promise<void>;
 
   /**
-<<<<<<< HEAD
    * Called as a script is getting executed. The `executor` function parameter,
    * when called, will execute the script. You can use this mechanism to wrap
-   * script execution, for example to run some validation or add some
+   * script executions, for example to run some validation or add some
    * performance monitoring.
-=======
-   * Called when a script is getting executed. You must call the executor, or the
-   * script won't be called at all.
->>>>>>> 1954164a
    */
   wrapScriptExecution?: (
     executor: () => Promise<number>,
@@ -92,11 +83,13 @@
   ) => Promise<() => Promise<number>>;
 
   /**
-   * Called when a network request is being made. You must call the network request (networkRequest),
-   * or the request will not be made at all.
+   * Called when a network request is being made. The `executor` function
+   * parameter, when called, will trigger the network request. You can use this
+   * mechanism to wrap network requests, for example to run some validation or
+   * add some logging.
    */
   wrapNetworkRequest?: (
-    networkRequest: () => Promise<any>,
+    executor: () => Promise<any>,
     extra: WrapNetworkRequestInfo
   ) => Promise<() => Promise<any>>;
 
