--- conflicted
+++ resolved
@@ -64,13 +64,8 @@
       }
     }
 
-<<<<<<< HEAD
     if (err.code === `ETIMEDOUT` && err.event === `socket`)
       message += `(can be increased via ${formatUtils.pretty(configuration, `httpTimeout`, formatUtils.Type.SETTING)})`;
-=======
-    if (err instanceof TimeoutError && err.event === `socket`)
-      message += ` (can be increased via ${formatUtils.pretty(configuration, `httpTimeout`, formatUtils.Type.SETTING)})`;
->>>>>>> ea699bc5
 
     const networkError = new ReportError(MessageName.NETWORK_ERROR, message, report => {
       if (err.response) {
