import {Filename, PortablePath, npath, ppath, toFilename, xfs} from '@yarnpkg/fslib';
import {parseSyml, stringifySyml}                              from '@yarnpkg/parsers';
import camelcase                                               from 'camelcase';
import chalk                                                   from 'chalk';
import {UsageError}                                            from 'clipanion';
import isCI                                                    from 'is-ci';
import semver                                                  from 'semver';
import {PassThrough, Writable}                                 from 'stream';
import {tmpNameSync}                                           from 'tmp';

import {Manifest}                                              from './Manifest';
import {MultiFetcher}                                          from './MultiFetcher';
import {MultiResolver}                                         from './MultiResolver';
import {Plugin, Hooks}                                         from './Plugin';
import {ProtocolResolver}                                      from './ProtocolResolver';
import {Report}                                                from './Report';
import {VirtualFetcher}                                        from './VirtualFetcher';
import {VirtualResolver}                                       from './VirtualResolver';
import {WorkspaceFetcher}                                      from './WorkspaceFetcher';
import {WorkspaceResolver}                                     from './WorkspaceResolver';
import * as folderUtils                                        from './folderUtils';
import * as miscUtils                                          from './miscUtils';
import * as nodeUtils                                          from './nodeUtils';
import * as structUtils                                        from './structUtils';
import {IdentHash, Package}                                    from './types';

const chalkOptions = process.env.GITHUB_ACTIONS
  ? {level: 2}
  : chalk.supportsColor
    ? {level: chalk.supportsColor.level}
    : {level: 0};

const supportsColor = chalkOptions.level !== 0;
const chalkInstance = new chalk.Instance(chalkOptions);

const IGNORED_ENV_VARIABLES = new Set([
  // "binFolder" is the magic location where the parent process stored the
  // current binaries; not an actual configuration settings
  `binFolder`,

  // "version" is set by Docker:
  // https://github.com/nodejs/docker-node/blob/5a6a5e91999358c5b04fddd6c22a9a4eb0bf3fbf/10/alpine/Dockerfile#L51
  `version`,

  // "flags" is set by Netlify; they use it to specify the flags to send to the
  // CLI when running the automatic `yarn install`
  `flags`,
]);

export const ENVIRONMENT_PREFIX = `yarn_`;
export const DEFAULT_RC_FILENAME = toFilename(`.yarnrc.yml`);
export const DEFAULT_LOCK_FILENAME = toFilename(`yarn.lock`);

export enum SettingsType {
  ANY = 'ANY',
  BOOLEAN = 'BOOLEAN',
  ABSOLUTE_PATH = 'ABSOLUTE_PATH',
  LOCATOR = 'LOCATOR',
  LOCATOR_LOOSE = 'LOCATOR_LOOSE',
  STRING = 'STRING',
  SECRET = 'SECRET',
  SHAPE = 'SHAPE',
  MAP = 'MAP',
};

export enum FormatType {
  NAME = 'NAME',
  NUMBER = 'NUMBER',
  PATH = 'PATH',
  RANGE = 'RANGE',
  REFERENCE = 'REFERENCE',
  SCOPE = 'SCOPE',
  ADDED = 'ADDED',
  REMOVED = 'REMOVED',
};

export const formatColors = chalkOptions.level >= 3 ? new Map([
  [FormatType.NAME, `#d7875f`],
  [FormatType.RANGE, `#00afaf`],
  [FormatType.REFERENCE, `#87afff`],
  [FormatType.NUMBER, `#ffd700`],
  [FormatType.PATH, `#d75fd7`],
  [FormatType.SCOPE, `#d75f00`],
  [FormatType.ADDED, `#5faf00`],
  [FormatType.REMOVED, `#d70000`],
]) : new Map([
  [FormatType.NAME, 173],
  [FormatType.RANGE, 37],
  [FormatType.REFERENCE, 111],
  [FormatType.NUMBER, 220],
  [FormatType.PATH, 170],
  [FormatType.SCOPE, 166],
  [FormatType.ADDED, 70],
  [FormatType.REMOVED, 160],
]);

export type BaseSettingsDefinition<T extends SettingsType = SettingsType> = {
  description: string,
  type: T,
  isArray?: boolean,
};

export type ShapeSettingsDefinition = BaseSettingsDefinition<SettingsType.SHAPE> & {
  properties: {[propertyName: string]: SettingsDefinition},
};

export type MapSettingsDefinition = BaseSettingsDefinition<SettingsType.MAP> & {
  valueDefinition: SettingsDefinitionNoDefault,
};

export type SimpleSettingsDefinition = BaseSettingsDefinition<Exclude<SettingsType, SettingsType.SHAPE | SettingsType.MAP>> & {
  default: any,
  defaultText?: any,
  isNullable?: boolean,
};

export type SettingsDefinitionNoDefault =
  | MapSettingsDefinition
  | ShapeSettingsDefinition
  | Omit<SimpleSettingsDefinition, 'default'>;

export type SettingsDefinition =
  | MapSettingsDefinition
  | ShapeSettingsDefinition
  | SimpleSettingsDefinition;

export type PluginConfiguration = {
  modules: Map<string, any>,
  plugins: Set<string>,
};

// General rules:
//
// - filenames that don't accept actual paths must end with the "Filename" suffix
//   prefer to use absolute paths instead, since they are automatically resolved
//   ex: lockfileFilename
//
// - folders must end with the "Folder" suffix
//   ex: cacheFolder, pnpVirtualFolder
//
// - actual paths to a file must end with the "Path" suffix
//   ex: pnpPath
//
// - options that tweaks the strictness must begin with the "allow" prefix
//   ex: allowInvalidChecksums
//
// - options that enable a feature must begin with the "enable" prefix
//   ex: enableEmojis, enableColors
export const coreDefinitions: {[coreSettingName: string]: SettingsDefinition} = {
  // Not implemented for now, but since it's part of all Yarn installs we want to declare it in order to improve drop-in compatibility
  lastUpdateCheck: {
    description: `Last timestamp we checked whether new Yarn versions were available`,
    type: SettingsType.STRING,
    default: null,
  },

  // Settings related to proxying all Yarn calls to a specific executable
  yarnPath: {
    description: `Path to the local executable that must be used over the global one`,
    type: SettingsType.ABSOLUTE_PATH,
    default: null,
  },
  ignorePath: {
    description: `If true, the local executable will be ignored when using the global one`,
    type: SettingsType.BOOLEAN,
    default: false,
  },

  // Settings related to the package manager internal names
  globalFolder: {
    description: `Folder where are stored the system-wide settings`,
    type: SettingsType.ABSOLUTE_PATH,
    default: folderUtils.getDefaultGlobalFolder(),
  },
  cacheFolder: {
    description: `Folder where the cache files must be written`,
    type: SettingsType.ABSOLUTE_PATH,
    default: `./.yarn/cache`,
  },
  virtualFolder: {
    description: `Folder where the virtual packages (cf doc) will be mapped on the disk (must be named $$virtual)`,
    type: SettingsType.ABSOLUTE_PATH,
    default: `./.yarn/$$virtual`,
  },
  bstatePath: {
    description: `Path of the file where the current state of the built packages must be stored`,
    type: SettingsType.ABSOLUTE_PATH,
    default: `./.yarn/build-state.yml`,
  },
  lockfileFilename: {
    description: `Name of the files where the Yarn dependency tree entries must be stored`,
    type: SettingsType.STRING,
    default: DEFAULT_LOCK_FILENAME,
  },
  rcFilename: {
    description: `Name of the files where the configuration can be found`,
    type: SettingsType.STRING,
    default: getRcFilename(),
  },
  enableGlobalCache: {
    description: `If true, the system-wide cache folder will be used regardless of \`cache-folder\``,
    type: SettingsType.BOOLEAN,
    default: false,
  },
  enableAbsoluteVirtuals: {
    description: `If true, the virtual symlinks will use absolute paths if required [non portable!!]`,
    type: SettingsType.BOOLEAN,
    default: false,
  },

  // Settings related to the output style
  enableColors: {
    description: `If true, the CLI is allowed to use colors in its output`,
    type: SettingsType.BOOLEAN,
    default: supportsColor,
    defaultText: `<dynamic>`,
  },
  enableInlineBuilds: {
    description: `If true, the CLI will print the build output on the command line`,
    type: SettingsType.BOOLEAN,
    default: isCI,
    defaultText: `<dynamic>`,
  },
  enableProgressBars: {
    description: `If true, the CLI is allowed to show a progress bar for long-running events`,
    type: SettingsType.BOOLEAN,
    default: !isCI && process.stdout.isTTY,
    defaultText: `<dynamic>`,
  },
  enableTimers: {
    description: `If true, the CLI is allowed to print the time spent executing commands`,
    type: SettingsType.BOOLEAN,
    default: true,
  },
  preferInteractive: {
    description: `If true, the CLI will automatically use the interactive mode when called from a TTY`,
    type: SettingsType.BOOLEAN,
    default: false,
  },
  progressBarStyle: {
    description: `Which style of progress bar should be used (only when progress bars are enabled)`,
    type: SettingsType.STRING,
    default: undefined,
    defaultText: `<dynamic>`,
  },

  // Settings related to how packages are interpreted by default
  defaultLanguageName: {
    description: `Default language mode that should be used when a package doesn't offer any insight`,
    type: SettingsType.STRING,
    default: `node`,
  },
  defaultProtocol: {
    description: `Default resolution protocol used when resolving pure semver and tag ranges`,
    type: SettingsType.STRING,
    default: `npm:`,
  },
  enableTransparentWorkspaces: {
    description: `If false, Yarn won't automatically resolve workspace dependencies unless they use the \`workspace:\` protocol`,
    type: SettingsType.BOOLEAN,
    default: true,
  },

  // Settings related to network access
  enableMirror: {
    description: `If true, the downloaded packages will be retrieved and stored in both the local and global folders`,
    type: SettingsType.BOOLEAN,
    default: true,
  },
  enableNetwork: {
    description: `If false, the package manager will refuse to use the network if required to`,
    type: SettingsType.BOOLEAN,
    default: true,
  },
  httpProxy: {
    description: `URL of the http proxy that must be used for outgoing http requests`,
    type: SettingsType.STRING,
    default: null,
  },
  httpsProxy: {
    description: `URL of the http proxy that must be used for outgoing https requests`,
    type: SettingsType.STRING,
    default: null,
  },
  unsafeHttpWhitelist: {
    description: `List of the hostnames for which http queries are allowed (glob patterns are supported)`,
    type: SettingsType.STRING,
    default: [],
    isArray: true,
  },

  // Settings related to security
  enableScripts: {
    description: `If true, packages are allowed to have install scripts by default`,
    type: SettingsType.BOOLEAN,
    default: true,
  },
  enableImmutableCache: {
    description: `If true, the cache is reputed immutable and actions that would modify it will throw`,
    type: SettingsType.BOOLEAN,
    default: false,
  },
  checksumBehavior: {
    description: `Enumeration defining what to do when a checksum doesn't match expectations`,
    type: SettingsType.STRING,
    default: `throw`,
  },

  // Package patching - to fix incorrect definitions
  packageExtensions: {
    description: `Map of package corrections to apply on the dependency tree`,
    type: SettingsType.MAP,
    valueDefinition: {
      description: ``,
      type: SettingsType.ANY,
    },
  },
};

function parseBoolean(value: unknown) {
  switch (value) {
    case `true`:
    case `1`:
    case 1:
    case true: {
      return true;
    } break;

    case `false`:
    case `0`:
    case 0:
    case false: {
      return false;
    } break;

    default: {
      throw new Error(`Couldn't parse "${value}" as a boolean`);
    } break;
  }
}

function parseValue(configuration: Configuration, path: string, value: unknown, definition: SettingsDefinition, folder: PortablePath) {
  if (definition.isArray) {
    if (!Array.isArray(value)) {
      return String(value).split(/,/).map(segment => {
        return parseSingleValue(configuration, path, segment, definition, folder);
      });
    } else {
      return value.map((sub, i) => parseSingleValue(configuration, `${path}[${i}]`, sub, definition, folder));
    }
  } else {
    if (Array.isArray(value)) {
      throw new Error(`Non-array configuration settings "${path}" cannot be an array`);
    } else {
      return parseSingleValue(configuration, path, value, definition, folder);
    }
  }
}

function parseSingleValue(configuration: Configuration, path: string, value: unknown, definition: SettingsDefinition, folder: PortablePath) {
  switch (definition.type) {
    case SettingsType.ANY:
      return value;
    case SettingsType.SHAPE:
      return parseShape(configuration, path, value, definition, folder);
    case SettingsType.MAP:
      return parseMap(configuration, path, value, definition, folder);
  }

  if (value === null && !definition.isNullable && definition.default !== null)
    throw new Error(`Non-nullable configuration settings "${path}" cannot be set to null`);

  if (definition.type === SettingsType.BOOLEAN)
    return parseBoolean(value);

  if (typeof value !== `string`)
    throw new Error(`Expected value to be a string`);

  switch (definition.type) {
    case SettingsType.ABSOLUTE_PATH:
      return ppath.resolve(folder, npath.toPortablePath(value));
    case SettingsType.LOCATOR_LOOSE:
      return structUtils.parseLocator(value, false);
    case SettingsType.LOCATOR:
      return structUtils.parseLocator(value);
    default:
      return value;
  }
}

function parseShape(configuration: Configuration, path: string, value: unknown, definition: ShapeSettingsDefinition, folder: PortablePath) {
  if (typeof value !== `object` || Array.isArray(value))
    throw new UsageError(`Object configuration settings "${path}" must be an object`);

  const result: Map<string, any> = getDefaultValue(configuration, definition);

  if (value === null)
    return result;

  for (const [propKey, propValue] of Object.entries(value)) {
    const subPath = `${path}.${propKey}`;
    const subDefinition = definition.properties[propKey];

    if (!subDefinition)
      throw new UsageError(`Unrecognized configuration settings found: ${path}.${propKey} - run "yarn config -v" to see the list of settings supported in Yarn`);

    result.set(propKey, parseValue(configuration, subPath, propValue, definition.properties[propKey], folder));
  }

  return result;
}

function parseMap(configuration: Configuration, path: string, value: unknown, definition: MapSettingsDefinition, folder: PortablePath) {
  const result = new Map<string, any>();

  if (typeof value !== 'object' || Array.isArray(value))
    throw new UsageError(`Map configuration settings "${path}" must be an object`);

  if (value === null)
    return result;

  for (const [propKey, propValue] of Object.entries(value)) {
    const subPath = `${path}['${propKey}']`;

    // @ts-ignore: SettingsDefinitionNoDefault has ... no default ... but
    // that's fine because we're guaranteed it's not undefined.
    const valueDefinition: SettingsDefinition = definition.valueDefinition;

    result.set(propKey, parseValue(configuration, subPath, propValue, valueDefinition, folder));
  }

  return result;
}

function getDefaultValue(configuration: Configuration, definition: SettingsDefinition) {
  switch (definition.type) {
    case SettingsType.SHAPE: {
      const result = new Map<string, any>();

      for (const [propKey, propDefinition] of Object.entries(definition.properties))
        result.set(propKey, getDefaultValue(configuration, propDefinition));

      return result;
    } break;

    case SettingsType.MAP: {
      return new Map<string, any>();
    } break;

    case SettingsType.ABSOLUTE_PATH: {
      if (definition.default === null)
        return null;

      if (configuration.projectCwd === null) {
        if (ppath.isAbsolute(definition.default)) {
          return ppath.normalize(definition.default);
        } else if (definition.isNullable || definition.default === null) {
          return null;
        }
      } else {
        if (Array.isArray(definition.default)) {
          return definition.default.map((entry: string) => ppath.resolve(configuration.projectCwd!, entry as PortablePath));
        } else {
          return ppath.resolve(configuration.projectCwd, definition.default);
        }
      }
    } break;

    default: {
      return definition.default;
    } break;
  }
}

function getEnvironmentSettings() {
  const environmentSettings: {[key: string]: any} = {};

  for (let [key, value] of Object.entries(process.env)) {
    key = key.toLowerCase();

    if (!key.startsWith(ENVIRONMENT_PREFIX))
      continue;

    key = camelcase(key.slice(ENVIRONMENT_PREFIX.length));

    environmentSettings[key] = value;
  }

  return environmentSettings;
}

function getRcFilename() {
  const rcKey = `${ENVIRONMENT_PREFIX}rc_filename`;

  for (const [key, value] of Object.entries(process.env))
    if (key.toLowerCase() === rcKey)
      return value;

  return DEFAULT_RC_FILENAME;
}

export enum ProjectLookup {
  LOCKFILE,
  MANIFEST,
  NONE,
};

export class Configuration {
  public startingCwd: PortablePath;
  public projectCwd: PortablePath | null;

  public plugins: Map<string, Plugin> = new Map();

  public settings: Map<string, SettingsDefinition> = new Map();
  public values: Map<string, any> = new Map();
  public sources: Map<string, string> = new Map();

  public invalid: Map<string, string> = new Map();

  private packageExtensions: Map<IdentHash, Array<{
    range: string,
    patch: (pkg: Package) => void,
  }>> = new Map();

  /**
   * Instantiate a new configuration object exposing the configuration obtained
   * from reading the various rc files and the environment settings.
   *
   * The `pluginConfiguration` parameter is expected to indicate:
   *
   * 1. which modules should be made available to plugins when they require a
   *    package (this is the dynamic linking part - for example we want all the
   *    plugins to use the exact same version of @yarnpkg/core, which also is the
   *    version used by the running Yarn instance).
   *
   * 2. which of those modules are actually plugins that need to be injected
   *    within the configuration.
   *
   * Note that some extra plugins will be automatically added based on the
   * content of the rc files - with the rc plugins taking precedence over
   * the other ones.
   *
   * One particularity: the plugin initialization order is quite strict, with
   * plugins listed in /foo/bar/.yarnrc.yml taking precedence over plugins
   * listed in /foo/.yarnrc.yml and /.yarnrc.yml. Additionally, while plugins
   * can depend on one another, they can only depend on plugins that have been
   * instantiated before them (so a plugin listed in /foo/.yarnrc.yml can
   * depend on another one listed on /foo/bar/.yarnrc.yml, but not the other
   * way around).
   */

  static async find(startingCwd: PortablePath, pluginConfiguration: PluginConfiguration | null, {lookup = ProjectLookup.LOCKFILE, strict = true, useRc = true}: {lookup?: ProjectLookup, strict?: boolean, useRc?: boolean} = {}) {
    const environmentSettings = getEnvironmentSettings();
    delete environmentSettings.rcFilename;

    const rcFiles = await Configuration.findRcFiles(startingCwd);
    const plugins = new Map();

    const interop = (obj: any) => obj.__esModule ? obj.default : obj;

    if (pluginConfiguration !== null) {
      for (const request of pluginConfiguration.plugins.keys())
        plugins.set(request, interop(pluginConfiguration.modules.get(request)));

      const requireEntries = new Map();
      for (const request of nodeUtils.builtinModules())
        requireEntries.set(request, () => nodeUtils.dynamicRequire(request));
      for (const [request, embedModule] of pluginConfiguration.modules)
        requireEntries.set(request, () => embedModule);

      const dynamicPlugins = new Set();

      const importPlugin = (pluginPath: PortablePath, source: string) => {
        const {factory, name} = nodeUtils.dynamicRequire(npath.fromPortablePath(pluginPath));

        // Prevent plugin redefinition so that the ones declared deeper in the
        // filesystem always have precedence over the ones below.
        if (dynamicPlugins.has(name))
          return;

        const pluginRequireEntries = new Map(requireEntries);
        const pluginRequire = (request: string) => {
          if (pluginRequireEntries.has(request)) {
            return pluginRequireEntries.get(request)();
          } else {
            throw new UsageError(`This plugin cannot access the package referenced via ${request} which is neither a builtin, nor an exposed entry`);
          }
        };

        const plugin = miscUtils.prettifySyncErrors(() => {
          return factory(pluginRequire).default;
        }, message => {
          return `${message} (when initializing ${name}, defined in ${source})`;
        });

        requireEntries.set(name, () => plugin);

        dynamicPlugins.add(name);
        plugins.set(name, plugin);
      };

      if (environmentSettings.plugins) {
        for (const userProvidedPath of environmentSettings.plugins.split(`;`)) {
          const pluginPath = ppath.resolve(startingCwd, npath.toPortablePath(userProvidedPath));
          importPlugin(pluginPath, `<environment>`);
        }
      }

      for (const {path, cwd, data} of rcFiles) {
        if (!useRc)
          continue;
        if (!Array.isArray(data.plugins))
          continue;

        for (const userPluginEntry of data.plugins) {
          const userProvidedPath = typeof userPluginEntry !== `string`
            ? userPluginEntry.path
            : userPluginEntry;

          const pluginPath = ppath.resolve(cwd, npath.toPortablePath(userProvidedPath));
<<<<<<< HEAD
          importPlugin(pluginPath, path);
=======
          const {factory, name} = miscUtils.dynamicRequire(npath.fromPortablePath(pluginPath));

          // Prevent plugin redefinition so that the ones declared deeper in the
          // filesystem always have precedence over the ones below.
          if (dynamicPlugins.has(name))
            continue;

          const pluginRequireEntries = new Map(requireEntries);
          const pluginRequire = (request: string) => {
            if (pluginRequireEntries.has(request)) {
              return pluginRequireEntries.get(request)();
            } else {
              throw new UsageError(`This plugin cannot access the package referenced via ${request} which is neither a builtin, nor an exposed entry`);
            }
          };

          const getDefault = (object: any) => {
            return object.default || object;
          };

          const plugin = miscUtils.prettifySyncErrors(() => {
            return getDefault(factory(pluginRequire));
          }, message => {
            return `${message} (when initializing ${name}, defined in ${path})`;
          });

          requireEntries.set(name, () => plugin);

          dynamicPlugins.add(name);
          plugins.set(name, plugin);
>>>>>>> d759bc80
        }
      }
    }

    let lockfileFilename = DEFAULT_LOCK_FILENAME;

    // We need to know the project root before being able to truly instantiate
    // our configuration, and to know that we need to know the lockfile name
    if (environmentSettings.lockfileFilename) {
      lockfileFilename = environmentSettings.lockfileFilename;
    } else {
      for (const {data} of rcFiles) {
        if (data.lockfileFilename) {
          lockfileFilename = data.lockfileFilename;
          break;
        }
      }
    }

    let projectCwd: PortablePath | null;
    switch (lookup) {
      case ProjectLookup.LOCKFILE: {
        projectCwd = await Configuration.findProjectCwd(startingCwd, lockfileFilename);
      } break;

      case ProjectLookup.MANIFEST: {
        projectCwd = await Configuration.findProjectCwd(startingCwd, null);
      } break;

      case ProjectLookup.NONE: {
        if (xfs.existsSync(ppath.join(startingCwd, `package.json` as Filename))) {
          projectCwd = ppath.resolve(startingCwd);
        } else {
          projectCwd = null;
        }
      } break;
    }

    const configuration = new Configuration(startingCwd, projectCwd, plugins);
    configuration.useWithSource(`<environment>`, environmentSettings, startingCwd, {strict});

    for (const {path, cwd, data} of rcFiles)
      configuration.useWithSource(path, data, cwd, {strict});

    const rcFilename = configuration.get(`rcFilename`);
    const homeRcFile = await Configuration.findHomeRcFile(rcFilename);

    if (homeRcFile)
      configuration.useWithSource(homeRcFile.path, homeRcFile.data, homeRcFile.cwd, {strict});

    if (configuration.get(`enableGlobalCache`)) {
      configuration.values.set(`cacheFolder`, `${configuration.get(`globalFolder`)}/cache`);
      configuration.sources.set(`cacheFolder`, `<internal>`);
    }

    return configuration;
  }

  static async findRcFiles(startingCwd: PortablePath) {
    const rcFilename = getRcFilename();
    const rcFiles = [];

    let nextCwd = startingCwd;
    let currentCwd = null;

    while (nextCwd !== currentCwd) {
      currentCwd = nextCwd;

      const rcPath = ppath.join(currentCwd, rcFilename as PortablePath);

      if (xfs.existsSync(rcPath)) {
        const content = await xfs.readFilePromise(rcPath, `utf8`);

        let data;
        try {
          data = parseSyml(content) as any;
        } catch (error) {
          let tip = ``;

          if (content.match(/^\s+(?!-)[^:]+\s+\S+/m))
            tip = ` (in particular, make sure you list the colons after each key name)`;

          throw new UsageError(`Parse error when loading ${rcPath}; please check it's proper Yaml${tip}`);
        }

        rcFiles.push({path: rcPath, cwd: currentCwd, data});
      }

      nextCwd = ppath.dirname(currentCwd);
    }

    return rcFiles;
  }

  static async findHomeRcFile(rcFilename: string) {
    const homeFolder = folderUtils.getHomeFolder();
    const homeRcFilePath = ppath.join(homeFolder, rcFilename as PortablePath);

    if (xfs.existsSync(homeRcFilePath)) {
      const content = await xfs.readFilePromise(homeRcFilePath, `utf8`);
      const data = parseSyml(content) as any;

      return {path: homeRcFilePath, cwd: homeFolder, data};
    }

    return null;
  }

  static async findProjectCwd(startingCwd: PortablePath, lockfileFilename: Filename | null) {
    let projectCwd = null;

    let nextCwd = startingCwd;
    let currentCwd = null;

    while (nextCwd !== currentCwd) {
      currentCwd = nextCwd;

      if (xfs.existsSync(ppath.join(currentCwd, toFilename(`package.json`))))
        projectCwd = currentCwd;

      if (lockfileFilename !== null) {
        if (xfs.existsSync(ppath.join(currentCwd, lockfileFilename))) {
          projectCwd = currentCwd;
          break;
        }
      } else {
        if (projectCwd !== null) {
          break;
        }
      }

      nextCwd = ppath.dirname(currentCwd);
    }

    return projectCwd;
  }

  static async updateConfiguration(cwd: PortablePath, patch: any) {
    const rcFilename = getRcFilename();
    const configurationPath =  ppath.join(cwd, rcFilename as PortablePath);

    const current = xfs.existsSync(configurationPath)
      ? parseSyml(await xfs.readFilePromise(configurationPath, `utf8`)) as any
      : {};

    let patched = false;

    if (typeof patch === `function`)
      patch = patch(current);

    for (const key of Object.keys(patch)) {
      const currentValue = current[key];

      const nextValue = typeof patch[key] === `function`
        ? patch[key](currentValue)
        : patch[key];

      if (currentValue === nextValue)
        continue;

      current[key] = nextValue;
      patched = true;
    }

    if (!patched)
      return;

    await xfs.changeFilePromise(configurationPath, stringifySyml(current), {
      automaticNewlines: true,
    });
  }

  static async updateHomeConfiguration(patch: any) {
    const homeFolder = folderUtils.getHomeFolder();

    return await Configuration.updateConfiguration(homeFolder, patch);
  }

  constructor(startingCwd: PortablePath, projectCwd: PortablePath | null, plugins: Map<string, Plugin>) {
    this.startingCwd = startingCwd;
    this.projectCwd = projectCwd;

    this.plugins = plugins;

    const importSettings = (definitions: {[name: string]: SettingsDefinition}) => {
      for (const [name, definition] of Object.entries(definitions)) {
        if (this.settings.has(name))
          throw new Error(`Cannot redefine settings "${name}"`);

        this.settings.set(name, definition);
        this.values.set(name, getDefaultValue(this, definition));
      }
    };

    importSettings(coreDefinitions);

    for (const plugin of this.plugins.values()) {
      if (plugin.configuration) {
        importSettings(plugin.configuration);
      }
    }
  }

  useWithSource(source: string, data: {[key: string]: unknown}, folder: PortablePath, {strict = true, overwrite = false}: {strict?: boolean, overwrite?: boolean}) {
    try {
      this.use(source, data, folder, {strict, overwrite});
    } catch (error) {
      error.message += ` (in ${source})`;
      throw error;
    }
  }

  use(source: string, data: {[key: string]: unknown}, folder: PortablePath, {strict = true, overwrite = false}: {strict?: boolean, overwrite?: boolean}) {
    for (const key of Object.keys(data)) {
      // The plugins have already been loaded at this point
      if (key === `plugins`)
        continue;

      // Some environment variables should be ignored when applying the configuration
      if (source === `<environment>` && IGNORED_ENV_VARIABLES.has(key))
        continue;

      // It wouldn't make much sense, would it?
      if (key === `rcFilename`)
        throw new UsageError(`The rcFilename settings can only be set via ${`${ENVIRONMENT_PREFIX}RC_FILENAME`.toUpperCase()}, not via a rc file`);

      const definition = this.settings.get(key);
      if (!definition) {
        if (strict) {
          throw new UsageError(`Unrecognized or legacy configuration settings found: ${key} - run "yarn config -v" to see the list of settings supported in Yarn`);
        } else {
          this.invalid.set(key, source);
          continue;
        }
      }

      if (this.sources.has(key) && !overwrite)
        continue;

      this.values.set(key, parseValue(this, key, data[key], definition, folder));
      this.sources.set(key, source);

      if (key === `packageExtensions`) {
        this.refreshPackageExtensions();
      }
    }
  }

  get<T = any>(key: string) {
    if (!this.values.has(key))
      throw new Error(`Invalid configuration key "${key}"`);

    return this.values.get(key) as T;
  }

  getSubprocessStreams(prefix: string, {header, report}: {header?: string, report: Report}) {
    let stdout: Writable;
    let stderr: Writable;

    const logFile = npath.toPortablePath(tmpNameSync({prefix: `logfile-`, postfix: `.log`}));
    const logStream = xfs.createWriteStream(logFile);

    if (this.get(`enableInlineBuilds`)) {
      const stdoutLineReporter = report.createStreamReporter(`${prefix} ${this.format(`STDOUT`, `green`)}`);
      const stderrLineReporter = report.createStreamReporter(`${prefix} ${this.format(`STDERR`, `red`)}`);

      stdout = new PassThrough();
      stdout.pipe(stdoutLineReporter);
      stdout.pipe(logStream);

      stderr = new PassThrough();
      stderr.pipe(stderrLineReporter);
      stderr.pipe(logStream);
    } else {
      stdout = logStream;
      stderr = logStream;

      if (typeof header !== `undefined`) {
        stdout.write(`${header}\n`);
      }
    }

    return {logFile, stdout, stderr};
  }

  makeResolver() {
    const pluginResolvers = [];

    for (const plugin of this.plugins.values())
      for (const resolver of plugin.resolvers || [])
        pluginResolvers.push(new resolver());

    return new MultiResolver([
      new VirtualResolver(),
      new WorkspaceResolver(),
      new ProtocolResolver(),

      ...pluginResolvers,
    ]);
  }

  makeFetcher() {
    const pluginFetchers = [];

    for (const plugin of this.plugins.values())
      for (const fetcher of plugin.fetchers || [])
        pluginFetchers.push(new fetcher());

    return new MultiFetcher([
      new VirtualFetcher(),
      new WorkspaceFetcher(),

      ...pluginFetchers,
    ]);
  }

  getLinkers() {
    const linkers = [];

    for (const plugin of this.plugins.values())
      for (const linker of plugin.linkers || [])
        linkers.push(new linker());

    return linkers;
  }

  refreshPackageExtensions() {
    this.packageExtensions = new Map();

    for (const [descriptorString, extensionData] of this.get<Map<string, any>>(`packageExtensions`)) {
      const descriptor = structUtils.parseDescriptor(descriptorString, true);
      if (!semver.validRange(descriptor.range))
        throw new Error(`Only semver ranges are allowed as keys for the lockfileExtensions setting`);

      const extension = new Manifest();
      extension.load(extensionData);

      miscUtils.getArrayWithDefault(this.packageExtensions, descriptor.identHash).push({
        range: descriptor.range,
        patch: pkg => {
          pkg.dependencies = new Map([...pkg.dependencies, ...extension.dependencies]);
          pkg.peerDependencies = new Map([...pkg.peerDependencies, ...extension.peerDependencies]);
          pkg.dependenciesMeta = new Map([...pkg.dependenciesMeta, ...extension.dependenciesMeta]);
          pkg.peerDependenciesMeta = new Map([...pkg.peerDependenciesMeta, ...extension.peerDependenciesMeta]);
        },
      });
    }
  }

  normalizePackage(original: Package) {
    const pkg = structUtils.copyPackage(original);

    // We use the extensions to define additional dependencies that weren't
    // properly listed in the original package definition

    const extensionList = this.packageExtensions.get(original.identHash);
    if (typeof extensionList !== `undefined`) {
      const version = original.version;

      if (version !== null) {
        const extensionEntry = extensionList.find(({range}) => {
          return semver.satisfies(version, range);
        });

        if (typeof extensionEntry !== `undefined`) {
          extensionEntry.patch(pkg);
        }
      }
    }

    // We sort the dependencies so that further iterations always occur in the
    // same order, regardless how the various registries formatted their output

    pkg.dependencies = new Map(miscUtils.sortMap(pkg.dependencies, ([, descriptor]) => descriptor.name));
    pkg.peerDependencies = new Map(miscUtils.sortMap(pkg.peerDependencies, ([, descriptor]) => descriptor.name));

    return pkg;
  }

  async triggerHook<U extends any[], V, HooksDefinition = Hooks>(get: (hooks: HooksDefinition) => ((...args: U) => V) | undefined, ...args: U): Promise<void> {
    for (const plugin of this.plugins.values()) {
      const hooks = plugin.hooks as HooksDefinition;
      if (!hooks)
        continue;

      const hook = get(hooks);
      if (!hook)
        continue;

      await hook(...args);
    }
  }

  async triggerMultipleHooks<U extends any[], V, HooksDefinition = Hooks>(get: (hooks: HooksDefinition) => ((...args: U) => V) | undefined, argsList: Array<U>): Promise<void> {
    for (const args of argsList) {
      await this.triggerHook(get, ...args);
    }
  }

  async reduceHook<U extends any[], V, HooksDefinition = Hooks>(get: (hooks: HooksDefinition) => ((reduced: V, ...args: U) => Promise<V>) | undefined, initialValue: V, ...args: U): Promise<V> {
    let value = initialValue;

    for (const plugin of this.plugins.values()) {
      const hooks = plugin.hooks as HooksDefinition;
      if (!hooks)
        continue;

      const hook = get(hooks);
      if (!hook)
        continue;

      value = await hook(value, ...args);
    }

    return value;
  }

  async firstHook<U extends any[], V, HooksDefinition = Hooks>(get: (hooks: HooksDefinition) => ((...args: U) => Promise<V>) | undefined, ...args: U): Promise<Exclude<V, void> | null> {
    for (const plugin of this.plugins.values()) {
      const hooks = plugin.hooks as HooksDefinition;
      if (!hooks)
        continue;

      const hook = get(hooks);
      if (!hook)
        continue;

      const ret = await hook(...args);
      if (typeof ret !== `undefined`) {
        // @ts-ignore
        return ret;
      }
    }

    return null;
  }

  format(text: string, colorRequest: FormatType | string) {
    if (!this.get(`enableColors`))
      return text;

    let color = formatColors.get(colorRequest as FormatType);
    if (typeof color === `undefined`)
      color = colorRequest;

    const fn = typeof color === `number`
      ? chalkInstance.ansi256(color)
      : color.startsWith(`#`)
        ? chalkInstance.hex(color)
        : (chalkInstance as any)[color];

    return fn(text);
  }
}<|MERGE_RESOLUTION|>--- conflicted
+++ resolved
@@ -570,6 +570,10 @@
 
       const dynamicPlugins = new Set();
 
+      const getDefault = (object: any) => {
+        return object.default || object;
+      };
+
       const importPlugin = (pluginPath: PortablePath, source: string) => {
         const {factory, name} = nodeUtils.dynamicRequire(npath.fromPortablePath(pluginPath));
 
@@ -588,7 +592,7 @@
         };
 
         const plugin = miscUtils.prettifySyncErrors(() => {
-          return factory(pluginRequire).default;
+          return getDefault(factory(pluginRequire));
         }, message => {
           return `${message} (when initializing ${name}, defined in ${source})`;
         });
@@ -618,40 +622,7 @@
             : userPluginEntry;
 
           const pluginPath = ppath.resolve(cwd, npath.toPortablePath(userProvidedPath));
-<<<<<<< HEAD
           importPlugin(pluginPath, path);
-=======
-          const {factory, name} = miscUtils.dynamicRequire(npath.fromPortablePath(pluginPath));
-
-          // Prevent plugin redefinition so that the ones declared deeper in the
-          // filesystem always have precedence over the ones below.
-          if (dynamicPlugins.has(name))
-            continue;
-
-          const pluginRequireEntries = new Map(requireEntries);
-          const pluginRequire = (request: string) => {
-            if (pluginRequireEntries.has(request)) {
-              return pluginRequireEntries.get(request)();
-            } else {
-              throw new UsageError(`This plugin cannot access the package referenced via ${request} which is neither a builtin, nor an exposed entry`);
-            }
-          };
-
-          const getDefault = (object: any) => {
-            return object.default || object;
-          };
-
-          const plugin = miscUtils.prettifySyncErrors(() => {
-            return getDefault(factory(pluginRequire));
-          }, message => {
-            return `${message} (when initializing ${name}, defined in ${path})`;
-          });
-
-          requireEntries.set(name, () => plugin);
-
-          dynamicPlugins.add(name);
-          plugins.set(name, plugin);
->>>>>>> d759bc80
         }
       }
     }
