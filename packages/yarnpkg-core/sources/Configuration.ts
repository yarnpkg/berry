<<<<<<< HEAD
import {Filename, PortablePath, npath, ppath, xfs}                                                      from '@yarnpkg/fslib';
import {DEFAULT_COMPRESSION_LEVEL}                                                                      from '@yarnpkg/libzip';
import {parseSyml, stringifySyml}                                                                       from '@yarnpkg/parsers';
import camelcase                                                                                        from 'camelcase';
import {isCI, isPR, GITHUB_ACTIONS}                                                                     from 'ci-info';
import {UsageError}                                                                                     from 'clipanion';
import pLimit, {Limit}                                                                                  from 'p-limit';
import {PassThrough, Writable}                                                                          from 'stream';

import {CorePlugin}                                                                                     from './CorePlugin';
import {Manifest, PeerDependencyMeta}                                                                   from './Manifest';
import {MultiFetcher}                                                                                   from './MultiFetcher';
import {MultiResolver}                                                                                  from './MultiResolver';
import {Plugin, Hooks, PluginMeta}                                                                      from './Plugin';
import {Report}                                                                                         from './Report';
import {TelemetryManager}                                                                               from './TelemetryManager';
import {VirtualFetcher}                                                                                 from './VirtualFetcher';
import {VirtualResolver}                                                                                from './VirtualResolver';
import {WorkspaceFetcher}                                                                               from './WorkspaceFetcher';
import {WorkspaceResolver}                                                                              from './WorkspaceResolver';
import * as configurationUtils                                                                          from './configurationUtil';
import * as folderUtils                                                                                 from './folderUtils';
import * as formatUtils                                                                                 from './formatUtils';
import * as hashUtils                                                                                   from './hashUtils';
import * as httpUtils                                                                                   from './httpUtils';
import * as miscUtils                                                                                   from './miscUtils';
import * as nodeUtils                                                                                   from './nodeUtils';
import * as semverUtils                                                                                 from './semverUtils';
import * as structUtils                                                                                 from './structUtils';
import {IdentHash, Package, Descriptor, PackageExtension, PackageExtensionType, PackageExtensionStatus} from './types';
=======
import {Filename, PortablePath, npath, ppath, xfs}                                                               from '@yarnpkg/fslib';
import {DEFAULT_COMPRESSION_LEVEL}                                                                               from '@yarnpkg/libzip';
import {parseSyml, stringifySyml}                                                                                from '@yarnpkg/parsers';
import camelcase                                                                                                 from 'camelcase';
import {isCI, isPR, GITHUB_ACTIONS}                                                                              from 'ci-info';
import {UsageError}                                                                                              from 'clipanion';
import pLimit, {Limit}                                                                                           from 'p-limit';
import {PassThrough, Writable}                                                                                   from 'stream';

import {CorePlugin}                                                                                              from './CorePlugin';
import {Manifest, PeerDependencyMeta}                                                                            from './Manifest';
import {MultiFetcher}                                                                                            from './MultiFetcher';
import {MultiResolver}                                                                                           from './MultiResolver';
import {Plugin, Hooks, PluginMeta}                                                                               from './Plugin';
import {Report}                                                                                                  from './Report';
import {TelemetryManager}                                                                                        from './TelemetryManager';
import {VirtualFetcher}                                                                                          from './VirtualFetcher';
import {VirtualResolver}                                                                                         from './VirtualResolver';
import {WorkspaceFetcher}                                                                                        from './WorkspaceFetcher';
import {WorkspaceResolver}                                                                                       from './WorkspaceResolver';
import * as folderUtils                                                                                          from './folderUtils';
import * as formatUtils                                                                                          from './formatUtils';
import * as hashUtils                                                                                            from './hashUtils';
import * as httpUtils                                                                                            from './httpUtils';
import * as miscUtils                                                                                            from './miscUtils';
import * as nodeUtils                                                                                            from './nodeUtils';
import * as semverUtils                                                                                          from './semverUtils';
import * as structUtils                                                                                          from './structUtils';
import {IdentHash, Package, Descriptor, PackageExtension, PackageExtensionType, PackageExtensionStatus, Locator} from './types';
>>>>>>> 3f401f27

const isPublicRepository = GITHUB_ACTIONS && process.env.GITHUB_EVENT_PATH
  ? !(xfs.readJsonSync(npath.toPortablePath(process.env.GITHUB_EVENT_PATH)).repository?.private ?? true)
  : false;

const IGNORED_ENV_VARIABLES = new Set([
  // Used by our test environment
  `isTestEnv`,
  `injectNpmUser`,
  `injectNpmPassword`,
  `injectNpm2FaToken`,

  // "binFolder" is the magic location where the parent process stored the
  // current binaries; not an actual configuration settings
  `binFolder`,

  // "version" is set by Docker:
  // https://github.com/nodejs/docker-node/blob/5a6a5e91999358c5b04fddd6c22a9a4eb0bf3fbf/10/alpine/Dockerfile#L51
  `version`,

  // "flags" is set by Netlify; they use it to specify the flags to send to the
  // CLI when running the automatic `yarn install`
  `flags`,

  // "gpg" and "profile" are used by the install.sh script:
  // https://classic.yarnpkg.com/install.sh
  `profile`,
  `gpg`,

  // "ignoreNode" is used to disable the Node version check
  `ignoreNode`,

  // "wrapOutput" was a variable used to indicate nested "yarn run" processes
  // back in Yarn 1.
  `wrapOutput`,

  // "YARN_HOME" and "YARN_CONF_DIR" may be present as part of the unrelated "Apache Hadoop YARN" software project.
  // https://hadoop.apache.org/docs/r0.23.11/hadoop-project-dist/hadoop-common/SingleCluster.html
  `home`,
  `confDir`,
]);

export const TAG_REGEXP = /^(?!v)[a-z0-9._-]+$/i;

export const ENVIRONMENT_PREFIX = `yarn_`;
export const DEFAULT_RC_FILENAME = `.yarnrc.yml` as Filename;
export const DEFAULT_LOCK_FILENAME = `yarn.lock` as Filename;
export const SECRET = `********`;

export enum SettingsType {
  ANY = `ANY`,
  BOOLEAN = `BOOLEAN`,
  ABSOLUTE_PATH = `ABSOLUTE_PATH`,
  LOCATOR = `LOCATOR`,
  LOCATOR_LOOSE = `LOCATOR_LOOSE`,
  NUMBER = `NUMBER`,
  STRING = `STRING`,
  SECRET = `SECRET`,
  SHAPE = `SHAPE`,
  MAP = `MAP`,
}

export type SupportedArchitectures = {
  os: Array<string> | null;
  cpu: Array<string> | null;
  libc: Array<string> | null;
};

/**
 * @deprecated Use {@link formatUtils.Type}
 */
export type FormatType = formatUtils.Type;
/**
 * @deprecated Use {@link formatUtils.Type}
 */
export const FormatType = formatUtils.Type;

export type BaseSettingsDefinition<T extends SettingsType = SettingsType> = {
  description: string;
  type: T;
} & ({isArray?: false} | {isArray: true, concatenateValues?: boolean});

export type ShapeSettingsDefinition = BaseSettingsDefinition<SettingsType.SHAPE> & {
  properties: {[propertyName: string]: SettingsDefinition};
};

export type MapSettingsDefinition = BaseSettingsDefinition<SettingsType.MAP> & {
  valueDefinition: SettingsDefinitionNoDefault;
  normalizeKeys?: (key: string) => string;
};

export type SimpleSettingsDefinition = BaseSettingsDefinition<Exclude<SettingsType, SettingsType.SHAPE | SettingsType.MAP>> & {
  default: any;
  defaultText?: any;
  isNullable?: boolean;
  values?: Array<any>;
};

export type SettingsDefinitionNoDefault =
  | MapSettingsDefinition
  | ShapeSettingsDefinition
  | Omit<SimpleSettingsDefinition, 'default'>;

export type SettingsDefinition =
  | MapSettingsDefinition
  | ShapeSettingsDefinition
  | SimpleSettingsDefinition;

export type PluginConfiguration = {
  modules: Map<string, any>;
  plugins: Set<string>;
};

export enum WindowsLinkType {
  JUNCTIONS = `junctions`,
  SYMLINKS = `symlinks`,
}

// General rules:
//
// - filenames that don't accept actual paths must end with the "Filename" suffix
//   prefer to use absolute paths instead, since they are automatically resolved
//   ex: lockfileFilename
//
// - folders must end with the "Folder" suffix
//   ex: cacheFolder, pnpVirtualFolder
//
// - actual paths to a file must end with the "Path" suffix
//   ex: pnpPath
//
// - options that tweaks the strictness must begin with the "allow" prefix
//   ex: allowInvalidChecksums
//
// - options that enable a feature must begin with the "enable" prefix
//   ex: enableEmojis, enableColors
export const coreDefinitions: {[coreSettingName: string]: SettingsDefinition} = {
  // Not implemented for now, but since it's part of all Yarn installs we want to declare it in order to improve drop-in compatibility
  lastUpdateCheck: {
    description: `Last timestamp we checked whether new Yarn versions were available`,
    type: SettingsType.STRING,
    default: null,
  },

  // Settings related to proxying all Yarn calls to a specific executable
  yarnPath: {
    description: `Path to the local executable that must be used over the global one`,
    type: SettingsType.ABSOLUTE_PATH,
    default: null,
  },
  ignorePath: {
    description: `If true, the local executable will be ignored when using the global one`,
    type: SettingsType.BOOLEAN,
    default: false,
  },
  ignoreCwd: {
    description: `If true, the \`--cwd\` flag will be ignored`,
    type: SettingsType.BOOLEAN,
    default: false,
  },

  // Settings related to the package manager internal names
  cacheKeyOverride: {
    description: `A global cache key override; used only for test purposes`,
    type: SettingsType.STRING,
    default: null,
  },
  globalFolder: {
    description: `Folder where all system-global files are stored`,
    type: SettingsType.ABSOLUTE_PATH,
    default: folderUtils.getDefaultGlobalFolder(),
  },
  cacheFolder: {
    description: `Folder where the cache files must be written`,
    type: SettingsType.ABSOLUTE_PATH,
    default: `./.yarn/cache`,
  },
  compressionLevel: {
    description: `Zip files compression level, from 0 to 9 or mixed (a variant of 9, which stores some files uncompressed, when compression doesn't yield good results)`,
    type: SettingsType.NUMBER,
    values: [`mixed`, 0, 1, 2, 3, 4, 5, 6, 7, 8, 9],
    default: DEFAULT_COMPRESSION_LEVEL,
  },
  virtualFolder: {
    description: `Folder where the virtual packages (cf doc) will be mapped on the disk (must be named __virtual__)`,
    type: SettingsType.ABSOLUTE_PATH,
    default: `./.yarn/__virtual__`,
  },
  lockfileFilename: {
    description: `Name of the files where the Yarn dependency tree entries must be stored`,
    type: SettingsType.STRING,
    default: DEFAULT_LOCK_FILENAME,
  },
  installStatePath: {
    description: `Path of the file where the install state will be persisted`,
    type: SettingsType.ABSOLUTE_PATH,
    default: `./.yarn/install-state.gz`,
  },
  immutablePatterns: {
    description: `Array of glob patterns; files matching them won't be allowed to change during immutable installs`,
    type: SettingsType.STRING,
    default: [],
    isArray: true,
  },
  rcFilename: {
    description: `Name of the files where the configuration can be found`,
    type: SettingsType.STRING,
    default: getRcFilename(),
  },
  enableGlobalCache: {
    description: `If true, the system-wide cache folder will be used regardless of \`cache-folder\``,
    type: SettingsType.BOOLEAN,
    default: true,
  },

  // Settings related to the output style
  enableColors: {
    description: `If true, the CLI is allowed to use colors in its output`,
    type: SettingsType.BOOLEAN,
    default: formatUtils.supportsColor,
    defaultText: `<dynamic>`,
  },
  enableHyperlinks: {
    description: `If true, the CLI is allowed to use hyperlinks in its output`,
    type: SettingsType.BOOLEAN,
    default: formatUtils.supportsHyperlinks,
    defaultText: `<dynamic>`,
  },
  enableInlineBuilds: {
    description: `If true, the CLI will print the build output on the command line`,
    type: SettingsType.BOOLEAN,
    default: isCI,
    defaultText: `<dynamic>`,
  },
  enableMessageNames: {
    description: `If true, the CLI will prefix most messages with codes suitable for search engines`,
    type: SettingsType.BOOLEAN,
    default: true,
  },
  enableProgressBars: {
    description: `If true, the CLI is allowed to show a progress bar for long-running events`,
    type: SettingsType.BOOLEAN,
    default: !isCI,
    defaultText: `<dynamic>`,
  },
  enableTimers: {
    description: `If true, the CLI is allowed to print the time spent executing commands`,
    type: SettingsType.BOOLEAN,
    default: true,
  },
  preferAggregateCacheInfo: {
    description: `If true, the CLI will only print a one-line report of any cache changes`,
    type: SettingsType.BOOLEAN,
    default: isCI,
  },
  preferInteractive: {
    description: `If true, the CLI will automatically use the interactive mode when called from a TTY`,
    type: SettingsType.BOOLEAN,
    default: false,
  },
  preferTruncatedLines: {
    description: `If true, the CLI will truncate lines that would go beyond the size of the terminal`,
    type: SettingsType.BOOLEAN,
    default: false,
  },
  progressBarStyle: {
    description: `Which style of progress bar should be used (only when progress bars are enabled)`,
    type: SettingsType.STRING,
    default: undefined,
    defaultText: `<dynamic>`,
  },

  // Settings related to how packages are interpreted by default
  defaultLanguageName: {
    description: `Default language mode that should be used when a package doesn't offer any insight`,
    type: SettingsType.STRING,
    default: `node`,
  },
  defaultProtocol: {
    description: `Default resolution protocol used when resolving pure semver and tag ranges`,
    type: SettingsType.STRING,
    default: `npm:`,
  },
  enableTransparentWorkspaces: {
    description: `If false, Yarn won't automatically resolve workspace dependencies unless they use the \`workspace:\` protocol`,
    type: SettingsType.BOOLEAN,
    default: true,
  },
  supportedArchitectures: {
    description: `Architectures that Yarn will fetch and inject into the resolver`,
    type: SettingsType.SHAPE,
    properties: {
      os: {
        description: `Array of supported process.platform strings, or null to target them all`,
        type: SettingsType.STRING,
        isArray: true,
        isNullable: true,
        default: [`current`],
      },
      cpu: {
        description: `Array of supported process.arch strings, or null to target them all`,
        type: SettingsType.STRING,
        isArray: true,
        isNullable: true,
        default: [`current`],
      },
      libc: {
        description: `Array of supported libc libraries, or null to target them all`,
        type: SettingsType.STRING,
        isArray: true,
        isNullable: true,
        default: [`current`],
      },
    },
  },

  // Settings related to network access
  enableMirror: {
    description: `If true, the downloaded packages will be retrieved and stored in both the local and global folders`,
    type: SettingsType.BOOLEAN,
    default: true,
  },
  enableNetwork: {
    description: `If false, the package manager will refuse to use the network if required to`,
    type: SettingsType.BOOLEAN,
    default: true,
  },
  httpProxy: {
    description: `URL of the http proxy that must be used for outgoing http requests`,
    type: SettingsType.STRING,
    default: null,
  },
  httpsProxy: {
    description: `URL of the http proxy that must be used for outgoing https requests`,
    type: SettingsType.STRING,
    default: null,
  },
  unsafeHttpWhitelist: {
    description: `List of the hostnames for which http queries are allowed (glob patterns are supported)`,
    type: SettingsType.STRING,
    default: [],
    isArray: true,
  },
  httpTimeout: {
    description: `Timeout of each http request in milliseconds`,
    type: SettingsType.NUMBER,
    default: 60000,
  },
  httpRetry: {
    description: `Retry times on http failure`,
    type: SettingsType.NUMBER,
    default: 3,
  },
  networkConcurrency: {
    description: `Maximal number of concurrent requests`,
    type: SettingsType.NUMBER,
    default: 50,
  },
  networkSettings: {
    description: `Network settings per hostname (glob patterns are supported)`,
    type: SettingsType.MAP,
    valueDefinition: {
      description: ``,
      type: SettingsType.SHAPE,
      properties: {
        httpsCaFilePath: {
          description: `Path to file containing one or multiple Certificate Authority signing certificates`,
          type: SettingsType.ABSOLUTE_PATH,
          default: null,
        },
        enableNetwork: {
          description: `If false, the package manager will refuse to use the network if required to`,
          type: SettingsType.BOOLEAN,
          default: null,
        },
        httpProxy: {
          description: `URL of the http proxy that must be used for outgoing http requests`,
          type: SettingsType.STRING,
          default: null,
        },
        httpsProxy: {
          description: `URL of the http proxy that must be used for outgoing https requests`,
          type: SettingsType.STRING,
          default: null,
        },
        httpsKeyFilePath: {
          description: `Path to file containing private key in PEM format`,
          type: SettingsType.ABSOLUTE_PATH,
          default: null,
        },
        httpsCertFilePath: {
          description: `Path to file containing certificate chain in PEM format`,
          type: SettingsType.ABSOLUTE_PATH,
          default: null,
        },
      },
    },
  },
  httpsCaFilePath: {
    description: `A path to a file containing one or multiple Certificate Authority signing certificates`,
    type: SettingsType.ABSOLUTE_PATH,
    default: null,
  },
  httpsKeyFilePath: {
    description: `Path to file containing private key in PEM format`,
    type: SettingsType.ABSOLUTE_PATH,
    default: null,
  },
  httpsCertFilePath: {
    description: `Path to file containing certificate chain in PEM format`,
    type: SettingsType.ABSOLUTE_PATH,
    default: null,
  },
  enableStrictSsl: {
    description: `If false, SSL certificate errors will be ignored`,
    type: SettingsType.BOOLEAN,
    default: true,
  },

  logFilters: {
    description: `Overrides for log levels`,
    type: SettingsType.SHAPE,
    isArray: true,
    concatenateValues: true,
    properties: {
      code: {
        description: `Code of the messages covered by this override`,
        type: SettingsType.STRING,
        default: undefined,
      },
      text: {
        description: `Code of the texts covered by this override`,
        type: SettingsType.STRING,
        default: undefined,
      },
      pattern: {
        description: `Code of the patterns covered by this override`,
        type: SettingsType.STRING,
        default: undefined,
      },
      level: {
        description: `Log level override, set to null to remove override`,
        type: SettingsType.STRING,
        values: Object.values(formatUtils.LogLevel),
        isNullable: true,
        default: undefined,
      },
    },
  },

  // Settings related to telemetry
  enableTelemetry: {
    description: `If true, telemetry will be periodically sent, following the rules in https://yarnpkg.com/advanced/telemetry`,
    type: SettingsType.BOOLEAN,
    default: true,
  },
  telemetryInterval: {
    description: `Minimal amount of time between two telemetry uploads, in days`,
    type: SettingsType.NUMBER,
    default: 7,
  },
  telemetryUserId: {
    description: `If you desire to tell us which project you are, you can set this field. Completely optional and opt-in.`,
    type: SettingsType.STRING,
    default: null,
  },

  // Settings related to security
  enableHardenedMode: {
    description: `If true, automatically enable --check-resolutions --refresh-lockfile on installs`,
    type: SettingsType.BOOLEAN,
    default: isPR && isPublicRepository,
    defaultText: `<true on public PRs>`,
  },
  enableScripts: {
    description: `If true, packages are allowed to have install scripts by default`,
    type: SettingsType.BOOLEAN,
    default: true,
  },
  enableStrictSettings: {
    description: `If true, unknown settings will cause Yarn to abort`,
    type: SettingsType.BOOLEAN,
    default: true,
  },
  enableImmutableCache: {
    description: `If true, the cache is reputed immutable and actions that would modify it will throw`,
    type: SettingsType.BOOLEAN,
    default: false,
  },
  checksumBehavior: {
    description: `Enumeration defining what to do when a checksum doesn't match expectations`,
    type: SettingsType.STRING,
    default: `throw`,
  },

  // Package patching - to fix incorrect definitions
  packageExtensions: {
    description: `Map of package corrections to apply on the dependency tree`,
    type: SettingsType.MAP,
    valueDefinition: {
      description: `The extension that will be applied to any package whose version matches the specified range`,
      type: SettingsType.SHAPE,
      properties: {
        dependencies: {
          description: `The set of dependencies that must be made available to the current package in order for it to work properly`,
          type: SettingsType.MAP,
          valueDefinition: {
            description: `A range`,
            type: SettingsType.STRING,
          },
        },
        peerDependencies: {
          description: `Inherited dependencies - the consumer of the package will be tasked to provide them`,
          type: SettingsType.MAP,
          valueDefinition: {
            description: `A semver range`,
            type: SettingsType.STRING,
          },
        },
        peerDependenciesMeta: {
          description: `Extra information related to the dependencies listed in the peerDependencies field`,
          type: SettingsType.MAP,
          valueDefinition: {
            description: `The peerDependency meta`,
            type: SettingsType.SHAPE,
            properties: {
              optional: {
                description: `If true, the selected peer dependency will be marked as optional by the package manager and the consumer omitting it won't be reported as an error`,
                type: SettingsType.BOOLEAN,
                default: false,
              },
            },
          },
        },
      },
    },
  },
};

export interface ConfigurationValueMap {
  lastUpdateCheck: string | null;

  yarnPath: PortablePath | null;
  ignorePath: boolean;
  ignoreCwd: boolean;

  cacheKeyOverride: string | null;
  globalFolder: PortablePath;
  cacheFolder: PortablePath;
  compressionLevel: `mixed` | 0 | 1 | 2 | 3 | 4 | 5 | 6 | 7 | 8 | 9;
  virtualFolder: PortablePath;
  lockfileFilename: Filename;
  installStatePath: PortablePath;
  immutablePatterns: Array<string>;
  rcFilename: Filename;
  enableGlobalCache: boolean;

  enableColors: boolean;
  enableHyperlinks: boolean;
  enableInlineBuilds: boolean;
  enableProgressBars: boolean;
  enableTimers: boolean;
  preferAggregateCacheInfo: boolean;
  preferInteractive: boolean;
  preferTruncatedLines: boolean;
  progressBarStyle: string | undefined;

  defaultLanguageName: string;
  defaultProtocol: string;
  enableTransparentWorkspaces: boolean;
  supportedArchitectures: miscUtils.ToMapValue<SupportedArchitectures>;

  enableMirror: boolean;
  enableNetwork: boolean;
  httpProxy: string | null;
  httpsProxy: string | null;
  unsafeHttpWhitelist: Array<string>;
  httpTimeout: number;
  httpRetry: number;
  networkConcurrency: number;
  networkSettings: Map<string, miscUtils.ToMapValue<{
    httpsCaFilePath: PortablePath | null;
    enableNetwork: boolean | null;
    httpProxy: string | null;
    httpsProxy: string | null;
    httpsKeyFilePath: PortablePath | null;
    httpsCertFilePath: PortablePath | null;
  }>>;
  httpsCaFilePath: PortablePath | null;
  httpsKeyFilePath: PortablePath | null;
  httpsCertFilePath: PortablePath | null;
  enableStrictSsl: boolean;

  logFilters: Array<miscUtils.ToMapValue<{code?: string, text?: string, pattern?: string, level?: formatUtils.LogLevel | null}>>;

  // Settings related to telemetry
  enableTelemetry: boolean;
  telemetryInterval: number;
  telemetryUserId: string | null;

  // Settings related to security
  enableHardenedMode: boolean;
  enableScripts: boolean;
  enableStrictSettings: boolean;
  enableImmutableCache: boolean;
  checksumBehavior: string;

  // Package patching - to fix incorrect definitions
  packageExtensions: Map<string, miscUtils.ToMapValue<{
    dependencies?: Map<string, string>;
    peerDependencies?: Map<string, string>;
    peerDependenciesMeta?: Map<string, miscUtils.ToMapValue<{optional?: boolean}>>;
  }>>;
}

export type PackageExtensionData = miscUtils.MapValueToObjectValue<miscUtils.MapValue<ConfigurationValueMap['packageExtensions']>>;

type SimpleDefinitionForType<T> = SimpleSettingsDefinition & {
  type:
  | (T extends boolean ? SettingsType.BOOLEAN : never)
  | (T extends number ? SettingsType.NUMBER : never)
  | (T extends PortablePath ? SettingsType.ABSOLUTE_PATH : never)
  | (T extends string ? SettingsType.LOCATOR | SettingsType.LOCATOR_LOOSE | SettingsType.SECRET | SettingsType.STRING : never)
  | SettingsType.ANY
  ;
};

type DefinitionForTypeHelper<T> = T extends Map<string, infer U>
  ? (MapSettingsDefinition & {valueDefinition: Omit<DefinitionForType<U>, 'default'>})
  : T extends miscUtils.ToMapValue<infer U>
    ? (ShapeSettingsDefinition & {properties: ConfigurationDefinitionMap<U>})
    : SimpleDefinitionForType<T>;

type DefinitionForType<T> = T extends Array<infer U>
  ? (DefinitionForTypeHelper<U> & {isArray: true})
  : (DefinitionForTypeHelper<T> & {isArray?: false});

// We use this type to enforce that the types defined in the
// `ConfigurationValueMap` interface match what's listed in
// the `configuration` field from plugin definitions
//
// Note: it doesn't currently support checking enumerated types
// against what's actually put in the `values` field.
export type ConfigurationDefinitionMap<V = ConfigurationValueMap> = {
  [K in keyof V]: DefinitionForType<V[K]>;
};

// There are two types of values
// 1. ResolvedRcFile from `configurationUtils.resolveRcFiles`
// 2. objects passed directly via `configuration.useWithSource` or `configuration.use`
function parseValue(configuration: Configuration, path: string, valueBase: unknown, definition: SettingsDefinition, folder: PortablePath) {
  const value = configurationUtils.getValue(valueBase);

  if (definition.isArray || (definition.type === SettingsType.ANY && Array.isArray(value))) {
    if (!Array.isArray(value)) {
      return String(value).split(/,/).map(segment => {
        return parseSingleValue(configuration, path, segment, definition, folder);
      });
    } else {
      return value.map((sub, i) => parseSingleValue(configuration, `${path}[${i}]`, sub, definition, folder));
    }
  } else {
    if (Array.isArray(value)) {
      throw new Error(`Non-array configuration settings "${path}" cannot be an array`);
    } else {
      return parseSingleValue(configuration, path, valueBase, definition, folder);
    }
  }
}

function parseSingleValue(configuration: Configuration, path: string, valueBase: unknown, definition: SettingsDefinition, folder: PortablePath) {
  const value = configurationUtils.getValue(valueBase);

  switch (definition.type) {
    case SettingsType.ANY:
      return value;
    case SettingsType.SHAPE:
      return parseShape(configuration, path, valueBase, definition, folder);
    case SettingsType.MAP:
      return parseMap(configuration, path, valueBase, definition, folder);
  }

  if (value === null && !definition.isNullable && definition.default !== null)
    throw new Error(`Non-nullable configuration settings "${path}" cannot be set to null`);

  if (definition.values?.includes(value))
    return value;

  const interpretValue = () => {
    if (definition.type === SettingsType.BOOLEAN && typeof value !== `string`)
      return miscUtils.parseBoolean(value);

    if (typeof value !== `string`)
      throw new Error(`Expected value (${value}) to be a string`);

    const valueWithReplacedVariables = miscUtils.replaceEnvVariables(value, {
      env: process.env,
    });

    switch (definition.type) {
      case SettingsType.ABSOLUTE_PATH:{
        let cwd = folder;

        // singleValue's source should be a single file path, if it exists
        const source = configurationUtils.getSource(valueBase);
        if (source)
          cwd = ppath.resolve(source as PortablePath, `..` as PortablePath);

        return ppath.resolve(cwd, npath.toPortablePath(valueWithReplacedVariables));
      }
      case SettingsType.LOCATOR_LOOSE:
        return structUtils.parseLocator(valueWithReplacedVariables, false);
      case SettingsType.NUMBER:
        return parseInt(valueWithReplacedVariables);
      case SettingsType.LOCATOR:
        return structUtils.parseLocator(valueWithReplacedVariables);
      case SettingsType.BOOLEAN:
        return miscUtils.parseBoolean(valueWithReplacedVariables);
      default:
        return valueWithReplacedVariables;
    }
  };

  const interpreted = interpretValue();

  if (definition.values && !definition.values.includes(interpreted))
    throw new Error(`Invalid value, expected one of ${definition.values.join(`, `)}`);

  return interpreted;
}

function parseShape(configuration: Configuration, path: string, valueBase: unknown, definition: ShapeSettingsDefinition, folder: PortablePath) {
  const value = configurationUtils.getValue(valueBase);

  if (typeof value !== `object` || Array.isArray(value))
    throw new UsageError(`Object configuration settings "${path}" must be an object`);

  const result: Map<string, any> = getDefaultValue(configuration, definition, {
    ignoreArrays: true,
  });

  if (value === null)
    return result;

  for (const [propKey, propValue] of Object.entries(value)) {
    const subPath = `${path}.${propKey}`;
    const subDefinition = definition.properties[propKey];

    if (!subDefinition)
      throw new UsageError(`Unrecognized configuration settings found: ${path}.${propKey} - run "yarn config -v" to see the list of settings supported in Yarn`);

    result.set(propKey, parseValue(configuration, subPath, propValue, definition.properties[propKey], folder));
  }

  return result;
}

function parseMap(configuration: Configuration, path: string, valueBase: unknown, definition: MapSettingsDefinition, folder: PortablePath) {
  const value = configurationUtils.getValue(valueBase);

  const result = new Map<string, any>();

  if (typeof value !== `object` || Array.isArray(value))
    throw new UsageError(`Map configuration settings "${path}" must be an object`);

  if (value === null)
    return result;

  for (const [propKey, propValue] of Object.entries(value)) {
    const normalizedKey = definition.normalizeKeys ? definition.normalizeKeys(propKey) : propKey;
    const subPath = `${path}['${normalizedKey}']`;

    // @ts-expect-error: SettingsDefinitionNoDefault has ... no default ... but
    // that's fine because we're guaranteed it's not undefined.
    const valueDefinition: SettingsDefinition = definition.valueDefinition;

    result.set(normalizedKey, parseValue(configuration, subPath, propValue, valueDefinition, folder));
  }

  return result;
}

function getDefaultValue(configuration: Configuration, definition: SettingsDefinition, {ignoreArrays = false}: {ignoreArrays?: boolean} = {}) {
  switch (definition.type) {
    case SettingsType.SHAPE: {
      if (definition.isArray && !ignoreArrays)
        return [];

      const result = new Map<string, any>();

      for (const [propKey, propDefinition] of Object.entries(definition.properties))
        result.set(propKey, getDefaultValue(configuration, propDefinition));

      return result;
    } break;

    case SettingsType.MAP: {
      if (definition.isArray && !ignoreArrays)
        return [];

      return new Map<string, any>();
    } break;

    case SettingsType.ABSOLUTE_PATH: {
      if (definition.default === null)
        return null;

      if (configuration.projectCwd === null) {
        if (ppath.isAbsolute(definition.default)) {
          return ppath.normalize(definition.default);
        } else if (definition.isNullable) {
          return null;
        } else {
          // Reached when a relative path is the default but the current
          // context is evaluated outside of a Yarn project
          return undefined;
        }
      } else {
        if (Array.isArray(definition.default)) {
          return definition.default.map((entry: string) => ppath.resolve(configuration.projectCwd!, entry as PortablePath));
        } else {
          return ppath.resolve(configuration.projectCwd, definition.default);
        }
      }
    } break;

    default: {
      return definition.default;
    } break;
  }
}

type SettingTransforms = {
  hideSecrets: boolean;
  getNativePaths: boolean;
};

function transformConfiguration(rawValue: unknown, definition: SettingsDefinitionNoDefault, transforms: SettingTransforms) {
  if (definition.type === SettingsType.SECRET && typeof rawValue === `string` && transforms.hideSecrets)
    return SECRET;
  if (definition.type === SettingsType.ABSOLUTE_PATH && typeof rawValue === `string` && transforms.getNativePaths)
    return npath.fromPortablePath(rawValue);

  if (definition.isArray && Array.isArray(rawValue)) {
    const newValue: Array<unknown> = [];

    for (const value of rawValue)
      newValue.push(transformConfiguration(value, definition, transforms));

    return newValue;
  }

  if (definition.type === SettingsType.MAP && rawValue instanceof Map) {
    const newValue: Map<string, unknown> = new Map();

    for (const [key, value] of rawValue.entries())
      newValue.set(key, transformConfiguration(value, definition.valueDefinition, transforms));

    return newValue;
  }

  if (definition.type === SettingsType.SHAPE && rawValue instanceof Map) {
    const newValue: Map<string, unknown> = new Map();

    for (const [key, value] of rawValue.entries()) {
      const propertyDefinition = definition.properties[key];
      newValue.set(key, transformConfiguration(value, propertyDefinition, transforms));
    }

    return newValue;
  }

  return rawValue;
}

function getEnvironmentSettings() {
  const environmentSettings: {[key: string]: any} = {};

  for (let [key, value] of Object.entries(process.env)) {
    key = key.toLowerCase();

    if (!key.startsWith(ENVIRONMENT_PREFIX))
      continue;

    key = camelcase(key.slice(ENVIRONMENT_PREFIX.length));

    environmentSettings[key] = value;
  }

  return environmentSettings;
}

function getRcFilename() {
  const rcKey = `${ENVIRONMENT_PREFIX}rc_filename`;

  for (const [key, value] of Object.entries(process.env))
    if (key.toLowerCase() === rcKey && typeof value === `string`)
      return value as Filename;

  return DEFAULT_RC_FILENAME as Filename;
}

export enum ProjectLookup {
  LOCKFILE,
  MANIFEST,
  NONE,
}

export type FindProjectOptions = {
  lookup?: ProjectLookup;
  strict?: boolean;
  usePath?: boolean;
  useRc?: boolean;
};

export class Configuration {
  public static deleteProperty = Symbol();

  public static telemetry: TelemetryManager | null = null;

  public startingCwd: PortablePath;
  public projectCwd: PortablePath | null = null;

  public plugins: Map<string, Plugin> = new Map();

  public settings: Map<string, SettingsDefinition> = new Map();
  public values: Map<string, any> = new Map();
  public sources: Map<string, string> = new Map();

  public invalid: Map<string, string> = new Map();

  public packageExtensions: Map<IdentHash, Array<[string, Array<PackageExtension>]>> = new Map();

  public limits: Map<string, Limit> = new Map();

  /**
   * Instantiate a new configuration object with the default values from the
   * core. You typically don't want to use this, as it will ignore the values
   * configured in the rc files. Instead, prefer to use `Configuration#find`.
   */

  static create(startingCwd: PortablePath, plugins?: Map<string, Plugin>): Configuration;
  static create(startingCwd: PortablePath, projectCwd: PortablePath | null, plugins?: Map<string, Plugin>): Configuration;
  static create(startingCwd: PortablePath, projectCwdOrPlugins?: Map<string, Plugin> | PortablePath | null, maybePlugins?: Map<string, Plugin>) {
    const configuration = new Configuration(startingCwd);

    if (typeof projectCwdOrPlugins !== `undefined` && !(projectCwdOrPlugins instanceof Map))
      configuration.projectCwd = projectCwdOrPlugins;

    configuration.importSettings(coreDefinitions);

    const plugins = typeof maybePlugins !== `undefined`
      ? maybePlugins
      : projectCwdOrPlugins instanceof Map
        ? projectCwdOrPlugins
        : new Map();

    for (const [name, plugin] of plugins)
      configuration.activatePlugin(name, plugin);

    return configuration;
  }

  /**
   * Instantiate a new configuration object exposing the configuration obtained
   * from reading the various rc files and the environment settings.
   *
   * The `pluginConfiguration` parameter is expected to indicate:
   *
   * 1. which modules should be made available to plugins when they require a
   *    package (this is the dynamic linking part - for example we want all the
   *    plugins to use the exact same version of @yarnpkg/core, which also is the
   *    version used by the running Yarn instance).
   *
   * 2. which of those modules are actually plugins that need to be injected
   *    within the configuration.
   *
   * Note that some extra plugins will be automatically added based on the
   * content of the rc files - with the rc plugins taking precedence over
   * the other ones.
   *
   * One particularity: the plugin initialization order is quite strict, with
   * plugins listed in /foo/bar/.yarnrc.yml taking precedence over plugins
   * listed in /foo/.yarnrc.yml and /.yarnrc.yml. Additionally, while plugins
   * can depend on one another, they can only depend on plugins that have been
   * instantiated before them (so a plugin listed in /foo/.yarnrc.yml can
   * depend on another one listed on /foo/bar/.yarnrc.yml, but not the other
   * way around).
   */

  static async find(startingCwd: PortablePath, pluginConfiguration: PluginConfiguration | null, {lookup = ProjectLookup.LOCKFILE, strict = true, usePath = false, useRc = true}: FindProjectOptions = {}) {
    const environmentSettings = getEnvironmentSettings();
    delete environmentSettings.rcFilename;

    const rcFiles = await Configuration.findRcFiles(startingCwd);

    const homeRcFile = await Configuration.findHomeRcFile();
    if (homeRcFile) {
      const rcFile = rcFiles.find(rcFile => rcFile.path === homeRcFile.path);
      if (!rcFile) {
        rcFiles.unshift(homeRcFile);
      }
    }

    const resolvedRcFile = configurationUtils.resolveRcFiles(rcFiles.map(rcFile => [rcFile.path, rcFile.data]));

    // XXX: in fact, it is not useful, but in order not to change the parameters of useWithSource, temporarily put a thing to prevent errors.
    const resolvedRcFileCwd = `.` as PortablePath;

    // First we will parse the `yarn-path` settings. Doing this now allows us
    // to not have to load the plugins if there's a `yarn-path` configured.

    type CoreKeys = keyof typeof coreDefinitions;
    type CoreFields = {[key in CoreKeys]: any};

    const allCoreFieldKeys = new Set(Object.keys(coreDefinitions));

    const pickPrimaryCoreFields = ({ignoreCwd, yarnPath, ignorePath, lockfileFilename}: CoreFields) => ({ignoreCwd, yarnPath, ignorePath, lockfileFilename});
    const pickSecondaryCoreFields = ({ignoreCwd, yarnPath, ignorePath, lockfileFilename, ...rest}: CoreFields) => {
      const secondaryCoreFields: CoreFields = {};
      for (const [key, value] of Object.entries(rest))
        if (allCoreFieldKeys.has(key))
          secondaryCoreFields[key] = value;

      return secondaryCoreFields;
    };

    const pickPluginFields = ({ignoreCwd, yarnPath, ignorePath, lockfileFilename, ...rest}: CoreFields) => {
      const pluginFields: any = {};
      for (const [key, value] of Object.entries(rest))
        if (!allCoreFieldKeys.has(key))
          pluginFields[key] = value;

      return pluginFields;
    };

    const configuration = new Configuration(startingCwd);

    configuration.importSettings(pickPrimaryCoreFields(coreDefinitions));
    configuration.useWithSource(`<environment>`, pickPrimaryCoreFields(environmentSettings), startingCwd, {strict: false});

    if (resolvedRcFile) {
      const [source, data] = resolvedRcFile;
      configuration.useWithSource(source, pickPrimaryCoreFields(data), resolvedRcFileCwd, {strict: false});
    }

    if (usePath) {
      const yarnPath = configuration.get(`yarnPath`);
      const ignorePath = configuration.get(`ignorePath`);

      if (yarnPath !== null && !ignorePath) {
        return configuration;
      }
    }

    // We need to know the project root before being able to truly instantiate
    // our configuration, and to know that we need to know the lockfile name

    const lockfileFilename = configuration.get(`lockfileFilename`);

    let projectCwd: PortablePath | null;
    switch (lookup) {
      case ProjectLookup.LOCKFILE: {
        projectCwd = await Configuration.findProjectCwd(startingCwd, lockfileFilename);
      } break;

      case ProjectLookup.MANIFEST: {
        projectCwd = await Configuration.findProjectCwd(startingCwd, null);
      } break;

      case ProjectLookup.NONE: {
        if (xfs.existsSync(ppath.join(startingCwd, `package.json` as Filename))) {
          projectCwd = ppath.resolve(startingCwd);
        } else {
          projectCwd = null;
        }
      } break;
    }

    // Great! We now have enough information to really start to setup the
    // core configuration object.

    configuration.startingCwd = startingCwd;
    configuration.projectCwd = projectCwd;

    // load all fields of the core definitions
    configuration.importSettings(pickSecondaryCoreFields(coreDefinitions));
    configuration.useWithSource(`<environment>`, pickSecondaryCoreFields(environmentSettings), startingCwd, {strict});

    if (resolvedRcFile) {
      const [source, data] = resolvedRcFile;
      configuration.useWithSource(source, pickSecondaryCoreFields(data), resolvedRcFileCwd, {strict});
    }

    // Now that the configuration object is almost ready, we need to load all
    // the configured plugins

    const getDefault = (object: any) => {
      return `default` in object ? object.default : object;
    };

    // load the core plugins
    const corePlugins = new Map<string, Plugin>([
      [`@@core`, CorePlugin],
    ]);

    if (pluginConfiguration !== null)
      for (const request of pluginConfiguration.plugins.keys())
        corePlugins.set(request, getDefault(pluginConfiguration.modules.get(request)));

    for (const [name, corePlugin] of corePlugins)
      configuration.activatePlugin(name, corePlugin);

    // load third-party plugins
    const thirdPartyPlugins = new Map<string, Plugin>([]);
    if (pluginConfiguration !== null) {
      const requireEntries = new Map();
      for (const request of nodeUtils.builtinModules())
        requireEntries.set(request, () => miscUtils.dynamicRequire(request));
      for (const [request, embedModule] of pluginConfiguration.modules)
        requireEntries.set(request, () => embedModule);

      const dynamicPlugins = new Set();

      const importPlugin = async (pluginPath: PortablePath, source: string) => {
        const {factory, name} = miscUtils.dynamicRequire(pluginPath);
        if (!factory)
          return;

        // Prevent plugin redefinition so that the ones declared deeper in the
        // filesystem always have precedence over the ones below.
        if (dynamicPlugins.has(name))
          return;

        const pluginRequireEntries = new Map(requireEntries);
        const pluginRequire = (request: string) => {
          if (pluginRequireEntries.has(request)) {
            return pluginRequireEntries.get(request)();
          } else {
            throw new UsageError(`This plugin cannot access the package referenced via ${request} which is neither a builtin, nor an exposed entry`);
          }
        };

        const plugin = await miscUtils.prettifyAsyncErrors(async () => {
          return getDefault(await factory(pluginRequire));
        }, message => {
          return `${message} (when initializing ${name}, defined in ${source})`;
        });

        requireEntries.set(name, () => plugin);

        dynamicPlugins.add(name);
        thirdPartyPlugins.set(name, plugin);
      };

      if (environmentSettings.plugins) {
        for (const userProvidedPath of environmentSettings.plugins.split(`;`)) {
          const pluginPath = ppath.resolve(startingCwd, npath.toPortablePath(userProvidedPath));
          await importPlugin(pluginPath, `<environment>`);
        }
      }

      for (const {path, cwd, data} of rcFiles) {
        if (!useRc)
          continue;
        if (!Array.isArray(data.plugins))
          continue;

        for (const userPluginEntry of data.plugins) {
          const userProvidedPath = typeof userPluginEntry !== `string`
            ? userPluginEntry.path
            : userPluginEntry;

          const userProvidedSpec = userPluginEntry?.spec ?? ``;
          const userProvidedChecksum = userPluginEntry?.checksum ?? ``;

          const pluginPath = ppath.resolve(cwd, npath.toPortablePath(userProvidedPath));
          if (!await xfs.existsPromise(pluginPath)) {
            if (!userProvidedSpec) {
              const prettyPluginName = formatUtils.pretty(configuration, ppath.basename(pluginPath, `.cjs`), formatUtils.Type.NAME);
              const prettyGitIgnore = formatUtils.pretty(configuration, `.gitignore`, formatUtils.Type.NAME) ;
              const prettyYarnrc = formatUtils.pretty(configuration, configuration.values.get(`rcFilename`), formatUtils.Type.NAME) ;
              const prettyUrl = formatUtils.pretty(configuration, `https://yarnpkg.com/getting-started/qa#which-files-should-be-gitignored`, formatUtils.Type.URL) ;
              throw new UsageError(`Missing source for the ${prettyPluginName} plugin - please try to remove the plugin from ${prettyYarnrc} then reinstall it manually. This error usually occurs because ${prettyGitIgnore} is incorrect, check ${prettyUrl} to make sure your plugin folder isn't gitignored.`);
            }

            if (!userProvidedSpec.match(/^https?:/)) {
              const prettyPluginName = formatUtils.pretty(configuration, ppath.basename(pluginPath, `.cjs`), formatUtils.Type.NAME);
              const prettyYarnrc = formatUtils.pretty(configuration, configuration.values.get(`rcFilename`), formatUtils.Type.NAME) ;
              throw new UsageError(`Failed to recognize the source for the ${prettyPluginName} plugin - please try to delete the plugin from ${prettyYarnrc} then reinstall it manually.`);
            }

            const pluginBuffer = await httpUtils.get(userProvidedSpec, {configuration});
            const pluginChecksum = hashUtils.makeHash(pluginBuffer);

            // if there is no checksum, this means that the user used --no-checksum and does not need to check this plugin
            if (userProvidedChecksum && userProvidedChecksum !== pluginChecksum) {
              const prettyPluginName = formatUtils.pretty(configuration, ppath.basename(pluginPath, `.cjs`), formatUtils.Type.NAME);
              const prettyYarnrc = formatUtils.pretty(configuration, configuration.values.get(`rcFilename`), formatUtils.Type.NAME) ;
              const prettyPluginImportCommand = formatUtils.pretty(configuration, `yarn plugin import ${userProvidedSpec}`, formatUtils.Type.CODE) ;
              throw new UsageError(`Failed to fetch the ${prettyPluginName} plugin from its remote location: its checksum seems to have changed. If this is expected, please remove the plugin from ${prettyYarnrc} then run ${prettyPluginImportCommand} to reimport it.`);
            }

            await xfs.mkdirPromise(ppath.dirname(pluginPath), {recursive: true});
            await xfs.writeFilePromise(pluginPath, pluginBuffer);
          }

          await importPlugin(pluginPath, path);
        }
      }
    }

    for (const [name, thirdPartyPlugin] of thirdPartyPlugins)
      configuration.activatePlugin(name, thirdPartyPlugin);

    // load values of all plugin definitions
    configuration.useWithSource(`<environment>`, pickPluginFields(environmentSettings), startingCwd, {strict});

    if (resolvedRcFile) {
      const [source, data] = resolvedRcFile;
      configuration.useWithSource(source, pickPluginFields(data), resolvedRcFileCwd, {strict});
    }

    if (configuration.get(`enableGlobalCache`)) {
      configuration.values.set(`cacheFolder`, `${configuration.get(`globalFolder`)}/cache`);
      configuration.sources.set(`cacheFolder`, `<internal>`);
    }

    await configuration.refreshPackageExtensions();

    return configuration;
  }

  static async findRcFiles(startingCwd: PortablePath) {
    const rcFilename = getRcFilename();
    const rcFiles: Array<{
      path: PortablePath;
      cwd: PortablePath;
      data: any;
    }> = [];

    let nextCwd = startingCwd;
    let currentCwd = null;

    while (nextCwd !== currentCwd) {
      currentCwd = nextCwd;

      const rcPath = ppath.join(currentCwd, rcFilename as PortablePath);

      if (xfs.existsSync(rcPath)) {
        const content = await xfs.readFilePromise(rcPath, `utf8`);

        let data;
        try {
          data = parseSyml(content) as any;
        } catch (error) {
          let tip = ``;

          if (content.match(/^\s+(?!-)[^:]+\s+\S+/m))
            tip = ` (in particular, make sure you list the colons after each key name)`;

          throw new UsageError(`Parse error when loading ${rcPath}; please check it's proper Yaml${tip}`);
        }

        rcFiles.unshift({path: rcPath, cwd: currentCwd, data});
      }

      nextCwd = ppath.dirname(currentCwd);
    }

    return rcFiles;
  }

  static async findHomeRcFile() {
    const rcFilename = getRcFilename();

    const homeFolder = folderUtils.getHomeFolder();
    const homeRcFilePath = ppath.join(homeFolder, rcFilename);

    if (xfs.existsSync(homeRcFilePath)) {
      const content = await xfs.readFilePromise(homeRcFilePath, `utf8`);
      const data = parseSyml(content) as any;

      return {path: homeRcFilePath, cwd: homeFolder, data};
    }

    return null;
  }

  static async findProjectCwd(startingCwd: PortablePath, lockfileFilename: Filename | null) {
    let projectCwd = null;

    let nextCwd = startingCwd;
    let currentCwd = null;

    while (nextCwd !== currentCwd) {
      currentCwd = nextCwd;

      if (xfs.existsSync(ppath.join(currentCwd, `package.json` as Filename)))
        projectCwd = currentCwd;

      if (lockfileFilename !== null) {
        if (xfs.existsSync(ppath.join(currentCwd, lockfileFilename))) {
          projectCwd = currentCwd;
          break;
        }
      } else {
        if (projectCwd !== null) {
          break;
        }
      }

      nextCwd = ppath.dirname(currentCwd);
    }

    return projectCwd;
  }

  static async updateConfiguration(cwd: PortablePath, patch: {[key: string]: ((current: unknown) => unknown) | {} | undefined} | ((current: {[key: string]: unknown}) => {[key: string]: unknown})) {
    const rcFilename = getRcFilename();
    const configurationPath =  ppath.join(cwd, rcFilename as PortablePath);

    const current = xfs.existsSync(configurationPath)
      ? parseSyml(await xfs.readFilePromise(configurationPath, `utf8`)) as any
      : {};

    let patched = false;
    let replacement: {[key: string]: unknown};

    if (typeof patch === `function`) {
      try {
        replacement = patch(current);
      } catch {
        replacement = patch({});
      }

      if (replacement === current) {
        return;
      }
    } else {
      replacement = current;

      for (const key of Object.keys(patch)) {
        const currentValue = current[key];
        const patchField = patch[key];

        let nextValue: unknown;
        if (typeof patchField === `function`) {
          try {
            nextValue = patchField(currentValue);
          } catch {
            nextValue = patchField(undefined);
          }
        } else {
          nextValue = patchField;
        }

        if (currentValue === nextValue)
          continue;

        if (nextValue === Configuration.deleteProperty)
          delete replacement[key];
        else
          replacement[key] = nextValue;

        patched = true;
      }

      if (!patched) {
        return;
      }
    }

    await xfs.changeFilePromise(configurationPath, stringifySyml(replacement), {
      automaticNewlines: true,
    });
  }

  static async addPlugin(cwd: PortablePath, pluginMetaList: Array<PluginMeta>) {
    if (pluginMetaList.length === 0)
      return;

    await Configuration.updateConfiguration(cwd, (current: any) => {
      const currentPluginMetaList = current.plugins ?? [];
      if (currentPluginMetaList.length === 0)
        return {...current, plugins: pluginMetaList};

      const newPluginMetaList = [];
      let notYetProcessedList = [...pluginMetaList];

      for (const currentPluginMeta of currentPluginMetaList) {
        const currentPluginPath = typeof currentPluginMeta !== `string`
          ? currentPluginMeta.path
          : currentPluginMeta;

        const updatingPlugin = notYetProcessedList.find(pluginMeta => {
          return pluginMeta.path === currentPluginPath;
        });

        if (updatingPlugin) {
          newPluginMetaList.push(updatingPlugin);
          notYetProcessedList = notYetProcessedList.filter(p => p !== updatingPlugin);
        } else {
          newPluginMetaList.push(currentPluginMeta);
        }
      }

      newPluginMetaList.push(...notYetProcessedList);

      return {...current, plugins: newPluginMetaList};
    });
  }

  static async updateHomeConfiguration(patch: {[key: string]: ((current: unknown) => unknown) | {} | undefined} | ((current: {[key: string]: unknown}) => {[key: string]: unknown})) {
    const homeFolder = folderUtils.getHomeFolder();

    return await Configuration.updateConfiguration(homeFolder, patch);
  }

  private constructor(startingCwd: PortablePath) {
    this.startingCwd = startingCwd;
  }

  activatePlugin(name: string, plugin: Plugin) {
    this.plugins.set(name, plugin);

    if (typeof plugin.configuration !== `undefined`) {
      this.importSettings(plugin.configuration);
    }
  }

  private importSettings(definitions: {[name: string]: SettingsDefinition | undefined}) {
    for (const [name, definition] of Object.entries(definitions)) {
      if (definition == null)
        continue;
      if (this.settings.has(name))
        throw new Error(`Cannot redefine settings "${name}"`);

      this.settings.set(name, definition);
      this.values.set(name, getDefaultValue(this, definition));
    }
  }

  useWithSource(source: string, data: {[key: string]: unknown}, folder: PortablePath, opts?: {strict?: boolean, overwrite?: boolean}) {
    try {
      this.use(source, data, folder, opts);
    } catch (error) {
      error.message += ` (in ${formatUtils.pretty(this, source, formatUtils.Type.PATH)})`;
      throw error;
    }
  }

  use(source: string, data: {[key: string]: unknown}, folder: PortablePath, {strict = true, overwrite = false}: {strict?: boolean, overwrite?: boolean} = {}) {
    strict = strict && this.get(`enableStrictSettings`);

    for (const key of [`enableStrictSettings`, ...Object.keys(data)]) {
      const value = data[key];

      const fieldSource = configurationUtils.getSource(value);
      if (fieldSource)
        source = fieldSource;

      if (typeof value === `undefined`)
        continue;

      // The plugins have already been loaded at this point
      if (key === `plugins`)
        continue;

      // Some environment variables should be ignored when applying the configuration
      if (source === `<environment>` && IGNORED_ENV_VARIABLES.has(key))
        continue;

      // It wouldn't make much sense, would it?
      if (key === `rcFilename`)
        throw new UsageError(`The rcFilename settings can only be set via ${`${ENVIRONMENT_PREFIX}RC_FILENAME`.toUpperCase()}, not via a rc file`);

      const definition = this.settings.get(key);
      if (!definition) {
        const homeFolder = folderUtils.getHomeFolder();
        const rcFileFolder = ppath.resolve(source as PortablePath, `..` as PortablePath);
        const isHomeRcFile = homeFolder === rcFileFolder;

        if (strict && !isHomeRcFile) {
          throw new UsageError(`Unrecognized or legacy configuration settings found: ${key} - run "yarn config -v" to see the list of settings supported in Yarn`);
        } else {
          this.invalid.set(key, source);
          continue;
        }
      }

      if (this.sources.has(key) && !(overwrite || definition.type === SettingsType.MAP || definition.isArray && definition.concatenateValues))
        continue;

      let parsed;
      try {
        parsed = parseValue(this, key, value, definition, folder);
      } catch (error) {
        error.message += ` in ${formatUtils.pretty(this, source, formatUtils.Type.PATH)}`;
        throw error;
      }

      if (key === `enableStrictSettings` && source !== `<environment>`) {
        strict = parsed as boolean;
        continue;
      }

      if (definition.type === SettingsType.MAP) {
        const previousValue = this.values.get(key) as Map<string, any>;
        this.values.set(key, new Map(overwrite
          ? [...previousValue, ...parsed as Map<string, any>]
          : [...parsed as Map<string, any>, ...previousValue],
        ));
        this.sources.set(key, `${this.sources.get(key)}, ${source}`);
      } else if (definition.isArray && definition.concatenateValues) {
        const previousValue = this.values.get(key) as Array<unknown>;
        this.values.set(key, overwrite
          ? [...previousValue, ...parsed as Array<unknown>]
          : [...parsed as Array<unknown>, ...previousValue],
        );
        this.sources.set(key, `${this.sources.get(key)}, ${source}`);
      } else {
        this.values.set(key, parsed);
        this.sources.set(key, source);
      }
    }
  }

  get<K extends keyof ConfigurationValueMap>(key: K): ConfigurationValueMap[K];
  get(key: string): unknown;
  get(key: string) {
    if (!this.values.has(key))
      throw new Error(`Invalid configuration key "${key}"`);

    return this.values.get(key);
  }

  getSpecial<T = any>(key: string, {hideSecrets = false, getNativePaths = false}: Partial<SettingTransforms>) {
    const rawValue = this.get(key);
    const definition = this.settings.get(key);

    if (typeof definition === `undefined`)
      throw new UsageError(`Couldn't find a configuration settings named "${key}"`);

    return transformConfiguration(rawValue, definition, {
      hideSecrets,
      getNativePaths,
    }) as T;
  }

  getSubprocessStreams(logFile: PortablePath, {header, prefix, report}: {header?: string, prefix: string, report: Report}) {
    let stdout: Writable;
    let stderr: Writable;

    const logStream = xfs.createWriteStream(logFile);

    if (this.get(`enableInlineBuilds`)) {
      const stdoutLineReporter = report.createStreamReporter(`${prefix} ${formatUtils.pretty(this, `STDOUT`, `green`)}`);
      const stderrLineReporter = report.createStreamReporter(`${prefix} ${formatUtils.pretty(this, `STDERR`, `red`)}`);

      stdout = new PassThrough();
      stdout.pipe(stdoutLineReporter);
      stdout.pipe(logStream);

      stderr = new PassThrough();
      stderr.pipe(stderrLineReporter);
      stderr.pipe(logStream);
    } else {
      stdout = logStream;
      stderr = logStream;

      if (typeof header !== `undefined`) {
        stdout.write(`${header}\n`);
      }
    }

    return {stdout, stderr};
  }

  makeResolver() {
    const pluginResolvers = [];

    for (const plugin of this.plugins.values())
      for (const resolver of plugin.resolvers || [])
        pluginResolvers.push(new resolver());

    return (
      new MultiResolver([
        new VirtualResolver(),
        new WorkspaceResolver(),

        ...pluginResolvers,
      ])
    );
  }

  makeFetcher() {
    const pluginFetchers = [];

    for (const plugin of this.plugins.values())
      for (const fetcher of plugin.fetchers || [])
        pluginFetchers.push(new fetcher());

    return new MultiFetcher([
      new VirtualFetcher(),
      new WorkspaceFetcher(),

      ...pluginFetchers,
    ]);
  }

  getLinkers() {
    const linkers = [];

    for (const plugin of this.plugins.values())
      for (const linker of plugin.linkers || [])
        linkers.push(new linker());

    return linkers;
  }

  getSupportedArchitectures(): nodeUtils.ArchitectureSet {
    const architecture = nodeUtils.getArchitecture();
    const supportedArchitectures = this.get(`supportedArchitectures`);

    let os = supportedArchitectures.get(`os`);
    if (os !== null)
      os = os.map(value => value === `current` ? architecture.os : value);

    let cpu = supportedArchitectures.get(`cpu`);
    if (cpu !== null)
      cpu = cpu.map(value => value === `current` ? architecture.cpu : value);

    let libc = supportedArchitectures.get(`libc`);
    if (libc !== null)
      libc = miscUtils.mapAndFilter(libc, value => value === `current` ? architecture.libc ?? miscUtils.mapAndFilter.skip : value);

    return {os, cpu, libc};
  }

  async refreshPackageExtensions() {
    this.packageExtensions = new Map();
    const packageExtensions = this.packageExtensions;

    const registerPackageExtension = (descriptor: Descriptor, extensionData: PackageExtensionData, {userProvided = false}: {userProvided?: boolean} = {}) => {
      if (!semverUtils.validRange(descriptor.range))
        throw new Error(`Only semver ranges are allowed as keys for the packageExtensions setting`);

      const extension = new Manifest();
      extension.load(extensionData, {yamlCompatibilityMode: true});

      const extensionsPerIdent = miscUtils.getArrayWithDefault(packageExtensions, descriptor.identHash);

      const extensionsPerRange: Array<PackageExtension> = [];
      extensionsPerIdent.push([descriptor.range, extensionsPerRange]);

      const baseExtension = {
        status: PackageExtensionStatus.Inactive,
        userProvided,
        parentDescriptor: descriptor,
      } as const;

      for (const dependency of extension.dependencies.values())
        extensionsPerRange.push({...baseExtension, type: PackageExtensionType.Dependency, descriptor: dependency});
      for (const peerDependency of extension.peerDependencies.values())
        extensionsPerRange.push({...baseExtension, type: PackageExtensionType.PeerDependency, descriptor: peerDependency});

      for (const [selector, meta] of extension.peerDependenciesMeta) {
        for (const [key, value] of Object.entries(meta)) {
          extensionsPerRange.push({...baseExtension, type: PackageExtensionType.PeerDependencyMeta, selector, key: key as keyof typeof meta, value});
        }
      }
    };

    await this.triggerHook(hooks => {
      return hooks.registerPackageExtensions;
    }, this, registerPackageExtension);

    for (const [descriptorString, extensionData] of this.get(`packageExtensions`)) {
      registerPackageExtension(structUtils.parseDescriptor(descriptorString, true), miscUtils.convertMapsToIndexableObjects(extensionData), {userProvided: true});
    }
  }

  normalizeLocator(locator: Locator) {
    if (semverUtils.validRange(locator.reference))
      return structUtils.makeLocator(locator, `${this.get(`defaultProtocol`)}${locator.reference}`);

    if (TAG_REGEXP.test(locator.reference))
      return structUtils.makeLocator(locator, `${this.get(`defaultProtocol`)}${locator.reference}`);

    return locator;
  }

  // TODO: Rename into `normalizeLocator`?
  // TODO: Move into `structUtils`, and remove references to `defaultProtocol` (we can make it a constant, same as the lockfile name)
  normalizeDependency(dependency: Descriptor) {
    if (semverUtils.validRange(dependency.range))
      return structUtils.makeDescriptor(dependency, `${this.get(`defaultProtocol`)}${dependency.range}`);

    if (TAG_REGEXP.test(dependency.range))
      return structUtils.makeDescriptor(dependency, `${this.get(`defaultProtocol`)}${dependency.range}`);

    return dependency;
  }

  normalizeDependencyMap<TKey>(dependencyMap: Map<TKey, Descriptor>) {
    return new Map([...dependencyMap].map(([key, dependency]) => {
      return [key, this.normalizeDependency(dependency)];
    }));
  }

  normalizePackage(original: Package) {
    const pkg = structUtils.copyPackage(original);

    // We use the extensions to define additional dependencies that weren't
    // properly listed in the original package definition

    if (this.packageExtensions == null)
      throw new Error(`refreshPackageExtensions has to be called before normalizing packages`);

    const extensionsPerIdent = this.packageExtensions.get(original.identHash);
    if (typeof extensionsPerIdent !== `undefined`) {
      const version = original.version;

      if (version !== null) {
        for (const [range, extensionsPerRange] of extensionsPerIdent) {
          if (!semverUtils.satisfiesWithPrereleases(version, range))
            continue;

          for (const extension of extensionsPerRange) {
            // If an extension is active for a package but redundant
            // for another one, it should be considered active
            if (extension.status === PackageExtensionStatus.Inactive)
              extension.status = PackageExtensionStatus.Redundant;

            switch (extension.type) {
              case PackageExtensionType.Dependency: {
                const currentDependency = pkg.dependencies.get(extension.descriptor.identHash);
                if (typeof currentDependency === `undefined`) {
                  extension.status = PackageExtensionStatus.Active;
                  pkg.dependencies.set(extension.descriptor.identHash, this.normalizeDependency(extension.descriptor));
                }
              } break;

              case PackageExtensionType.PeerDependency: {
                const currentPeerDependency = pkg.peerDependencies.get(extension.descriptor.identHash);
                if (typeof currentPeerDependency === `undefined`) {
                  extension.status = PackageExtensionStatus.Active;
                  pkg.peerDependencies.set(extension.descriptor.identHash, extension.descriptor);
                }
              } break;

              case PackageExtensionType.PeerDependencyMeta: {
                const currentPeerDependencyMeta = pkg.peerDependenciesMeta.get(extension.selector);
                if (typeof currentPeerDependencyMeta === `undefined` || !Object.prototype.hasOwnProperty.call(currentPeerDependencyMeta, extension.key) || currentPeerDependencyMeta[extension.key] !== extension.value) {
                  extension.status = PackageExtensionStatus.Active;
                  miscUtils.getFactoryWithDefault(pkg.peerDependenciesMeta, extension.selector, () => ({} as PeerDependencyMeta))[extension.key] = extension.value;
                }
              } break;

              default: {
                miscUtils.assertNever(extension);
              } break;
            }
          }
        }
      }
    }

    // We also add implicit optional @types peer dependencies for each peer
    // dependency. This is for compatibility reason, as many existing packages
    // forget to define their @types/react optional peer dependency when they
    // peer-depend on react.

    const getTypesName = (descriptor: Descriptor) => {
      return descriptor.scope
        ? `${descriptor.scope}__${descriptor.name}`
        : `${descriptor.name}`;
    };

    // I don't like implicit dependencies, but package authors are reluctant to
    // use optional peer dependencies because they would print warnings in older
    // npm releases.

    for (const identString of pkg.peerDependenciesMeta.keys()) {
      const ident = structUtils.parseIdent(identString);

      if (!pkg.peerDependencies.has(ident.identHash)) {
        pkg.peerDependencies.set(ident.identHash, structUtils.makeDescriptor(ident, `*`));
      }
    }

    // Automatically add corresponding `@types` optional peer dependencies
    for (const descriptor of pkg.peerDependencies.values()) {
      if (descriptor.scope === `types`)
        continue;

      const typesName = getTypesName(descriptor);
      const typesIdent = structUtils.makeIdent(`types`, typesName);
      const stringifiedTypesIdent = structUtils.stringifyIdent(typesIdent);

      if (pkg.peerDependencies.has(typesIdent.identHash) || pkg.peerDependenciesMeta.has(stringifiedTypesIdent))
        continue;

      pkg.peerDependencies.set(typesIdent.identHash, structUtils.makeDescriptor(typesIdent, `*`));
      pkg.peerDependenciesMeta.set(stringifiedTypesIdent, {
        optional: true,
      });
    }

    // We sort the dependencies so that further iterations always occur in the
    // same order, regardless how the various registries formatted their output

    pkg.dependencies = new Map(miscUtils.sortMap(pkg.dependencies, ([, descriptor]) => structUtils.stringifyDescriptor(descriptor)));
    pkg.peerDependencies = new Map(miscUtils.sortMap(pkg.peerDependencies, ([, descriptor]) => structUtils.stringifyDescriptor(descriptor)));

    return pkg;
  }

  getLimit<K extends miscUtils.FilterKeys<ConfigurationValueMap, number>>(key: K) {
    return miscUtils.getFactoryWithDefault(this.limits, key, () => {
      return pLimit(this.get(key));
    });
  }

  async triggerHook<U extends Array<any>, V, HooksDefinition = Hooks>(get: (hooks: HooksDefinition) => ((...args: U) => V) | undefined, ...args: U): Promise<void> {
    for (const plugin of this.plugins.values()) {
      const hooks = plugin.hooks as HooksDefinition;
      if (!hooks)
        continue;

      const hook = get(hooks);
      if (!hook)
        continue;

      await hook(...args);
    }
  }

  async triggerMultipleHooks<U extends Array<any>, V, HooksDefinition = Hooks>(get: (hooks: HooksDefinition) => ((...args: U) => V) | undefined, argsList: Array<U>): Promise<void> {
    for (const args of argsList) {
      await this.triggerHook(get, ...args);
    }
  }

  async reduceHook<U extends Array<any>, V, HooksDefinition = Hooks>(get: (hooks: HooksDefinition) => ((reduced: V, ...args: U) => Promise<V>) | undefined, initialValue: V, ...args: U): Promise<V> {
    let value = initialValue;

    for (const plugin of this.plugins.values()) {
      const hooks = plugin.hooks as HooksDefinition;
      if (!hooks)
        continue;

      const hook = get(hooks);
      if (!hook)
        continue;

      value = await hook(value, ...args);
    }

    return value;
  }

  async firstHook<U extends Array<any>, V, HooksDefinition = Hooks>(get: (hooks: HooksDefinition) => ((...args: U) => Promise<V>) | undefined, ...args: U): Promise<Exclude<V, void> | null> {
    for (const plugin of this.plugins.values()) {
      const hooks = plugin.hooks as HooksDefinition;
      if (!hooks)
        continue;

      const hook = get(hooks);
      if (!hook)
        continue;

      const ret = await hook(...args);
      if (typeof ret !== `undefined`) {
        // @ts-expect-error
        return ret;
      }
    }

    return null;
  }
}<|MERGE_RESOLUTION|>--- conflicted
+++ resolved
@@ -1,35 +1,3 @@
-<<<<<<< HEAD
-import {Filename, PortablePath, npath, ppath, xfs}                                                      from '@yarnpkg/fslib';
-import {DEFAULT_COMPRESSION_LEVEL}                                                                      from '@yarnpkg/libzip';
-import {parseSyml, stringifySyml}                                                                       from '@yarnpkg/parsers';
-import camelcase                                                                                        from 'camelcase';
-import {isCI, isPR, GITHUB_ACTIONS}                                                                     from 'ci-info';
-import {UsageError}                                                                                     from 'clipanion';
-import pLimit, {Limit}                                                                                  from 'p-limit';
-import {PassThrough, Writable}                                                                          from 'stream';
-
-import {CorePlugin}                                                                                     from './CorePlugin';
-import {Manifest, PeerDependencyMeta}                                                                   from './Manifest';
-import {MultiFetcher}                                                                                   from './MultiFetcher';
-import {MultiResolver}                                                                                  from './MultiResolver';
-import {Plugin, Hooks, PluginMeta}                                                                      from './Plugin';
-import {Report}                                                                                         from './Report';
-import {TelemetryManager}                                                                               from './TelemetryManager';
-import {VirtualFetcher}                                                                                 from './VirtualFetcher';
-import {VirtualResolver}                                                                                from './VirtualResolver';
-import {WorkspaceFetcher}                                                                               from './WorkspaceFetcher';
-import {WorkspaceResolver}                                                                              from './WorkspaceResolver';
-import * as configurationUtils                                                                          from './configurationUtil';
-import * as folderUtils                                                                                 from './folderUtils';
-import * as formatUtils                                                                                 from './formatUtils';
-import * as hashUtils                                                                                   from './hashUtils';
-import * as httpUtils                                                                                   from './httpUtils';
-import * as miscUtils                                                                                   from './miscUtils';
-import * as nodeUtils                                                                                   from './nodeUtils';
-import * as semverUtils                                                                                 from './semverUtils';
-import * as structUtils                                                                                 from './structUtils';
-import {IdentHash, Package, Descriptor, PackageExtension, PackageExtensionType, PackageExtensionStatus} from './types';
-=======
 import {Filename, PortablePath, npath, ppath, xfs}                                                               from '@yarnpkg/fslib';
 import {DEFAULT_COMPRESSION_LEVEL}                                                                               from '@yarnpkg/libzip';
 import {parseSyml, stringifySyml}                                                                                from '@yarnpkg/parsers';
@@ -50,6 +18,7 @@
 import {VirtualResolver}                                                                                         from './VirtualResolver';
 import {WorkspaceFetcher}                                                                                        from './WorkspaceFetcher';
 import {WorkspaceResolver}                                                                                       from './WorkspaceResolver';
+import * as configUtils                                                                                          from './configUtils';
 import * as folderUtils                                                                                          from './folderUtils';
 import * as formatUtils                                                                                          from './formatUtils';
 import * as hashUtils                                                                                            from './hashUtils';
@@ -59,7 +28,6 @@
 import * as semverUtils                                                                                          from './semverUtils';
 import * as structUtils                                                                                          from './structUtils';
 import {IdentHash, Package, Descriptor, PackageExtension, PackageExtensionType, PackageExtensionStatus, Locator} from './types';
->>>>>>> 3f401f27
 
 const isPublicRepository = GITHUB_ACTIONS && process.env.GITHUB_EVENT_PATH
   ? !(xfs.readJsonSync(npath.toPortablePath(process.env.GITHUB_EVENT_PATH)).repository?.private ?? true)
@@ -707,10 +675,10 @@
 };
 
 // There are two types of values
-// 1. ResolvedRcFile from `configurationUtils.resolveRcFiles`
+// 1. ResolvedRcFile from `configUtils.resolveRcFiles`
 // 2. objects passed directly via `configuration.useWithSource` or `configuration.use`
 function parseValue(configuration: Configuration, path: string, valueBase: unknown, definition: SettingsDefinition, folder: PortablePath) {
-  const value = configurationUtils.getValue(valueBase);
+  const value = configUtils.getValue(valueBase);
 
   if (definition.isArray || (definition.type === SettingsType.ANY && Array.isArray(value))) {
     if (!Array.isArray(value)) {
@@ -730,7 +698,7 @@
 }
 
 function parseSingleValue(configuration: Configuration, path: string, valueBase: unknown, definition: SettingsDefinition, folder: PortablePath) {
-  const value = configurationUtils.getValue(valueBase);
+  const value = configUtils.getValue(valueBase);
 
   switch (definition.type) {
     case SettingsType.ANY:
@@ -763,7 +731,7 @@
         let cwd = folder;
 
         // singleValue's source should be a single file path, if it exists
-        const source = configurationUtils.getSource(valueBase);
+        const source = configUtils.getSource(valueBase);
         if (source)
           cwd = ppath.resolve(source as PortablePath, `..` as PortablePath);
 
@@ -791,7 +759,7 @@
 }
 
 function parseShape(configuration: Configuration, path: string, valueBase: unknown, definition: ShapeSettingsDefinition, folder: PortablePath) {
-  const value = configurationUtils.getValue(valueBase);
+  const value = configUtils.getValue(valueBase);
 
   if (typeof value !== `object` || Array.isArray(value))
     throw new UsageError(`Object configuration settings "${path}" must be an object`);
@@ -817,7 +785,7 @@
 }
 
 function parseMap(configuration: Configuration, path: string, valueBase: unknown, definition: MapSettingsDefinition, folder: PortablePath) {
-  const value = configurationUtils.getValue(valueBase);
+  const value = configUtils.getValue(valueBase);
 
   const result = new Map<string, any>();
 
@@ -1063,7 +1031,7 @@
       }
     }
 
-    const resolvedRcFile = configurationUtils.resolveRcFiles(rcFiles.map(rcFile => [rcFile.path, rcFile.data]));
+    const resolvedRcFile = configUtils.resolveRcFiles(rcFiles.map(rcFile => [rcFile.path, rcFile.data]));
 
     // XXX: in fact, it is not useful, but in order not to change the parameters of useWithSource, temporarily put a thing to prevent errors.
     const resolvedRcFileCwd = `.` as PortablePath;
@@ -1517,7 +1485,7 @@
     for (const key of [`enableStrictSettings`, ...Object.keys(data)]) {
       const value = data[key];
 
-      const fieldSource = configurationUtils.getSource(value);
+      const fieldSource = configUtils.getSource(value);
       if (fieldSource)
         source = fieldSource;
 
