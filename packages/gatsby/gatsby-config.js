module.exports = {
  pathPrefix: process.env.NETLIFY ? `/` : `/berry`,
  siteMetadata: {
    title: `Yarn - Package Manager`,
    description: `Fast, reliable, and secure dependency management.`,
    author: `yarnpkg`,
    menuLinks: [{
      name: `Home`,
      link: `/`,
    }, {
      name: `Getting started`,
      link: `/getting-started`,
    }, {
      name: `Configuration`,
      link: `/configuration`,
    }, {
      name: `Features`,
      link: `/features`,
    }, {
      name: `CLI`,
      link: `/cli`,
    }, {
      name: `Advanced`,
      link: `/advanced`,
    }],
    algolia: {
      // Note that the appId and appKey are specific to Yarn's website - please
      // don't use them anywhere else without asking Algolia's permission
      appId: `OFCNCOG2CU`,
      apiKey: `f54e21fa3a2a0160595bb058179bfb1e`,
      indexName: `npm-search`,
    },
  },
  plugins: [
    `gatsby-plugin-emotion`,
    `gatsby-plugin-react-helmet`,
    {
      resolve: `gatsby-plugin-prefetch-google-fonts`,
      options: {
        fonts: [{
          family: `Open Sans`,
          variants: [`300`, `400`, `700`],
        }, {
<<<<<<< HEAD
          family: `Baumans`,
          variants: [`400`],
=======
          family: `Abel`,
          variants: [`300`, `400`],
>>>>>>> ab476b9b
        }, {
          family: `PT Mono`,
        }],
      },
    },
    {
      resolve: `gatsby-source-filesystem`,
      options: {
        name: `images`,
        path: `${__dirname}/src/images`,
      },
    },
    `gatsby-transformer-sharp`,
    `gatsby-plugin-sharp`,
    {
      resolve: `gatsby-plugin-manifest`,
      options: {
        name: `Yarn`,
        short_name: `yarn`,
        start_url: `/`,
        background_color: `#2188b6`,
        theme_color: `#2188b6`,
        display: `minimal-ui`,
        icon: `src/images/yarn-kitten.svg`,
      },
    },
    {
      resolve: `gatsby-source-filesystem`,
      options: {
        path: `${__dirname}/content`,
        name: `markdown-pages`,
      },
    },
    {
      resolve: `gatsby-plugin-clipanion-cli`,
      options: {
        argv0: `yarn`,
        binary: `${__dirname}/../../scripts/run-yarn.js`,
      },
    },
    {
      resolve: `gatsby-transformer-remark`,
      options: {
        plugins: [
          `gatsby-remark-autolink-headers`,
          `gatsby-remark-prismjs`,
        ],
      },
    },
    {
      resolve: `gatsby-plugin-catch-links`,
    },
    {
      resolve: `gatsby-plugin-remove-trailing-slashes`,
    },
    // this (optional) plugin enables Progressive Web App + Offline functionality
    // To learn more, visit: https://gatsby.dev/offline
    // 'gatsby-plugin-offline',
  ],
}<|MERGE_RESOLUTION|>--- conflicted
+++ resolved
@@ -40,14 +40,6 @@
         fonts: [{
           family: `Open Sans`,
           variants: [`300`, `400`, `700`],
-        }, {
-<<<<<<< HEAD
-          family: `Baumans`,
-          variants: [`400`],
-=======
-          family: `Abel`,
-          variants: [`300`, `400`],
->>>>>>> ab476b9b
         }, {
           family: `PT Mono`,
         }],
