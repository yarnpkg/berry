--- conflicted
+++ resolved
@@ -1,13 +1,8 @@
 import styled                                  from '@emotion/styled';
 import React                                   from 'react';
 
-<<<<<<< HEAD
-import { License, Deprecated, Owner, Downloads, TypeScript } from '../hit';
-import { Keywords, safeMarkdown }                from '../util';
-=======
-import {License, Deprecated, Owner, Downloads} from '../hit';
+import {License, Deprecated, Owner, Downloads, TypeScript} from '../hit';
 import {Keywords, safeMarkdown}                from '../util';
->>>>>>> 46cb55ae
 
 const DescriptionText = styled.p`
   font-size: 1.25rem;
