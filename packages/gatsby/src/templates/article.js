--- conflicted
+++ resolved
@@ -23,20 +23,14 @@
 }
 
 // eslint-disable-next-line arca/no-default-export
-<<<<<<< HEAD
-export default function Template({data, pageContext: {category}}) {
+export default function Template({data}) {
   const {allMdx, mdx} = data;
-  const {frontmatter, body, fileAbsolutePath} = mdx;
-=======
-export default function Template({data}) {
-  const {allMarkdownRemark, markdownRemark} = data;
-  const {frontmatter, html, fileAbsolutePath} = markdownRemark;
->>>>>>> 4bf39c98
+  const {frontmatter, html, fileAbsolutePath} = mdx;
 
   const orderedItems = [];
   const items = [];
 
-  for (const {node} of allMarkdownRemark.edges) {
+  for (const {node} of allMdx.edges) {
     const {path, title, order} = node.frontmatter;
     const item = {
       to: path,
@@ -52,14 +46,7 @@
 
   return <>
     <Global styles={GlobalStyleOverrides} />
-<<<<<<< HEAD
-    <LayoutContentNav items={allMdx.edges.map(({node}) => ({
-      to: node.frontmatter.path,
-      name: node.frontmatter.title,
-    }))}>
-=======
     <LayoutContentNav items={orderedItems.concat(items)}>
->>>>>>> 4bf39c98
       <SEO
         title={frontmatter.title}
         description={frontmatter.description}
