---
category: features
path: /features/plugins
title: "Plugins"
description: An overview of Yarn's plugin capabilities.
---

Ever since Yarn was created, our very essence has been about experimenting, evolving, pushing the status quo - rinse and repeat, each time one step further, each time paving the way for our next move.

As you can guess, this philosophy (coupled with the high number of external contributions we receive) requires us to iterate fast in order to accommodate the various experiments that we brew. In a major step forward, Yarn got redesigned in the v2 in order to leverage a new modular API that can be extended through plugins. Nowadays, most of our features are implemented through those plugins - even `yarn add` and `yarn install` are preinstalled plugins!

```toc
# This code block gets replaced with the Table of Contents
```

## What can plugins do?

  - **Plugins can add new resolvers.** Resolvers are the components tasked from converting dependency ranges (for example `^1.2.0`) into fully-qualified package references (for example `npm:1.2.0`). By implementing a resolver, you can tell Yarn which versions are valid candidates to a specific range.

  - **Plugins can add new fetchers.** Fetchers are the components that take the fully-qualified package references we mentioned in the previous step (for example `npm:1.2.0`) and know how to obtain the data of the package they belong to. Fetchers can work with remote packages (for example the npm registry), but can also find the packages directly from their location on the disk (or any other data source).

  - **Plugins can add new linkers.** Once all the packages have been located and are ready for installation, Yarn will call the linkers to generate the files needed for the install targets to work properly. As an example, the PnP linker would generate the `.pnp.cjs` manifest, and a Python linker would instead generate the virtualenv files needed.

  - **Plugins can add new commands.** Each plugin can ship as many commands as they see fit, which will be injected into our CLI (also making them available through `yarn --help`). Because the Yarn plugins are dynamically linked with the running Yarn process, they can be very small and guaranteed to share the exact same behavior as your package manager (which wouldn't be the case if you were to reimplement the workspace detection, for example).

  - **Plugins can register to some events.** Yarn has a concept known as "hooks", where events are periodically triggered during the lifecycle of the package manager. Plugins can register to those hooks in order to add their own logic depending on what the core allows. For example, the `afterAllInstalled` hook will be called each time the `Project#install` method ends - typically after each `yarn install`.

  - **Plugins can be integrated with each other.** Each plugin has the ability to trigger special actions called hooks, and to register themselves to any defined hook. So for example, you could make a plugin that would execute an action each time a package is added as dependency of one of your workspaces!

## How to write plugins?

We have a tutorial for this! Head over to [Plugin Tutorial](/advanced/plugin-tutorial).

## Official plugins

```
yarn plugin import <name>
```

- [**constraints**](https://github.com/yarnpkg/berry/tree/master/packages/plugin-constraints) - Adds new commands to Yarn to enforce lint rules across workspaces. See the [dedicated page](/features/constraints) for more information.

- [**exec**](https://github.com/yarnpkg/berry/tree/master/packages/plugin-exec) - Adds a new protocol to Yarn (`exec:`) that dynamically generates arbitrary packages rather than downloading them from a known location. See the [plugin page](https://github.com/yarnpkg/berry/tree/master/packages/plugin-exec) for more information.

- [**interactive-tools**](https://github.com/yarnpkg/berry/tree/master/packages/plugin-interactive-tools) - Adds various commands providing a more high-level control on your project using graphical terminal interfaces (for example [`yarn upgrade-interactive`](/cli/upgrade-interactive)).

- [**stage**](https://github.com/yarnpkg/berry/tree/master/packages/plugin-stage) - Adds a new command to Yarn (`yarn stage`) to automatically stage & commit all changes to Yarn-related files in a single line.

- [**typescript**](https://github.com/yarnpkg/berry/tree/master/packages/plugin-typescript) - Improves the TypeScript experience (for example by automatically adding `@types` packages as dependencies when needed). See the [plugin page](https://github.com/yarnpkg/berry/tree/master/packages/plugin-typescript) for more information.

- [**version**](https://github.com/yarnpkg/berry/tree/master/packages/plugin-version) - Adds a new workflow to Yarn (`yarn version`) to efficiently manage releases in a monorepository. See the [dedicated page](/features/release-workflow) for more information.

- [**workspace-tools**](https://github.com/yarnpkg/berry/tree/master/packages/plugin-workspace-tools) - Adds various commands that make working with workspaces a more pleasing experience (for example [`yarn workspaces foreach`](/cli/workspaces/foreach)).

## Contrib plugins

```
yarn plugin import <bundle url>
```

This is just a centralized list of third-party plugins to make discovery easier. No guarantees are made as to plugin quality, compatibility, or lack of malicious code. As with all third-party dependencies, you should review them yourself before including them in your project.

- [**plugin-installs**](https://gitlab.com/Larry1123/yarn-contrib/-/blob/master/packages/plugin-production-install/README.md) by [**Larry1123**](https://gitlab.com/Larry1123) - create minimal yarn installs after removing development dependencies, unrelated workspaces, `@types` packages, etc

- [**yarn.build**](https://yarn.build/) by [**Owen Kelly**](https://github.com/ojkelly/yarn.build) - monorepo tooling that leverages Yarn's dependency graph to run `build` and `test` on whats changed in parallel as fast as possible. It also includes a command to `bundle` them up into deployable apps for Docker, AWS Lambda, or any other server. Each command is also available as an individual plugin.

- [**package-yaml**](https://github.com/ojkelly/yarn.build#plugin-package-yaml) by [**Owen Kelly**](https://github.com/ojkelly/yarn.build) - per package opt-in to transparently using `package.yml` instead of `package.json`

- [**licenses**](https://github.com/tophat/yarn-plugin-licenses) by [**Noah Negin-Ulster**](https://noahnu.com/) - audit direct and indirect dependency licenses to ensure compliance

- [**semver-up**](https://github.com/tophat/yarn-plugin-semver-up) by [**Noah Negin-Ulster**](https://noahnu.com/) - configurable `yarn up` command that preserves semantic version ranges and update groups

- [**conditions**](https://github.com/nicolo-ribaudo/yarn-plugin-conditions) by [**Nicolò Ribaudo**](https://twitter.com/NicoloRibaudo) - allow choosing between different dependency versions via install-time (during development) and publish-time flags

- [**az-cli-auth**](https://github.com/FishandRichardsonPC/yarn-plugin-az-cli-auth) by [**Fish & Richardson P.C**](https://fr.com) - Uses the az cli to generate auth tokens when using azure devops repos

- [**gcp-auth**](https://github.com/AndyClausen/yarn-plugin-gcp-auth) by [**Andreas Clausen**](https://github.com/AndyClausen) - Uses gcloud to generate access tokens when using Google Artifact Registry repos

- [**outdated**](https://github.com/mskelton/yarn-plugin-outdated) by [**Mark Skelton**](https://github.com/mskelton) - lists outdated dependencies similar to the Yarn 1.x `outdated` command

- [**engines**](https://github.com/devoto13/yarn-plugin-engines) by [**Yaroslav Admin**](https://github.com/devoto13) - enforces a Node version range specified in the `package.json`'s `engines.node` field

- [**licenses**](https://github.com/mhassan1/yarn-plugin-licenses) by [**Marc Hassan**](https://github.com/mhassan1) - adds `yarn licenses` commands that are similar to the ones in Yarn v1

- [**aws-codeartifact**](https://github.com/mhassan1/yarn-plugin-aws-codeartifact) by [**Marc Hassan**](https://github.com/mhassan1) - resolves authentication for AWS CodeArtifact NPM registries

- [**after-install**](https://github.com/mhassan1/yarn-plugin-after-install) by [**Marc Hassan**](https://github.com/mhassan1) - adds support for an `afterInstall` hook that runs after every `yarn install`

- [**yaml-manifest**](https://github.com/lyleunderwood/yarn-plugin-yaml-manifest) by [**Lyle Underwood**](https://github.com/lyleunderwood) - use a `package.yml` with comments and whitespace that is automatically synchronized with `package.json`

- [**yarn-plugin-envinfo**](https://github.com/TheKnarf/yarn-plugin-envinfo) by [**TheKnarf**](https://github.com/TheKnarf) - yarn plugin so that you can run envinfo in your project. It'll read a project local configuration file so that different projects can ask for different info. Useful for helping new developers when onboarding them into your project.

- [**publishconfig**](https://github.com/alizeait/yarn-plugin-publishconfig) by [**Ali Zeaiter**](https://github.com/alizeait) - Allows extending `publishConfig` to support any property on top of the default ones supported by yarn.

- [**http-proxy**](https://github.com/arontsang/yarn-plugin-http-proxy) by [**Aron Tsang**](https://github.com/arontsang) - yarn plugin that loads a default http Proxy Agent based on the HTTP_PROXY or HTTPS_PROXY environmental variable when running lifecycle script such as `postinstall`. This is useful for allowing postinstall scripts to run in corporate environments where internet access requires an explicit HTTP Connect Proxy.

- [**changed**](https://github.com/Dcard/yarn-plugins/tree/master/packages/changed) by [**Dcard Holdings Ltd.**](https://github.com/Dcard) - List and run a command on changed workspaces and their dependents.

- [**docker-build**](https://github.com/Dcard/yarn-plugins/tree/master/packages/docker-build) by [**Dcard Holdings Ltd.**](https://github.com/Dcard) - Build a Docker image for a workspace.

- [**tsconfig-references**](https://github.com/Dcard/yarn-plugins/tree/master/packages/tsconfig-references) by [**Dcard Holdings Ltd.**](https://github.com/Dcard) - Update `references` in `tsconfig.json` when adding or removing workspaces.

- [**yarn-plugin-version-tools**](https://github.com/indooorsman/yarn-plugins#yarn-plugin-version-tools) by [**indooorsman**](https://github.com/indooorsman) - yarn plugin that is almost same with `@yarnpkg/plugin-version` but add a **`--preid`** option for bumping **prerelease** version.

- [**yarn-plugin-pin-deps**](https://github.com/splitgraph/yarn-plugin-pin-deps) by [**Splitgraph**](https://github.com/splitgraph) - Pin dependencies to their currently resolved exact version. This plugin will find any dependencies referenced with a semver identifier, and will update `package.json` to replace that identifier with the exact version of the package currently resolved in the lockfile for that reference.

- [**yarn-plugin-scripts**](https://github.com/jgttech/yarn-plugin-scripts) by [**jgttech**](https://github.com/jgttech) - Add capability to define customized scripts within the `.yarnrc.yml` file, similar to `package.json`, but more robost and similar to something like GitHub Actions. Each script can be invoked by its name, such as `yarn scripts <name_of_script>`. Each script is an array of one or more commands to execute.

- [**yarn-plugin-npm-audit-fix**](https://github.com/sargunv/yarn-plugin-npm-audit-fix) by [**Sargun Vohra**](https://github.com/sargunv) - Attempt to automatically resolve audit advisories reported by `yarn npm audit`.

- [**yarn-scripts-cache**](https://github.com/rgischk/yarn-scripts-cache) by [**Roman Gischkowski**](https://github.com/rgischk) - A Yarn Berry plugin to cache script execution results. Previous build results can be restored, even from a remote cache server. This allows for build result sharing with a team of developers, significantly decreasing build times and eliminating downtime.

<<<<<<< HEAD
- [**yarn-plugin-env**](https://github.com/MDReal32/yarn-plugin-env) by [**MDReal Aliyev**](https://github.com/MDReal32) - A Yarn Berry plugin to load environment variables from files to `process.env` on startup any script.
=======
- [**yarn-plugin-env-vars**](https://github.com/scinos/yarn-plugin-env-vars) by [**Sergio Cinos**](https://github.com/scinos) - A Yarn plugin that ensures your environment variables are set before running any npm scripts. 
>>>>>>> 77b8b524

If you wrote a plugin yourself, feel free to [open a PR](https://github.com/yarnpkg/berry/edit/master/packages/gatsby/content/features/plugins.md) to add it at the end of this list!<|MERGE_RESOLUTION|>--- conflicted
+++ resolved
@@ -109,10 +109,8 @@
 
 - [**yarn-scripts-cache**](https://github.com/rgischk/yarn-scripts-cache) by [**Roman Gischkowski**](https://github.com/rgischk) - A Yarn Berry plugin to cache script execution results. Previous build results can be restored, even from a remote cache server. This allows for build result sharing with a team of developers, significantly decreasing build times and eliminating downtime.
 
-<<<<<<< HEAD
 - [**yarn-plugin-env**](https://github.com/MDReal32/yarn-plugin-env) by [**MDReal Aliyev**](https://github.com/MDReal32) - A Yarn Berry plugin to load environment variables from files to `process.env` on startup any script.
-=======
+
 - [**yarn-plugin-env-vars**](https://github.com/scinos/yarn-plugin-env-vars) by [**Sergio Cinos**](https://github.com/scinos) - A Yarn plugin that ensures your environment variables are set before running any npm scripts. 
->>>>>>> 77b8b524
 
 If you wrote a plugin yourself, feel free to [open a PR](https://github.com/yarnpkg/berry/edit/master/packages/gatsby/content/features/plugins.md) to add it at the end of this list!