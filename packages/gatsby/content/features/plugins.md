--- conflicted
+++ resolved
@@ -109,15 +109,12 @@
 
 - [**yarn-scripts-cache**](https://github.com/rgischk/yarn-scripts-cache) by [**Roman Gischkowski**](https://github.com/rgischk) - A Yarn Berry plugin to cache script execution results. Previous build results can be restored, even from a remote cache server. This allows for build result sharing with a team of developers, significantly decreasing build times and eliminating downtime.
 
-<<<<<<< HEAD
 - [**yarn-plugin-fetch**](https://github.com/devthejo/yarn-plugin-fetch) by [**DevTheJo**](https://github.com/devthejo) - Optimized yarn workflow for docker build. Don't re-download all your dependencies on each package.json change. Like [pnpm fetch](https://pnpm.io/cli/fetch) but for yarn and better (exta-features like workspace focus support).
 
-=======
 - [**git-hooks**](https://github.com/trufflehq/yarn-plugin-git-hooks#readme) by [**TruffleHQ**](https://github.com/trufflehq) - adds support for [git hooks](https://git-scm.com/book/en/v2/Customizing-Git-Git-Hooks)
 
 - [**yarn-plugin-env**](https://github.com/MDReal32/yarn-plugin-env) by [**MDReal Aliyev**](https://github.com/MDReal32) - A Yarn Berry plugin to load environment variables from files to `process.env` on startup any script.
 
 - [**yarn-plugin-env-vars**](https://github.com/scinos/yarn-plugin-env-vars) by [**Sergio Cinos**](https://github.com/scinos) - A Yarn plugin that ensures your environment variables are set before running any npm scripts. 
->>>>>>> 5b16a7c9
 
 If you wrote a plugin yourself, feel free to [open a PR](https://github.com/yarnpkg/berry/edit/master/packages/gatsby/content/features/plugins.md) to add it at the end of this list!