--- conflicted
+++ resolved
@@ -105,10 +105,8 @@
 
 - [**yarn-plugin-scripts**](https://github.com/jgttech/yarn-plugin-scripts) by [**jgttech**](https://github.com/jgttech) - Add capability to define customized scripts within the `.yarnrc.yml` file, similar to `package.json`, but more robost and similar to something like GitHub Actions. Each script can be invoked by its name, such as `yarn scripts <name_of_script>`. Each script is an array of one or more commands to execute.
 
-<<<<<<< HEAD
 - [**yarn-plugin-npm-audit-fix**](https://github.com/sargunv/yarn-plugin-npm-audit-fix) by [**Sargun Vohra**](https://github.com/sargunv) - Attempt to automatically resolve audit advisories reported by `yarn npm audit`.
-=======
+
 - [**yarn-scripts-cache**](https://github.com/rgischk/yarn-scripts-cache) by [**Roman Gischkowski**](https://github.com/rgischk) - A Yarn Berry plugin to cache script execution results. Previous build results can be restored, even from a remote cache server. This allows for build result sharing with a team of developers, significantly increasing build times and eliminating downtime.
->>>>>>> 1cf6b4ea
 
 If you wrote a plugin yourself, feel free to [open a PR](https://github.com/yarnpkg/berry/edit/master/packages/gatsby/content/features/plugins.md) to add it at the end of this list!