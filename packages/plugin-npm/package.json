{
  "name": "@yarnpkg/plugin-npm",
  "version": "2.3.0",
  "license": "BSD-2-Clause",
  "main": "./sources/index.ts",
  "dependencies": {
    "@yarnpkg/fslib": "workspace:^2.3.0",
    "enquirer": "^2.3.6",
    "semver": "^7.1.2",
    "ssri": "^6.0.1",
    "tslib": "^1.13.0"
  },
  "peerDependencies": {
<<<<<<< HEAD
    "@yarnpkg/core": "^2.3.0",
    "@yarnpkg/plugin-pack": "^2.2.1"
  },
  "devDependencies": {
    "@types/semver": "^7.1.0",
    "@types/ssri": "^6.0.1",
    "@yarnpkg/core": "workspace:^2.3.0",
    "@yarnpkg/plugin-pack": "workspace:^2.2.1"
=======
    "@yarnpkg/core": "^2.3.1"
  },
  "devDependencies": {
    "@types/semver": "^7.1.0",
    "@yarnpkg/core": "workspace:^2.3.1"
>>>>>>> 46f8b5f5
  },
  "repository": {
    "type": "git",
    "url": "ssh://git@github.com/yarnpkg/berry.git"
  },
  "scripts": {
    "postpack": "rm -rf lib",
    "prepack": "run build:compile \"$(pwd)\""
  },
  "publishConfig": {
    "main": "./lib/index.js",
    "typings": "./lib/index.d.ts"
  },
  "files": [
    "/lib/**/*"
  ],
  "engines": {
    "node": ">=10.19.0"
  }
}<|MERGE_RESOLUTION|>--- conflicted
+++ resolved
@@ -11,22 +11,14 @@
     "tslib": "^1.13.0"
   },
   "peerDependencies": {
-<<<<<<< HEAD
-    "@yarnpkg/core": "^2.3.0",
+    "@yarnpkg/core": "^2.3.1",
     "@yarnpkg/plugin-pack": "^2.2.1"
   },
   "devDependencies": {
     "@types/semver": "^7.1.0",
     "@types/ssri": "^6.0.1",
-    "@yarnpkg/core": "workspace:^2.3.0",
+    "@yarnpkg/core": "workspace:^2.3.1",
     "@yarnpkg/plugin-pack": "workspace:^2.2.1"
-=======
-    "@yarnpkg/core": "^2.3.1"
-  },
-  "devDependencies": {
-    "@types/semver": "^7.1.0",
-    "@yarnpkg/core": "workspace:^2.3.1"
->>>>>>> 46f8b5f5
   },
   "repository": {
     "type": "git",
