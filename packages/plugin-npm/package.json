--- conflicted
+++ resolved
@@ -3,11 +3,7 @@
   "version": "2.0.0-rc.9",
   "nextVersion": {
     "semver": "2.0.0-rc.10",
-<<<<<<< HEAD
-    "nonce": "8588850884948401"
-=======
     "nonce": "8874636215394719"
->>>>>>> 2f47267c
   },
   "main": "./sources/index.ts",
   "dependencies": {
