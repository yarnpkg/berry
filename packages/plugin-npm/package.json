{
  "name": "@yarnpkg/plugin-npm",
<<<<<<< HEAD
  "version": "2.0.0-rc.11",
  "nextVersion": {
    "semver": "2.0.0-rc.12",
    "nonce": "3679886133123015"
  },
=======
  "version": "2.0.0-rc.13",
>>>>>>> 0f46bcab
  "main": "./sources/index.ts",
  "dependencies": {
    "@yarnpkg/fslib": "workspace:^2.0.0-rc.12",
    "inquirer": "^6.2.0",
    "semver": "^5.6.0"
  },
  "peerDependencies": {
    "@yarnpkg/core": "^2.0.0-rc.18"
  },
  "devDependencies": {
    "@types/inquirer": "^0.0.43",
    "@types/semver": "^6.0.2",
    "@yarnpkg/core": "workspace:^2.0.0-rc.18"
  },
  "repository": {
    "type": "git",
    "url": "ssh://git@github.com/yarnpkg/berry.git"
  },
  "scripts": {
    "postpack": "rm -rf lib",
    "prepack": "run build:compile \"$(pwd)\""
  },
  "publishConfig": {
    "main": "./lib/index.js",
    "typings": "./lib/index.d.ts"
  },
  "files": [
    "/lib/**/*"
  ]
}<|MERGE_RESOLUTION|>--- conflicted
+++ resolved
@@ -1,14 +1,6 @@
 {
   "name": "@yarnpkg/plugin-npm",
-<<<<<<< HEAD
-  "version": "2.0.0-rc.11",
-  "nextVersion": {
-    "semver": "2.0.0-rc.12",
-    "nonce": "3679886133123015"
-  },
-=======
   "version": "2.0.0-rc.13",
->>>>>>> 0f46bcab
   "main": "./sources/index.ts",
   "dependencies": {
     "@yarnpkg/fslib": "workspace:^2.0.0-rc.12",
