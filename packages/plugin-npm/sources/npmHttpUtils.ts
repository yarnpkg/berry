<<<<<<< HEAD
import {Configuration, Ident, formatUtils, httpUtils, structUtils} from '@yarnpkg/core';
import {MessageName, ReportError}                                  from '@yarnpkg/core';
import {Filename, ppath, toFilename, xfs}                          from '@yarnpkg/fslib';
import {prompt}                                                    from 'enquirer';
import pick                                                        from 'lodash/pick';
import {URL}                                                       from 'url';

import {Hooks}                                                     from './index';
import * as npmConfigUtils                                         from './npmConfigUtils';
import {MapLike}                                                   from './npmConfigUtils';
=======
import {Configuration, Ident, formatUtils, httpUtils, nodeUtils, StreamReport} from '@yarnpkg/core';
import {MessageName, ReportError}                                              from '@yarnpkg/core';
import {prompt}                                                                from 'enquirer';
import {URL}                                                                   from 'url';

import {Hooks}                                                                 from './index';
import * as npmConfigUtils                                                     from './npmConfigUtils';
import {MapLike}                                                               from './npmConfigUtils';
>>>>>>> e083a216

export enum AuthType {
  NO_AUTH,
  BEST_EFFORT,
  CONFIGURATION,
  ALWAYS_AUTH,
}

type RegistryOptions = {
  ident: Ident;
  registry?: string;
} | {
  ident?: Ident;
  registry: string;
};

export type Options = httpUtils.Options & RegistryOptions & {
  authType?: AuthType;
  otp?: string;
};

/**
 * Consumes all 401 Unauthorized errors and reports them as `AUTHENTICATION_INVALID`.
 *
 * It doesn't handle 403 Forbidden, as the npm registry uses it when the user attempts
 * a prohibited action, such as publishing a package with a similar name to an existing package.
 */
export async function handleInvalidAuthenticationError(error: any, {attemptedAs, registry, headers, configuration}: {attemptedAs?: string, registry: string, headers: {[key: string]: string | undefined} | undefined, configuration: Configuration}) {
  if (isOtpError(error))
    throw new ReportError(MessageName.AUTHENTICATION_INVALID, `Invalid OTP token`);

  if (error.originalError?.name === `HTTPError` && error.originalError?.response.statusCode === 401) {
    throw new ReportError(MessageName.AUTHENTICATION_INVALID, `Invalid authentication (${typeof attemptedAs !== `string` ? `as ${await whoami(registry, headers, {configuration})}` : `attempted as ${attemptedAs}`})`);
  }
}

export function customPackageError(error: httpUtils.RequestError, configuration: Configuration) {
  const statusCode = error.response?.statusCode;
  if (!statusCode)
    return null;

  if (statusCode === 404)
    return `Package not found`;

  if (statusCode >= 500 && statusCode < 600)
    return `The registry appears to be down (using a ${formatUtils.applyHyperlink(configuration, `local cache`, `https://yarnpkg.com/advanced/lexicon#local-cache`)} might have protected you against such outages)`;

  return null;
}

export function getIdentUrl(ident: Ident) {
  if (ident.scope) {
    return `/@${ident.scope}%2f${ident.name}`;
  } else {
    return `/${ident.name}`;
  }
}

type CachedMetadata = {
  metadata: PackageMetadata;
  etag?: string;
  lastModified?: string;
};

export type PackageMetadata = {
  'dist-tags': Record<string, string>;
  versions: Record<string, any>;
};

export type GetPackageMetadataOptions = Omit<Options, 'ident'> /*& {
  version?: string;
}*/;

export async function getPackageMetadata(ident: Ident, {configuration, registry, ...rest}: GetPackageMetadataOptions): Promise<PackageMetadata> {
  ({registry} = normalizeRegistryOptions(configuration, {ident, registry}));

  return await get(getIdentUrl(ident), {
    ...rest,
    customErrorMessage: customPackageError,
    configuration,
    registry,
    ident,
    wrapNetworkRequest: async (executor, options) => async () => {
      // TODO: Use a cache key for the metadata cache.
      const registryFolder = getRegistryFolder(configuration, registry!);
      const identPath = ppath.join(registryFolder, `${structUtils.slugifyIdent(ident)}.json` as Filename);

      let cachedMetadata: CachedMetadata | null = null;
      try {
        cachedMetadata = await xfs.readJsonPromise(identPath);
      } catch {}

      // if (version && typeof cachedMetadata?.metadata.versions[version] !== `undefined`) {
      //   return {
      //     body: cachedMetadata.metadata,
      //     headers: {},
      //     statusCode: 304,
      //   };
      // }

      // TODO: Find a less hacky way to compose headers.
      options.headers = {
        ...options.headers,
        // We set both headers in case a registry doesn't support ETags
        [`If-None-Match`]: cachedMetadata?.etag,
        [`If-Modified-Since`]: cachedMetadata?.lastModified,
      };

      const response = await executor();

      if (response.statusCode === 304) {
        if (cachedMetadata === null)
          throw new Error(`Assertion failed: cachedMetadata should not be null`);

        return {
          ...response,
          body: cachedMetadata.metadata,
        };
      }

      const packageMetadata = pickPackageMetadata(JSON.parse(response.body.toString()));

      const metadata: CachedMetadata = {
        metadata: packageMetadata,
        etag: response.headers.etag,
        lastModified: response.headers[`last-modified`],
      };

      await xfs.mkdirPromise(registryFolder, {recursive: true});
      await xfs.writeJsonPromise(identPath, metadata, {compact: true});

      return {
        ...response,
        body: packageMetadata,
      };
    },
  });
}

function pickPackageMetadata(metadata: PackageMetadata): PackageMetadata {
  return pick(metadata, [`dist-tags`, `versions`]);
}

function getRegistryFolder(configuration: Configuration, registry: string) {
  const metadataFolder = getMetadataFolder(configuration);

  const parsed = new URL(registry);
  const registryFilename = toFilename(parsed.hostname);

  return ppath.join(metadataFolder, registryFilename);
}

function getMetadataFolder(configuration: Configuration) {
  return ppath.join(configuration.get(`globalFolder`), `npm-metadata` as Filename);
}

export async function get(path: string, {configuration, headers, authType, ...rest}: Options) {
  const {ident, registry} = normalizeRegistryOptions(configuration, rest);

  if (ident && ident.scope && typeof authType === `undefined`)
    authType = AuthType.BEST_EFFORT;

  const auth = await getAuthenticationHeader(registry, {authType, configuration, ident});
  if (auth)
    headers = {...headers, authorization: auth};

  try {
    return await httpUtils.get(path.charAt(0) === `/` ? `${registry}${path}` : path, {configuration, headers, ...rest});
  } catch (error) {
    await handleInvalidAuthenticationError(error, {registry, configuration, headers});

    throw error;
  }
}

export async function post(path: string, body: httpUtils.Body, {attemptedAs, configuration, headers, authType = AuthType.ALWAYS_AUTH, otp, ...rest}: Options & {attemptedAs?: string}) {
  const {ident, registry} = normalizeRegistryOptions(configuration, rest);

  const auth = await getAuthenticationHeader(registry, {authType, configuration, ident});
  if (auth)
    headers = {...headers, authorization: auth};
  if (otp)
    headers = {...headers, ...getOtpHeaders(otp)};

  try {
    return await httpUtils.post(registry + path, body, {configuration, headers, ...rest});
  } catch (error) {
    if (!isOtpError(error) || otp) {
      await handleInvalidAuthenticationError(error, {attemptedAs, registry, configuration, headers});

      throw error;
    }

    otp = await askForOtp(error, {configuration});
    const headersWithOtp = {...headers, ...getOtpHeaders(otp)};

    // Retrying request with OTP
    try {
      return await httpUtils.post(`${registry}${path}`, body, {configuration, headers: headersWithOtp, ...rest});
    } catch (error) {
      await handleInvalidAuthenticationError(error, {attemptedAs, registry, configuration, headers});

      throw error;
    }
  }
}

export async function put(path: string, body: httpUtils.Body, {attemptedAs, configuration, headers, authType = AuthType.ALWAYS_AUTH, otp, ...rest}: Options & {attemptedAs?: string}) {
  const {ident, registry} = normalizeRegistryOptions(configuration, rest);

  const auth = await getAuthenticationHeader(registry, {authType, configuration, ident});
  if (auth)
    headers = {...headers, authorization: auth};
  if (otp)
    headers = {...headers, ...getOtpHeaders(otp)};

  try {
    return await httpUtils.put(registry + path, body, {configuration, headers, ...rest});
  } catch (error) {
    if (!isOtpError(error)) {
      await handleInvalidAuthenticationError(error, {attemptedAs, registry, configuration, headers});

      throw error;
    }

    otp = await askForOtp(error, {configuration});
    const headersWithOtp = {...headers, ...getOtpHeaders(otp)};

    // Retrying request with OTP
    try {
      return await httpUtils.put(`${registry}${path}`, body, {configuration, headers: headersWithOtp, ...rest});
    } catch (error) {
      await handleInvalidAuthenticationError(error, {attemptedAs, registry, configuration, headers});

      throw error;
    }
  }
}

export async function del(path: string, {attemptedAs, configuration, headers, authType = AuthType.ALWAYS_AUTH, otp, ...rest}: Options & {attemptedAs?: string}) {
  const {ident, registry} = normalizeRegistryOptions(configuration, rest);

  const auth = await getAuthenticationHeader(registry, {authType, configuration, ident});
  if (auth)
    headers = {...headers, authorization: auth};
  if (otp)
    headers = {...headers, ...getOtpHeaders(otp)};

  try {
    return await httpUtils.del(registry + path, {configuration, headers, ...rest});
  } catch (error) {
    if (!isOtpError(error) || otp) {
      await handleInvalidAuthenticationError(error, {attemptedAs, registry, configuration, headers});

      throw error;
    }

    otp = await askForOtp(error, {configuration});
    const headersWithOtp = {...headers, ...getOtpHeaders(otp)};

    // Retrying request with OTP
    try {
      return await httpUtils.del(`${registry}${path}`, {configuration, headers: headersWithOtp, ...rest});
    } catch (error) {
      await handleInvalidAuthenticationError(error, {attemptedAs, registry, configuration, headers});

      throw error;
    }
  }
}

type WithRequired<T, K extends keyof T> = T & Required<Pick<T, K>>;

function normalizeRegistryOptions(configuration: Configuration, {ident, registry}: RegistryOptions): WithRequired<RegistryOptions, 'registry'> {
  if (typeof registry === `undefined` && ident)
    registry = npmConfigUtils.getScopeRegistry(ident.scope, {configuration});

  if (typeof registry !== `string`)
    throw new Error(`Assertion failed: The registry should be a string`);

  return {ident, registry};
}

async function getAuthenticationHeader(registry: string, {authType = AuthType.CONFIGURATION, configuration, ident}: {authType?: AuthType, configuration: Configuration, ident: RegistryOptions['ident']}) {
  const effectiveConfiguration = npmConfigUtils.getAuthConfiguration(registry, {configuration, ident});
  const mustAuthenticate = shouldAuthenticate(effectiveConfiguration, authType);

  if (!mustAuthenticate)
    return null;

  const header = await configuration.reduceHook((hooks: Hooks) => {
    return hooks.getNpmAuthenticationHeader;
  }, undefined, registry, {configuration, ident});

  if (header)
    return header;

  if (effectiveConfiguration.get(`npmAuthToken`))
    return `Bearer ${effectiveConfiguration.get(`npmAuthToken`)}`;

  if (effectiveConfiguration.get(`npmAuthIdent`)) {
    const npmAuthIdent = effectiveConfiguration.get(`npmAuthIdent`);
    if (npmAuthIdent.includes(`:`))
      return `Basic ${Buffer.from(npmAuthIdent).toString(`base64`)}`;
    return `Basic ${npmAuthIdent}`;
  }

  if (mustAuthenticate && authType !== AuthType.BEST_EFFORT) {
    throw new ReportError(MessageName.AUTHENTICATION_NOT_FOUND, `No authentication configured for request`);
  } else {
    return null;
  }
}

function shouldAuthenticate(authConfiguration: MapLike, authType: AuthType) {
  switch (authType) {
    case AuthType.CONFIGURATION:
      return authConfiguration.get(`npmAlwaysAuth`);

    case AuthType.BEST_EFFORT:
    case AuthType.ALWAYS_AUTH:
      return true;

    case AuthType.NO_AUTH:
      return false;

    default:
      throw new Error(`Unreachable`);
  }
}

async function whoami(registry: string, headers: {[key: string]: string | undefined} | undefined, {configuration}: {configuration: Configuration}) {
  if (typeof headers === `undefined` || typeof headers.authorization === `undefined`)
    return `an anonymous user`;

  try {
    const response = await httpUtils.get(new URL(`${registry}/-/whoami`).href, {
      configuration,
      headers,
      jsonResponse: true,
    });

    return response.username ?? `an unknown user`;
  } catch {
    return `an unknown user`;
  }
}

async function askForOtp(error: any, {configuration}: {configuration: Configuration}) {
  const notice = error.originalError?.response.headers[`npm-notice`];

  if (notice) {
    await StreamReport.start({
      configuration,
      stdout: process.stdout,
      includeFooter: false,
    }, async report => {
      report.reportInfo(MessageName.UNNAMED, notice.replace(/(https?:\/\/\S+)/g, formatUtils.pretty(configuration, `$1`, formatUtils.Type.URL)));

      if (!process.env.YARN_IS_TEST_ENV) {
        const autoOpen = notice.match(/open (https?:\/\/\S+)/i);
        if (autoOpen && nodeUtils.openUrl) {
          const {openNow} = await prompt<{openNow: boolean}>({
            type: `confirm`,
            name: `openNow`,
            message: `Do you want to try to open this url now?`,
            required: true,
            initial: true,
            onCancel: () => process.exit(130),
          });

          if (openNow) {
            if (!await nodeUtils.openUrl(autoOpen[1])) {
              report.reportSeparator();
              report.reportWarning(MessageName.UNNAMED, `We failed to automatically open the url; you'll have to open it yourself in your browser of choice.`);
            }
          }
        }
      }
    });

    process.stdout.write(`\n`);
  }

  if (process.env.YARN_IS_TEST_ENV)
    return process.env.YARN_INJECT_NPM_2FA_TOKEN || ``;

  const {otp} = await prompt<{otp: string}>({
    type: `password`,
    name: `otp`,
    message: `One-time password:`,
    required: true,
    onCancel: () => process.exit(130),
  });

  process.stdout.write(`\n`);

  return otp;
}

function isOtpError(error: any) {
  if (error.originalError?.name !== `HTTPError`)
    return false;

  try {
    const authMethods = error.originalError?.response.headers[`www-authenticate`].split(/,\s*/).map((s: string) => s.toLowerCase());
    return authMethods.includes(`otp`);
  } catch (e) {
    return false;
  }
}

function getOtpHeaders(otp: string) {
  return {
    [`npm-otp`]: otp,
  };
}<|MERGE_RESOLUTION|>--- conflicted
+++ resolved
@@ -1,24 +1,13 @@
-<<<<<<< HEAD
-import {Configuration, Ident, formatUtils, httpUtils, structUtils} from '@yarnpkg/core';
-import {MessageName, ReportError}                                  from '@yarnpkg/core';
-import {Filename, ppath, toFilename, xfs}                          from '@yarnpkg/fslib';
-import {prompt}                                                    from 'enquirer';
-import pick                                                        from 'lodash/pick';
-import {URL}                                                       from 'url';
-
-import {Hooks}                                                     from './index';
-import * as npmConfigUtils                                         from './npmConfigUtils';
-import {MapLike}                                                   from './npmConfigUtils';
-=======
-import {Configuration, Ident, formatUtils, httpUtils, nodeUtils, StreamReport} from '@yarnpkg/core';
-import {MessageName, ReportError}                                              from '@yarnpkg/core';
-import {prompt}                                                                from 'enquirer';
-import {URL}                                                                   from 'url';
-
-import {Hooks}                                                                 from './index';
-import * as npmConfigUtils                                                     from './npmConfigUtils';
-import {MapLike}                                                               from './npmConfigUtils';
->>>>>>> e083a216
+import {Configuration, Ident, formatUtils, httpUtils, nodeUtils, StreamReport, structUtils} from '@yarnpkg/core';
+import {MessageName, ReportError}                                                           from '@yarnpkg/core';
+import {Filename, ppath, toFilename, xfs}                                                   from '@yarnpkg/fslib';
+import {prompt}                                                                             from 'enquirer';
+import pick                                                                                 from 'lodash/pick';
+import {URL}                                                                                from 'url';
+
+import {Hooks}                                                                              from './index';
+import * as npmConfigUtils                                                                  from './npmConfigUtils';
+import {MapLike}                                                                            from './npmConfigUtils';
 
 export enum AuthType {
   NO_AUTH,
