--- conflicted
+++ resolved
@@ -3,11 +3,7 @@
   "version": "2.0.0-rc.14",
   "nextVersion": {
     "semver": "2.0.0-rc.15",
-<<<<<<< HEAD
-    "nonce": "6713970950846045"
-=======
     "nonce": "6137105122292969"
->>>>>>> 2f47267c
   },
   "main": "./sources/index.ts",
   "dependencies": {
