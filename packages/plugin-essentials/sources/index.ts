--- conflicted
+++ resolved
@@ -1,10 +1,6 @@
 import {Descriptor, Plugin, SettingsType, Package, formatUtils} from '@yarnpkg/core';
-<<<<<<< HEAD
 import type {Workspace}                                         from '@yarnpkg/core';
-=======
-import {Workspace}                                              from '@yarnpkg/core';
 import {isCI}                                                   from 'ci-info';
->>>>>>> 2f484880
 
 import add                                                      from './commands/add';
 import bin                                                      from './commands/bin';
