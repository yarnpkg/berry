import {WorkspaceRequiredError}                                           from '@berry/cli';
import {Configuration, Cache, PluginConfiguration, Project, StreamReport} from '@berry/core';
import {xfs, PortablePath, ppath}                                                              from '@berry/fslib';
import {parseSyml, stringifySyml}                                         from '@berry/parsers';
import {Writable}                                                         from 'stream';

// eslint-disable-next-line arca/no-default-export
export default (clipanion: any, pluginConfiguration: PluginConfiguration) => clipanion

  .command(`install [--frozen-lockfile?] [--inline-builds?]`)
  .describe(`install the project dependencies`)

  .detail(`
    This command setup your project if needed. The installation is splitted in four different steps that each have their own characteristics:

    - **Resolution:** First the package manager will resolve your dependencies. The exact way a dependency version is privileged over another isn't standardized outside of the regular semver guarantees. If a package doesn't resolve to what you would expect, check that all dependencies are correctly declared (also check our website for more information: ).

    - **Fetch:** Then we download all the dependencies if needed, and make sure that they're all stored within our cache (check the value of \`cache-folder\` in \`yarn config\` to see where are stored the cache files).

    - **Link:** Then we send the dependency tree information to internal plugins tasked from writing them on the disk in some form (for example by generating the .pnp.js file you might know).

    - **Build:** Once the dependency tree has been written on the disk, the package manager will now be free to run the build scripts for all packages that might need it, in a topological order compatible with the way they depend on one another.

    Note that running this command is not part of the recommended workflow. Yarn supports zero-installs, which means that as long as you store your cache and your .pnp.js file inside your repository, everything will work without requiring any install right after cloning your repository or switching branches.

    If the \`--frozen-lockfile\` option is used, Yarn will abort with an error exit code if anything in the install artifacts (\`yarn.lock\`, \`.pnp.js\`, ...) was to be modified.

    If the \`--inline-builds\` option is used, Yarn will verbosely print the output of the build steps of your dependencies (instead of writing them into individual files). This is likely useful mostly for debug purposes only when using Docker-like environments.
  `)

  .example(
    `Install the project`,
    `yarn install`,
  )

<<<<<<< HEAD
  .action(async ({cwd, stdout, frozenLockfile}: {cwd: PortablePath, stdout: Writable, frozenLockfile: boolean}) => {
=======
  .action(async ({cwd, stdout, frozenLockfile, inlineBuilds}: {cwd: string, stdout: Writable, frozenLockfile: boolean, inlineBuilds: boolean}) => {
>>>>>>> acd235f0
    const configuration = await Configuration.find(cwd, pluginConfiguration);

    if (frozenLockfile === null)
      frozenLockfile = configuration.get(`frozenInstalls`);

    if (configuration.projectCwd !== null)
      await autofixMergeConflicts(configuration, frozenLockfile);

    const {project, workspace} = await Project.find(configuration, cwd);
    const cache = await Cache.find(configuration);

    if (!workspace)
      throw new WorkspaceRequiredError(cwd);

    // Important: Because other commands also need to run installs, if you
    // get in a situation where you need to change this file in order to
    // customize the install it's very likely you're doing something wrong.
    // This file should stay super super simple, and the configuration and
    // install logic should be implemented elsewhere (probably in either of
    // the Configuration and Install classes). Feel free to open an issue
    // in order to ask for design feedback before writing features.

    const report = await StreamReport.start({configuration, stdout}, async (report: StreamReport) => {
      await project.install({cache, report, frozenLockfile, inlineBuilds});
    });

    return report.exitCode();
  });

const MERGE_CONFLICT_ANCESTOR = `|||||||`;
const MERGE_CONFLICT_END = `>>>>>>>`;
const MERGE_CONFLICT_SEP = `=======`;
const MERGE_CONFLICT_START = `<<<<<<<`;

async function autofixMergeConflicts(configuration: Configuration, frozenLockfile: boolean) {
  if (!configuration.projectCwd)
    return;

  const lockfilePath = ppath.join(configuration.projectCwd, configuration.get(`lockfileFilename`));
  if (!await xfs.existsPromise(lockfilePath))
    return;

  const file = await xfs.readFilePromise(lockfilePath, `utf8`);
  if (!file.includes(MERGE_CONFLICT_START))
    return;

  if (frozenLockfile)
    throw new Error(`Cannot autofix a lockfile when operating with a frozen lockfile`);

  const [left, right] = getVariants(file);

  let parsedLeft;
  let parsedRight;

  try {
    parsedLeft = parseSyml(left);
    parsedRight = parseSyml(right);
  } catch (error) {
    throw new Error(`The individual variants of the lockfile failed to parse`);
  }

  const merged = Object.assign({}, parsedLeft, parsedRight);
  const serialized = stringifySyml(merged);

  await xfs.changeFilePromise(lockfilePath, serialized);
}

function getVariants(file: string) {
  const variants: [Array<string>, Array<string>] = [[], []];
  const lines = file.split(/\r?\n/g);

  let skip = false;

  while (lines.length > 0) {
    const line = lines.shift();
    if (typeof line === `undefined`)
      throw new Error(`Assertion failed: Some lines should remain`);

    if (line.startsWith(MERGE_CONFLICT_START)) {
      // get the first variant
      while (lines.length > 0) {
        const conflictLine = lines.shift();
        if (typeof conflictLine === `undefined`)
          throw new Error(`Assertion failed: Some lines should remain`);

        if (conflictLine === MERGE_CONFLICT_SEP) {
          skip = false;
          break;
        } else if (skip || conflictLine.startsWith(MERGE_CONFLICT_ANCESTOR)) {
          skip = true;
          continue;
        } else {
          variants[0].push(conflictLine);
        }
      }

      // get the second variant
      while (lines.length > 0) {
        const conflictLine = lines.shift();
        if (typeof conflictLine === `undefined`)
          throw new Error(`Assertion failed: Some lines should remain`);

        if (conflictLine.startsWith(MERGE_CONFLICT_END)) {
          break;
        } else {
          variants[1].push(conflictLine);
        }
      }
    } else {
      variants[0].push(line);
      variants[1].push(line);
    }
  }

  return [
    variants[0].join(`\n`),
    variants[1].join(`\n`),
  ];
}<|MERGE_RESOLUTION|>--- conflicted
+++ resolved
@@ -33,11 +33,7 @@
     `yarn install`,
   )
 
-<<<<<<< HEAD
-  .action(async ({cwd, stdout, frozenLockfile}: {cwd: PortablePath, stdout: Writable, frozenLockfile: boolean}) => {
-=======
-  .action(async ({cwd, stdout, frozenLockfile, inlineBuilds}: {cwd: string, stdout: Writable, frozenLockfile: boolean, inlineBuilds: boolean}) => {
->>>>>>> acd235f0
+  .action(async ({cwd, stdout, frozenLockfile, inlineBuilds}: {cwd: PortablePath, stdout: Writable, frozenLockfile: boolean, inlineBuilds: boolean}) => {
     const configuration = await Configuration.find(cwd, pluginConfiguration);
 
     if (frozenLockfile === null)
