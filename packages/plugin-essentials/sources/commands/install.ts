--- conflicted
+++ resolved
@@ -296,13 +296,8 @@
           report.reportInfo(MessageName.TELEMETRY_NOTICE, `Yarn will periodically gather anonymous telemetry: https://yarnpkg.com/advanced/telemetry`);
           report.reportInfo(MessageName.TELEMETRY_NOTICE, `Run ${formatUtils.pretty(configuration, `yarn config set --home enableTelemetry 0`, formatUtils.Type.CODE)} to disable`);
           report.reportSeparator();
-<<<<<<< HEAD
-        } else if (Configuration.telemetry?.isMotd) {
+        } else if (Configuration.telemetry?.shouldShowTips) {
           const data = await httpUtils.get(`https://repo.yarnpkg.com/tags`, {configuration, jsonResponse: true}).catch(() => null) as {
-=======
-        } else if (Configuration.telemetry?.shouldShowTips) {
-          const data = await fetch(`https://repo.yarnpkg.com/tags`).then(res => res.json()).catch(() => null) as {
->>>>>>> 915aa152
             latest: {stable: string, canary: string};
             tips: Array<{message: string, url?: string}>;
           } | null;
