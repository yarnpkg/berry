import {BaseCommand}                                                                                                          from '@yarnpkg/cli';
import {Configuration, MessageName, miscUtils, Project, StreamReport, structUtils, semverUtils, formatUtils, PeerRequirement} from '@yarnpkg/core';
<<<<<<< HEAD
import {Command}                                                                                                              from 'clipanion';
import type {Writable}                                                                                                        from 'stream';
import * as yup                                                                                                               from 'yup';
=======
import {Command, Option}                                                                                                      from 'clipanion';
import {Writable}                                                                                                             from 'stream';
import * as t                                                                                                                 from 'typanion';
>>>>>>> 2f484880

// eslint-disable-next-line arca/no-default-export
export default class ExplainPeerRequirementsCommand extends BaseCommand {
  static paths = [
    [`explain`, `peer-requirements`],
  ];

  static usage = Command.Usage({
    description: `explain a set of peer requirements`,
    details: `
      A set of peer requirements represents all peer requirements that a dependent must satisfy when providing a given peer request to a requester and its descendants.

      When the hash argument is specified, this command prints a detailed explanation of all requirements of the set corresponding to the hash and whether they're satisfied or not.

      When used without arguments, this command lists all sets of peer requirements and the corresponding hash that can be used to get detailed information about a given set.

      **Note:** A hash is a six-letter p-prefixed code that can be obtained from peer dependency warnings or from the list of all peer requirements (\`yarn explain peer-requirements\`).
    `,
    examples: [[
      `Explain the corresponding set of peer requirements for a hash`,
      `$0 explain peer-requirements p1a4ed`,
    ], [
      `List all sets of peer requirements`,
      `$0 explain peer-requirements`,
    ]],
  });

  hash = Option.String({
    required: false,
    validator: t.applyCascade(t.isString(), [
      t.matchesRegExp(/^p[0-9a-f]{5}$/),
    ]),
  });

  async execute() {
    const configuration = await Configuration.find(this.context.cwd, this.context.plugins);
    const {project} = await Project.find(configuration, this.context.cwd);

    await project.restoreInstallState({
      restoreResolutions: false,
    });

    // peerRequirements aren't stored inside the install state
    await project.applyLightResolution();

    if (typeof this.hash !== `undefined`) {
      return await explainPeerRequirements(this.hash, project, {
        stdout: this.context.stdout,
      });
    }

    const report = await StreamReport.start({
      configuration,
      stdout: this.context.stdout,
      includeFooter: false,
    }, async report => {
      const sortCriterias: Array<(opts: [string, PeerRequirement]) => string> = [
        ([, requirement]) => structUtils.stringifyLocator(project.storedPackages.get(requirement.subject)!),
        ([, requirement]) => structUtils.stringifyIdent(requirement.requested),
      ];

      for (const [hash, requirement] of miscUtils.sortMap(project.peerRequirements, sortCriterias)) {
        const subject = project.storedPackages.get(requirement.subject);
        if (typeof subject === `undefined`)
          throw new Error(`Assertion failed: Expected the subject package to have been registered`);

        const rootRequester = project.storedPackages.get(requirement.rootRequester);
        if (typeof rootRequester === `undefined`)
          throw new Error(`Assertion failed: Expected the root package to have been registered`);

        const providedDescriptor = subject.dependencies.get(requirement.requested.identHash) ?? null;

        const prettyHash = formatUtils.pretty(configuration, hash, formatUtils.Type.CODE);
        const prettySubject = structUtils.prettyLocator(configuration, subject);
        const prettyIdent = structUtils.prettyIdent(configuration, requirement.requested);
        const prettyRoot = structUtils.prettyIdent(configuration, rootRequester);

        const descendantCount = requirement.allRequesters.length - 1;

        const pluralized = `descendant${descendantCount === 1 ? `` : `s`}`;
        const maybeDescendants = descendantCount > 0 ? ` and ${descendantCount} ${pluralized}` : ``;
        const provides = providedDescriptor !== null ? `provides` : `doesn't provide`;

        report.reportInfo(null, `${prettyHash} → ${prettySubject} ${provides} ${prettyIdent} to ${prettyRoot}${maybeDescendants}`);
      }
    });

    return report.exitCode();
  }
}

export async function explainPeerRequirements(peerRequirementsHash: string, project: Project, opts: {stdout: Writable}) {
  const {configuration} = project;

  const requirement = project.peerRequirements.get(peerRequirementsHash);
  if (typeof requirement === `undefined`)
    throw new Error(`No peerDependency requirements found for hash: "${peerRequirementsHash}"`);

  const report = await StreamReport.start({
    configuration,
    stdout: opts.stdout,
    includeFooter: false,
  }, async report => {
    const subject = project.storedPackages.get(requirement.subject);
    if (typeof subject === `undefined`)
      throw new Error(`Assertion failed: Expected the subject package to have been registered`);

    const rootRequester = project.storedPackages.get(requirement.rootRequester);
    if (typeof rootRequester === `undefined`)
      throw new Error(`Assertion failed: Expected the root package to have been registered`);

    const providedDescriptor = subject.dependencies.get(requirement.requested.identHash) ?? null;

    const providedResolution = providedDescriptor !== null
      ? project.storedResolutions.get(providedDescriptor.descriptorHash)
      : null;

    if (typeof providedResolution === `undefined`)
      throw new Error(`Assertion failed: Expected the resolution to have been registered`);

    const provided = providedResolution !== null
      ? project.storedPackages.get(providedResolution)
      : null;

    if (typeof provided === `undefined`)
      throw new Error(`Assertion failed: Expected the provided package to have been registered`);

    const allRequesters = [...requirement.allRequesters.values()].map(requesterHash => {
      const pkg = project.storedPackages.get(requesterHash);
      if (typeof pkg === `undefined`)
        throw new Error(`Assertion failed: Expected the package to be registered`);

      const devirtualizedLocator = structUtils.devirtualizeLocator(pkg);
      const devirtualizedPkg = project.storedPackages.get(devirtualizedLocator.locatorHash);
      if (typeof devirtualizedPkg === `undefined`)
        throw new Error(`Assertion failed: Expected the package to be registered`);

      const peerDependency = devirtualizedPkg.peerDependencies.get(requirement.requested.identHash);
      if (typeof peerDependency === `undefined`)
        throw new Error(`Assertion failed: Expected the peer dependency to be registered`);

      return {pkg, peerDependency};
    });

    if (provided !== null) {
      const satisfiesAllRanges = allRequesters.every(({peerDependency}) => {
        return semverUtils.satisfiesWithPrereleases(provided.version, peerDependency.range);
      });

      report.reportInfo(MessageName.UNNAMED, `${
        structUtils.prettyLocator(configuration, subject)
      } provides ${
        structUtils.prettyLocator(configuration, provided)
      } with version ${
        structUtils.prettyReference(configuration, provided.version ?? `<missing>`)
      }, which ${satisfiesAllRanges ? `satisfies` : `doesn't satisfy`} the following requirements:`);
    } else {
      report.reportInfo(MessageName.UNNAMED, `${
        structUtils.prettyLocator(configuration, subject)
      } doesn't provide ${
        structUtils.prettyIdent(configuration, requirement.requested)
      }, breaking the following requirements:`);
    }

    report.reportSeparator();

    const Mark = formatUtils.mark(configuration);

    const requirements: Array<{
      stringifiedLocator: string,
      prettyLocator: string,
      prettyRange: string,
      mark: string
    }> = [];

    for (const {pkg, peerDependency} of miscUtils.sortMap(allRequesters, requester => structUtils.stringifyLocator(requester.pkg))) {
      const isSatisfied = provided !== null
        ? semverUtils.satisfiesWithPrereleases(provided.version, peerDependency.range)
        : false;

      const mark = isSatisfied ? Mark.Check : Mark.Cross;

      requirements.push({
        stringifiedLocator: structUtils.stringifyLocator(pkg),
        prettyLocator: structUtils.prettyLocator(configuration, pkg),
        prettyRange: structUtils.prettyRange(configuration, peerDependency.range),
        mark,
      });
    }

    const maxStringifiedLocatorLength = Math.max(...requirements.map(({stringifiedLocator}) => stringifiedLocator.length));
    const maxPrettyRangeLength = Math.max(...requirements.map(({prettyRange}) => prettyRange.length));

    for (const {stringifiedLocator, prettyLocator, prettyRange, mark} of miscUtils.sortMap(requirements, ({stringifiedLocator}) => stringifiedLocator)) {
      report.reportInfo(null, `${
        // We have to do this because prettyLocators can contain multiple colors
        prettyLocator.padEnd(maxStringifiedLocatorLength + (prettyLocator.length - stringifiedLocator.length), ` `)
      } → ${
        prettyRange.padEnd(maxPrettyRangeLength, ` `)
      } ${mark}`);
    }

    if (requirements.length > 1) {
      report.reportSeparator();

      report.reportInfo(MessageName.UNNAMED, `Note: these requirements start with ${
        structUtils.prettyLocator(project.configuration, rootRequester)
      }`);
    }
  });

  return report.exitCode();
}<|MERGE_RESOLUTION|>--- conflicted
+++ resolved
@@ -1,14 +1,8 @@
 import {BaseCommand}                                                                                                          from '@yarnpkg/cli';
 import {Configuration, MessageName, miscUtils, Project, StreamReport, structUtils, semverUtils, formatUtils, PeerRequirement} from '@yarnpkg/core';
-<<<<<<< HEAD
-import {Command}                                                                                                              from 'clipanion';
-import type {Writable}                                                                                                        from 'stream';
-import * as yup                                                                                                               from 'yup';
-=======
 import {Command, Option}                                                                                                      from 'clipanion';
-import {Writable}                                                                                                             from 'stream';
+import type {Writable}                                                                                                             from 'stream';
 import * as t                                                                                                                 from 'typanion';
->>>>>>> 2f484880
 
 // eslint-disable-next-line arca/no-default-export
 export default class ExplainPeerRequirementsCommand extends BaseCommand {
