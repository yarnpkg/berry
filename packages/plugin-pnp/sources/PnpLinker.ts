--- conflicted
+++ resolved
@@ -148,13 +148,9 @@
   }
 
   async finalizeInstall() {
-<<<<<<< HEAD
-    if (this.opts.project.configuration.get('nodeLinker') !== 'pnp')
+    if (this.opts.project.configuration.get(`nodeLinker`) !== `pnp`)
       return;
 
-    if (await this.shouldWarnNodeModules())
-      this.opts.report.reportWarning(MessageName.DANGEROUS_NODE_MODULES, `One or more node_modules have been detected; they risk hiding legitimate problems until your application reaches production.`);
-=======
     const nodeModules = await this.locateNodeModules();
     if (nodeModules.length > 0) {
       this.opts.report.reportWarning(MessageName.DANGEROUS_NODE_MODULES, `One or more node_modules have been detected and will be removed. This operation may take some time.`);
@@ -162,7 +158,6 @@
         await xfs.removePromise(nodeModulesPath);
       }
     }
->>>>>>> 0f46bcab
 
     this.trimBlacklistedPackages();
 
