import {Hooks as CoreHooks, Plugin, Project, SettingsType} from '@yarnpkg/core';
import {Filename, PortablePath, npath, ppath, xfs}         from '@yarnpkg/fslib';
import {Hooks as StageHooks}                               from '@yarnpkg/plugin-stage';
import semver                                              from 'semver';
import {pathToFileURL}                                     from 'url';

import {PnpLinker}                                         from './PnpLinker';
import unplug                                              from './commands/unplug';
import * as jsInstallUtils                                 from './jsInstallUtils';
import * as pnpUtils                                       from './pnpUtils';

export {jsInstallUtils};
export {pnpUtils};

export const getPnpPath = (project: Project) => {
  return {
    cjs: ppath.join(project.cwd, Filename.pnpCjs),
<<<<<<< HEAD
    cjsLegacy: ppath.join(project.cwd, Filename.pnpJs),
    data: ppath.join(project.cwd, Filename.pnpData),
    esmLoader: ppath.join(project.cwd, Filename.pnpEsmLoader),
=======
    esmLoader: ppath.join(project.cwd, `.pnp.loader.mjs` as Filename),
>>>>>>> f6886ccc
  };
};

export const quotePathIfNeeded = (path: string) => {
  return /\s/.test(path) ? JSON.stringify(path) : path;
};

async function setupScriptEnvironment(project: Project, env: {[key: string]: string}, makePathWrapper: (name: string, argv0: string, args: Array<string>) => Promise<void>) {
  const pnpPath = getPnpPath(project);
  let pnpRequire = `--require ${quotePathIfNeeded(npath.fromPortablePath(pnpPath.cjs))}`;

  if (xfs.existsSync(pnpPath.esmLoader))
    pnpRequire = `${pnpRequire} --experimental-loader ${pathToFileURL(npath.fromPortablePath(pnpPath.esmLoader)).href}`;

  if (pnpPath.cjs.includes(` `) && semver.lt(process.versions.node, `12.0.0`))
    throw new Error(`Expected the build location to not include spaces when using Node < 12.0.0 (${process.versions.node})`);

  if (xfs.existsSync(pnpPath.cjs)) {
    let nodeOptions = env.NODE_OPTIONS || ``;

    // We still support .pnp.js files to improve multi-project compatibility.
    // TODO: Drop the question mark in the RegExp after .pnp.js files stop being used.
    const pnpRegularExpression = /\s*--require\s+\S*\.pnp\.c?js\s*/g;
    const esmLoaderExpression = /\s*--experimental-loader\s+\S*\.pnp\.loader\.mjs\s*/;
    nodeOptions = nodeOptions.replace(pnpRegularExpression, ` `).replace(esmLoaderExpression, ` `).trim();

    nodeOptions = nodeOptions ? `${pnpRequire} ${nodeOptions}` : pnpRequire;

    env.NODE_OPTIONS = nodeOptions;
  }
}

async function populateYarnPaths(project: Project, definePath: (path: PortablePath | null) => void) {
  const pnpPath = getPnpPath(project);
  definePath(pnpPath.cjs);
  definePath(pnpPath.data);
  definePath(pnpPath.esmLoader);

  definePath(project.configuration.get(`pnpUnpluggedFolder`));
}

declare module '@yarnpkg/core' {
  interface ConfigurationValueMap {
    nodeLinker: string;
    pnpMode: string;
    pnpShebang: string;
    pnpIgnorePatterns: Array<string>;
    pnpEnableEsmLoader: boolean;
    pnpEnableInlining: boolean;
    pnpFallbackMode: string;
    pnpUnpluggedFolder: PortablePath;
  }
}

const plugin: Plugin<CoreHooks & StageHooks> = {
  hooks: {
    populateYarnPaths,
    setupScriptEnvironment,
  },
  configuration: {
    nodeLinker: {
      description: `The linker used for installing Node packages, one of: "pnp", "node-modules"`,
      type: SettingsType.STRING,
      default: `pnp`,
    },
    pnpMode: {
      description: `If 'strict', generates standard PnP maps. If 'loose', merges them with the n_m resolution.`,
      type: SettingsType.STRING,
      default: `strict`,
    },
    pnpShebang: {
      description: `String to prepend to the generated PnP script`,
      type: SettingsType.STRING,
      default: `#!/usr/bin/env node`,
    },
    pnpIgnorePatterns: {
      description: `Array of glob patterns; files matching them will use the classic resolution`,
      type: SettingsType.STRING,
      default: [],
      isArray: true,
    },
    pnpEnableEsmLoader: {
      description: `If true, Yarn will generate an ESM loader (\`.pnp.loader.mjs\`). If this is not explicitly set Yarn tries to automatically detect whether ESM support is required.`,
      type: SettingsType.BOOLEAN,
      default: false,
    },
    pnpEnableInlining: {
      description: `If true, the PnP data will be inlined along with the generated loader`,
      type: SettingsType.BOOLEAN,
      default: true,
    },
    pnpFallbackMode: {
      description: `If true, the generated PnP loader will follow the top-level fallback rule`,
      type: SettingsType.STRING,
      default: `dependencies-only`,
    },
    pnpUnpluggedFolder: {
      description: `Folder where the unplugged packages must be stored`,
      type: SettingsType.ABSOLUTE_PATH,
      default: `./.yarn/unplugged`,
    },
  },
  linkers: [
    PnpLinker,
  ],
  commands: [
    unplug,
  ],
};

export {PnpInstaller, PnpLinker} from './PnpLinker';

// eslint-disable-next-line arca/no-default-export
export default plugin;<|MERGE_RESOLUTION|>--- conflicted
+++ resolved
@@ -15,13 +15,8 @@
 export const getPnpPath = (project: Project) => {
   return {
     cjs: ppath.join(project.cwd, Filename.pnpCjs),
-<<<<<<< HEAD
-    cjsLegacy: ppath.join(project.cwd, Filename.pnpJs),
     data: ppath.join(project.cwd, Filename.pnpData),
     esmLoader: ppath.join(project.cwd, Filename.pnpEsmLoader),
-=======
-    esmLoader: ppath.join(project.cwd, `.pnp.loader.mjs` as Filename),
->>>>>>> f6886ccc
   };
 };
 
