<<<<<<< HEAD
import {Hooks as CoreHooks, Plugin, Project, SettingsType}               from '@berry/core';
import {NodeFS, xfs, PortablePath, ppath, Filename}                      from '@berry/fslib';
import {Hooks as StageHooks}                                             from '@berry/plugin-stage';
=======
import {Hooks as CoreHooks, Plugin, Project, SettingsType} from '@berry/core';
import {NodeFS, xfs, PortablePath}                         from '@berry/fslib';
import {Hooks as StageHooks}                               from '@berry/plugin-stage';
>>>>>>> 8425828e

import {PnpLinker}                                         from './PnpLinker';
import unplug                                              from './commands/unplug';

export const getPnpPath = (project: Project) => ppath.join(project.cwd, `.pnp.js` as Filename);

async function setupScriptEnvironment(project: Project, env: {[key: string]: string}, makePathWrapper: (name: string, argv0: string, args: Array<string>) => Promise<void>) {
  const pnpPath: PortablePath = getPnpPath(project);
  const pnpRequire = `--require ${NodeFS.fromPortablePath(pnpPath)}`;

  if (xfs.existsSync(pnpPath)) {
    let nodeOptions = env.NODE_OPTIONS || ``;

    nodeOptions = nodeOptions.replace(/\s*--require\s+\S*\.pnp\.js\s*/g, ` `).trim();
    nodeOptions = nodeOptions ? `${pnpRequire} ${nodeOptions}` : pnpRequire;

    env.NODE_OPTIONS = nodeOptions;
  }
}

function populateYarnPaths(project: Project, definePath: (path: string | null) => void) {
  definePath(getPnpPath(project));

  definePath(project.configuration.get(`pnpDataPath`));
  definePath(project.configuration.get(`pnpUnpluggedFolder`));
}

const plugin: Plugin = {
  hooks: {
    populateYarnPaths,
    setupScriptEnvironment,
  } as (
    CoreHooks &
    StageHooks
  ),
  configuration: {
    pnpShebang: {
      description: `String to prepend to the generated PnP script`,
      type: SettingsType.STRING,
      default: `#!/usr/bin/env node`,
    },
    pnpIgnorePattern: {
      description: `Regex defining a pattern of files that should use the classic resolution`,
      type: SettingsType.STRING,
      default: null,
    },
    pnpEnableInlining: {
      description: `If true, the PnP data will be inlined along with the generated loader`,
      type: SettingsType.BOOLEAN,
      default: true,
    },
    pnpFallbackMode: {
      description: `If true, the generated PnP loader will follow the top-level fallback rule`,
      type: SettingsType.STRING,
      default: `dependencies-only`,
    },
    pnpUnpluggedFolder: {
      description: `Folder where the unplugged packages must be stored`,
      type: SettingsType.ABSOLUTE_PATH,
      default: `./.yarn/unplugged`,
    },
    pnpDataPath: {
      description: `Path of the file where the PnP data (used by the loader) must be written`,
      type: SettingsType.ABSOLUTE_PATH,
      default: `./.pnp.data.json`,
    },
  },
  linkers: [
    PnpLinker,
  ],
  commands: [
    unplug,
  ],
};

// eslint-disable-next-line arca/no-default-export
export default plugin;<|MERGE_RESOLUTION|>--- conflicted
+++ resolved
@@ -1,12 +1,6 @@
-<<<<<<< HEAD
-import {Hooks as CoreHooks, Plugin, Project, SettingsType}               from '@berry/core';
-import {NodeFS, xfs, PortablePath, ppath, Filename}                      from '@berry/fslib';
-import {Hooks as StageHooks}                                             from '@berry/plugin-stage';
-=======
 import {Hooks as CoreHooks, Plugin, Project, SettingsType} from '@berry/core';
-import {NodeFS, xfs, PortablePath}                         from '@berry/fslib';
+import {Filename, NodeFS, PortablePath, ppath, xfs}        from '@berry/fslib';
 import {Hooks as StageHooks}                               from '@berry/plugin-stage';
->>>>>>> 8425828e
 
 import {PnpLinker}                                         from './PnpLinker';
 import unplug                                              from './commands/unplug';
