--- conflicted
+++ resolved
@@ -7,13 +7,8 @@
   "dependencies": {
     "@yarnpkg/fslib": "workspace:^2.0.0-rc.20",
     "@yarnpkg/parsers": "workspace:^2.0.0-rc.11",
-<<<<<<< HEAD
     "clipanion": "^2.4.0",
-    "cross-spawn": "6.0.5",
-=======
-    "clipanion": "^2.1.5",
     "cross-spawn": "7.0.3",
->>>>>>> a5b06208
     "fast-glob": "^3.2.2",
     "stream-buffers": "^3.0.2"
   },
