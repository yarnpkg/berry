import {xfs, ppath, Filename, PortablePath} from '@yarnpkg/fslib';
import {execute, UserOptions}               from '@yarnpkg/shell';
import {PassThrough}                        from 'stream';
import stripAnsi                            from 'strip-ansi';
import {promisify}                          from 'util';

const setTimeoutPromise = promisify(setTimeout);

const isNotWin32 = process.platform !== `win32`;

const ifNotWin32It = isNotWin32
  ? it
  : it.skip;

type Result = {
  exitCode: number;
  stdout: string;
  stderr: string;
};

const expectResult = async (promise: Promise<any>, {exitCode = 0, stdout = ``, stderr = ``}: Partial<Result>) => {
  return await expect(promise).resolves.toMatchObject({exitCode, stdout, stderr});
};

const bufferResult = async (command: string, args: Array<string> = [], options: Partial<UserOptions> & {tty?: boolean} = {}): Promise<Result> => {
  const stdout = new PassThrough();
  const stderr = new PassThrough();

  if (options.tty) {
    (stdout as any).isTTY = true;
    (stderr as any).isTTY = true;
  }

  const stdoutChunks: Array<Buffer> = [];
  const stderrChunks: Array<Buffer> = [];

  stdout.on(`data`, chunk => {
    stdoutChunks.push(chunk);
  });

  stderr.on(`data`, chunk => {
    stderrChunks.push(chunk);
  });

  const exitCode = await execute(command, args, {...options, stdout, stderr, builtins: {
    [`test-builtin`]: async (args, opts, state) => {
      const stdinChunks: Array<Buffer> = [];

      state.stdin.on(`data`, chunk => {
        stdinChunks.push(chunk);
      });

      return await new Promise(resolve => {
        state.stdin.on(`end`, () => {
          const content = Buffer.concat(stdinChunks).toString().trim();
          state.stdout.write(`${content.replace(/(.)./g, `$1`)}\n`);

          resolve(0);
        });
      });
    },

    [`echo-arguments`]: async (args, opts, state) => {
      return await new Promise(resolve => {
        for (const arg of args)
          state.stdout.write(`${JSON.stringify(arg)}\n`);

        resolve(0);
      });
    },

    [`echo-stdin`]: async (args, opts, state) => {
      const stdinChunks: Array<Buffer> = [];

      state.stdin.on(`data`, chunk => {
        stdinChunks.push(chunk);
      });

      return await new Promise(resolve => {
        state.stdin.on(`end`, () => {
          const content = Buffer.concat(stdinChunks).toString().trim();
          state.stdout.write(`${content}\n`);

          resolve(0);
        });
      });
    },
  }});

  return {
    exitCode,

    stdout: Buffer.concat(stdoutChunks).toString(),
    stderr: Buffer.concat(stderrChunks).toString(),
  };
};

describe(`Shell`, () => {
  describe(`Simple shell features`, () => {
    describe(`Empty commands`, () => {
      const EMPTY_COMMAND_RESULT = {
        exitCode: 0,
        stdout: ``,
      };

      it(`should support an empty string`, async () => {
        await expectResult(bufferResult(
          ``,
        ), EMPTY_COMMAND_RESULT);
      });

      it(`should support a whitespace-only string`, async () => {
        await expectResult(bufferResult(
          ` `,
        ), EMPTY_COMMAND_RESULT);

        await expectResult(bufferResult(
          `\t`,
        ), EMPTY_COMMAND_RESULT);

        await expectResult(bufferResult(
          `  \t   \t   \t  `,
        ), EMPTY_COMMAND_RESULT);
      });

      it(`should support an empty string when passing arguments`, async () => {
        await expectResult(bufferResult(
          ``,
          [`hello`, `world`],
        ), EMPTY_COMMAND_RESULT);
      });

      it(`should support a whitespace-only string when passing arguments`, async () => {
        await expectResult(bufferResult(
          ` `,
          [`hello`, `world`],
        ), EMPTY_COMMAND_RESULT);

        await expectResult(bufferResult(
          `\t`,
          [`hello`, `world`],
        ), EMPTY_COMMAND_RESULT);

        await expectResult(bufferResult(
          `  \t   \t   \t  `,
          [`hello`, `world`],
        ), EMPTY_COMMAND_RESULT);
      });
    });

    it(`should support the ":" builtin`, async () => {
      await expectResult(bufferResult(
        `:`,
      ), {
        exitCode: 0,
        stdout: ``,
      });
    });

    it(`should execute a regular command`, async () => {
      await expectResult(bufferResult(
        `echo hello`,
      ), {
        stdout: `hello\n`,
      });
    });

    it(`should support empty string as argument`, async () => {
      await expectResult(bufferResult(
        `node -pe "process.argv[2]" "" 1`,
      ), {
        stdout: `1\n`,
      });
    });

    it(`should exit with an exit code 0 when everything looks fine`, async () => {
      await expectResult(bufferResult(
        `echo hello`,
      ), {
        stdout: `hello\n`,
        exitCode: 0,
      });
    });

    ifNotWin32It(`should throw an error when a command doesn't exist`, async () => {
      await expectResult(bufferResult(
        `this-command-doesnt-exist-sorry`,
      ), {
        exitCode: 127,
        stderr: `command not found: this-command-doesnt-exist-sorry\n`,
      });
    });

    it(`should forward the specified exit code when running exit`, async () => {
      await expectResult(bufferResult(
        `exit 1`,
      ), {
        exitCode: 1,
      });

      await expectResult(bufferResult(
        `exit 42`,
      ), {
        exitCode: 42,
      });
    });

    it(`should shortcut the right branch of a '||' when the left branch succeeds`, async () => {
      await expectResult(bufferResult(
        `true || echo failed`,
      ), {
        stdout: ``,
      });
    });

    it(`should shortcut the right branch of a '&&' when the left branch fails`, async () => {
      await expectResult(bufferResult(
        `false && echo failed`,
      ), {
        exitCode: 1,
        stdout: ``,
      });
    });

    it(`should execute the right branch of a '||' when the left branch fails`, async () => {
      await expectResult(bufferResult(
        `false || echo succeeds`,
      ), {
        stdout: `succeeds\n`,
      });
    });

    it(`should execute the right branch of a '&&' when the left branch succeeds`, async () => {
      await expectResult(bufferResult(
        `true && echo succeeds`,
      ), {
        stdout: `succeeds\n`,
      });
    });

    it(`should execute both branches regardless of their exit status when using ';'`, async () => {
      await expectResult(bufferResult(
        `echo foo; echo bar`,
      ), {
        stdout: `foo\nbar\n`,
      });
    });

    it(`should immediately stop the execution when calling 'exit'`, async () => {
      await expectResult(bufferResult(
        `echo hello; exit 1; echo world`,
      ), {
        exitCode: 1,
        stdout: `hello\n`,
      });

      await expectResult(bufferResult(
        `echo hello && exit 0 && echo world`,
      ), {
        exitCode: 0,
        stdout: `hello\n`,
      });
    });

    it(`should execute a subshell when using grouping parentheses (within '||', shortcutted)`, async () => {
      await expectResult(bufferResult(
        `true || (echo hello; echo world)`,
      ), {
        stdout: ``,
      });
    });

    it(`should execute a subshell when using grouping parentheses (within '||')`, async () => {
      await expectResult(bufferResult(
        `false || (echo hello; echo world)`,
      ), {
        stdout: `hello\nworld\n`,
      });
    });

    it(`should execute a subshell when using grouping parentheses (within '&&', shortcutted)`, async () => {
      await expectResult(bufferResult(
        `false && (echo hello; echo world)`,
      ), {
        exitCode: 1,
        stdout: ``,
      });
    });

    it(`should execute a subshell when using grouping parentheses (within '&&')`, async () => {
      await expectResult(bufferResult(
        `true && (echo hello; echo world)`,
      ), {
        stdout: `hello\nworld\n`,
      });
    });

    it(`should allow subshells to access the $? from the parent shell`, async () => {
      await expectResult(bufferResult(
        `false; (echo $?)`,
      ), {
        stdout: `1\n`,
      });
    });

    it(`should execute a group when using grouping curly braces (within '||', shortcutted)`, async () => {
      await expectResult(bufferResult(
        `true || {echo hello; echo world}`,
      ), {
        stdout: ``,
      });
    });

    it(`should execute a group when using grouping curly braces (within '||')`, async () => {
      await expectResult(bufferResult(
        `false || {echo hello; echo world}`,
      ), {
        stdout: `hello\nworld\n`,
      });
    });

    it(`should execute a group when using grouping curly braces (within '&&', shortcutted)`, async () => {
      await expectResult(bufferResult(
        `false && {echo hello; echo world}`,
      ), {
        exitCode: 1,
        stdout: ``,
      });
    });

    it(`should execute a group when using grouping curly braces (within '&&')`, async () => {
      await expectResult(bufferResult(
        `true && {echo hello; echo world}`,
      ), {
        stdout: `hello\nworld\n`,
      });
    });

    it(`should allow groups to access the $? from the current shell`, async () => {
      await expectResult(bufferResult(
        `false; {echo $?}`,
      ), {
        stdout: `1\n`,
      });
    });

    it(`should interpolate subshells with the proper split`, async () => {
      await expectResult(bufferResult(
        `echo $(echo foo)bar`,
      ), {
        stdout: `foobar\n`,
      });
    });

    it(`should interpolate subshells with the proper split`, async () => {
      await expectResult(bufferResult(
        `echo $(echo 'foo      bar')bar`,
      ), {
        stdout: `foo barbar\n`,
      });
    });

    it(`should support redirections on subshells (one command)`, async () => {
      await xfs.mktempPromise(async tmpDir => {
        const file = ppath.join(tmpDir, `file` as Filename);

        await expectResult(bufferResult(
          `(echo "hello world") > "${file}"`,
        ), {
          stdout: ``,
        });

        await expect(xfs.readFilePromise(file, `utf8`)).resolves.toEqual(`hello world\n`);
      });
    });

    it(`should support redirections on subshells (multiple commands)`, async () => {
      await xfs.mktempPromise(async tmpDir => {
        const file = ppath.join(tmpDir, `file` as Filename);

        await expectResult(bufferResult(
          `(echo "hello world"; echo "goodbye world") > "${file}"`,
        ), {
          stdout: ``,
        });

        await expect(xfs.readFilePromise(file, `utf8`)).resolves.toEqual(`hello world\ngoodbye world\n`);
      });
    });

    it(`should support redirections on groups (one command)`, async () => {
      await xfs.mktempPromise(async tmpDir => {
        const file = ppath.join(tmpDir, `file` as Filename);

        await expectResult(bufferResult(
          `{echo "hello world"} > "${file}"`,
        ), {
          stdout: ``,
        });

        await expect(xfs.readFilePromise(file, `utf8`)).resolves.toEqual(`hello world\n`);
      });
    });

    it(`should support redirections on groups (multiple commands)`, async () => {
      await xfs.mktempPromise(async tmpDir => {
        const file = ppath.join(tmpDir, `file` as Filename);

        await expectResult(bufferResult(
          `{echo "hello world"; echo "goodbye world"} > "${file}"`,
        ), {
          stdout: ``,
        });

        await expect(xfs.readFilePromise(file, `utf8`)).resolves.toEqual(`hello world\ngoodbye world\n`);
      });
    });

    it(`shouldn't allow subshells to mutate the state of the parent shell`, async () => {
      await expectResult(bufferResult(
        `(FOO=hello); echo $FOO`,
      ), {
        exitCode: 1,
        stderr: `Unbound variable "FOO"\n`,
      });
    });

    it(`should allow groups to mutate the state of the current shell`, async () => {
      await expectResult(bufferResult(
        `{FOO=hello}; echo $FOO`,
      ), {
        stdout: `hello\n`,
      });
    });
  });

  describe(`Variables`, () => {
    describe(`Built-in variables`, () => {
      it(`should expose the previous exit code via $?`, async () => {
        await expectResult(bufferResult(
          `true; echo $?`,
        ), {
          stdout: `0\n`,
        });

        await expectResult(bufferResult(
          `false; echo $?`,
        ), {
          stdout: `1\n`,
        });
      });

      it(`should expose the number of arguments via $#`, async () => {
        await expectResult(bufferResult(
          `echo $#`,
        ), {
          stdout: `0\n`,
        });

        await expectResult(bufferResult(
          `echo $#`,
          [`hello`, `world`],
        ), {
          stdout: `2\n`,
        });
      });

      it(`should expose individual arguments via $0, $1, ..., $n`, async () => {
        await expectResult(bufferResult(
          `echo $0`,
          [`hello`, `world`],
        ), {
          stdout: `hello\n`,
        });

        await expectResult(bufferResult(
          `echo $1`,
          [`hello`, `world`],
        ), {
          stdout: `world\n`,
        });
      });

      it(`should support argument spread via $@`, async () => {
        await expectResult(bufferResult(
          `node -p 'JSON.stringify(process.argv.slice(1))' "$@"`,
          [`hello`, `world`],
        ), {
          stdout: `["hello","world"]\n`,
        });
      });

      it(`should expose the shell pid via $$`, async () => {
        await expectResult(bufferResult(
          `echo $$`,
        ), {
          // The shell runs in the same process as the tests
          stdout: `${process.pid}\n`,
        });
      });

      it(`should expose the shell ppid via $PPID`, async () => {
        await expectResult(bufferResult(
          `echo $PPID`,
        ), {
          // The shell runs in the same process as the tests
          stdout: `${process.ppid}\n`,
        });
      });

      it(`should support the $RANDOM variable`, async () => {
        async function getNumbers(result: Promise<{ exitCode: number, stdout: string, stderr: string }>): Promise<Array<number>> {
          const {exitCode, stdout, stderr} = await result;

          if (exitCode !== 0)
            throw new Error(stderr);

          return stdout.trim().split(/\s*\/\s*/g).map(number => Number(number));
        }

        function validateRandomNumber(number: number) {
          expect(number).toBeGreaterThanOrEqual(0);
          expect(number).toBeLessThan(32768);
        }

        let numbers = await getNumbers(bufferResult(`echo $RANDOM`));
        expect(numbers.length).toBe(1);
        numbers.forEach(validateRandomNumber);

        numbers = await getNumbers(bufferResult(`echo $RANDOM / $RANDOM / $RANDOM`));
        expect(numbers.length).toBe(3);
        numbers.forEach(validateRandomNumber);
        // There's no guarantee for this, they're random numbers after all, but the chance of this
        // occurring is 1 in 2 ** 30 or roughly 1 in 1 billion.
        expect(numbers[0] === numbers[1] && numbers[1] === numbers[2]).toBe(false);

        numbers = await getNumbers(bufferResult(`RANDOM=foo ; echo $RANDOM`));
        expect(numbers.length).toBe(1);
        numbers.forEach(validateRandomNumber);
      });

      it(`should split variables when referenced outside of quotes`, async () => {
        await expectResult(bufferResult(
          `FOO="hello world"; echo-arguments $FOO`,
        ), {
          stdout: `"hello"\n"world"\n`,
        });
      });

      it(`shouldn't turn empty variables into arguments when referenced outside of quotes`, async () => {
        await expectResult(bufferResult(
          `FOO=""; echo-arguments $FOO`,
        ), {
          stdout: ``,
        });
      });

      it(`should keep variables unified when referenced within double quotes`, async () => {
        await expectResult(bufferResult(
          `FOO="hello   world"; echo-arguments "$FOO"`,
        ), {
          stdout: `"hello   world"\n`,
        });
      });

      it(`should ignore variables when referenced within single quotes`, async () => {
        await expectResult(bufferResult(
          `FOO="hello   world"; echo-arguments '$FOO'`,
        ), {
          stdout: `"$FOO"\n`,
        });
      });

      it(`should turn empty variables into an empty argument when referenced within double quotes`, async () => {
        await expectResult(bufferResult(
          `FOO=""; echo-arguments "$FOO"`,
        ), {
          stdout: `""\n`,
        });
      });
    });

    describe(`Setting variables`, () => {
      describe(`Assignment prefix`, () => {
        it(`should set environment variables`, async () => {
          await expectResult(bufferResult(
            `PORT=1234 node -e 'process.stdout.write(process.env.PORT)'`,
          ), {
            stdout: `1234`,
          });
        });

        it(`should support setting multiple environment variables`, async () => {
          await expectResult(bufferResult(
            `HOST="localhost" PORT=1234 node -e 'process.stdout.write(process.env.HOST + ":" + process.env.PORT)'`,
          ), {
            stdout: `localhost:1234`,
          });
        });

        it(`should support setting environment variables with shell interpolation`, async () => {
          await expectResult(bufferResult(
            `HOST="local"$(echo $0) PORT=1234 node -e 'process.stdout.write(process.env.HOST + ":" + process.env.PORT)'`,
            [`host`],
          ), {
            stdout: `localhost:1234`,
          });
        });

        it(`should clear an env variable if value is omitted`, async () => {
          await expectResult(bufferResult(
            `HOST="localhost" PORT=1234 HOST= node -e 'process.stdout.write(process.env.HOST + ":" + process.env.PORT)'`,
          ), {
            stdout: `:1234`,
          });
        });

        it(`env assignment prefix syntax shouldn't persist it to the environment`, async () => {
          await expectResult(bufferResult([
            `FOO=1`,
            `FOO=2 echo hello`,
            `echo $FOO`,
          ].join(` ; `)), {
            stdout: `hello\n1\n`,
          });

          await expectResult(bufferResult([
            `FOO=1`,
            `FOO=2 echo hello`,
            `node -e 'process.stdout.write(process.env.FOO)'`,
          ].join(` ; `)), {
            stdout: `hello\n1`,
          });

          await expectResult(bufferResult(`FOO=2 echo hello ; echo $FOO`), {
            exitCode: 1,
            stdout: `hello\n`,
            stderr: `Unbound variable "FOO"\n`,
          });
        });
      });

      describe(`Assignment without command`, () => {
        it(`should support setting env variable without command`, async () => {
          await expectResult(bufferResult([
            `FOO=1`,
            `FOO=2`,
            `node -e 'process.stdout.write(process.env.FOO)'`,
          ].join(` ; `)), {
            stdout: `2`,
          });
        });

        it(`should support multiple env assignment without command`, async () => {
          await expectResult(bufferResult([
            `FOO=1 BAR=2`,
            `echo hello`,
            `echo $BAR`,
          ].join(` ; `)), {
            stdout: `hello\n2\n`,
          });
        });

        it(`should evaluate variables once before starting execution`, async () => {
          await expectResult(bufferResult([
            `FOO=1`,
            `FOO=2 echo $FOO`,
          ].join(` ; `)), {
            stdout: `1\n`,
          });
        });
      });
    });

    describe(`Using variables`, () => {
      it(`should support using environment variables`, async () => {
        await expectResult(bufferResult(
          `echo $FOOBAR`,
          [],
          {env: {FOOBAR: `hello world`}},
        ), {
          stdout: `hello world\n`,
        });
      });

      it(`should support default arguments via \${ARG:-...}`, async () => {
        await expectResult(bufferResult(
          `echo "\${DOESNT_EXIST:-hello world}"`,
        ), {
          stdout: `hello world\n`,
        });
      });

      it(`should support default arguments via \${N:-...}`, async () => {
        await expectResult(bufferResult(
          `echo "\${1:-hello world}"`,
          [],
        ), {
          stdout: `hello world\n`,
        });
      });

      it(`should support empty default arguments`, async () => {
        await expectResult(bufferResult(
          `echo "foo\${DOESNT_EXIST:-}bar"`,
        ), {
          stdout: `foobar\n`,
        });
      });

      it(`should support alternative arguments via \${ARG:+...}`, async () => {
        await expectResult(bufferResult(
          `echo "\${FOOBAR:+hello world}"`,
          [],
          {env: {FOOBAR: `goodbye world`}},
        ), {
          stdout: `hello world\n`,
        });

        await expectResult(bufferResult(
          `echo "\${FOOBAR:+hello world}"`,
<<<<<<< HEAD
        ), {
          stdout: ``,
=======
        )).resolves.toMatchObject({
          stdout: `\n`,
>>>>>>> f3775aae
        });
      });

      it(`should support alternative arguments via \${N:+...}`, async () => {
<<<<<<< HEAD
        await expectResult(bufferResult(
          `echo "\${1:+hello world}"`,
        ), {
=======
        await expect(bufferResult(
          `echo "\${0:+hello world}"`, [`goodbye world`],
        )).resolves.toMatchObject({
>>>>>>> f3775aae
          stdout: `hello world\n`,
        });

        await expect(bufferResult(
          `echo "\${0:+hello world}"`,
        )).resolves.toMatchObject({
          stdout: `\n`,
        });
      });

      it(`should support alternative default arguments`, async () => {
        await expectResult(bufferResult(
          `echo "foo\${FOOBAR:+}bar"`,
          [],
          {env: {FOOBAR: `goodbye world`}},
        ), {
          stdout: `foobar\n`,
        });
      });

      describe(`Errors`, () => {
        it(`should throw recoverable errors on unbound variables`, async () => {
          await expectResult(bufferResult(
            `echo $INEXISTENT && echo OK || echo KO`,
          ), {
            exitCode: 0,
            stdout: `KO\n`,
            stderr: `Unbound variable "INEXISTENT"\n`,
          });
        });

        it(`should throw recoverable errors on unbound arguments`, async () => {
          await expectResult(bufferResult(
            `echo $42 && echo OK || echo KO`,
          ), {
            exitCode: 0,
            stdout: `KO\n`,
            stderr: `Unbound argument #42\n`,
          });
        });
      });
    });
  });

  describe(`Redirections`, () => {
    describe(`<`, () => {
      it(`should support input redirections (file)`, async () => {
        await xfs.mktempPromise(async tmpDir => {
          const file = ppath.join(tmpDir, `file` as Filename);
          await xfs.writeFilePromise(file, `hello world\n`);

          await expectResult(bufferResult(
            `cat < "${file}"`,
          ), {
            stdout: `hello world\n`,
          });
        });
      });

      it(`should support input redirections to fd (file)`, async () => {
        await xfs.mktempPromise(async tmpDir => {
          const file = ppath.join(tmpDir, `file` as Filename);
          await xfs.writeFilePromise(file, `hello world\n`);

          await expectResult(bufferResult(
            `cat 0< "${file}"`,
          ), {
            stdout: `hello world\n`,
          });
        });
      });

      it(`should support multiple inputs`, async () => {
        await xfs.mktempPromise(async tmpDir => {
          const file1 = ppath.join(tmpDir, `file1` as Filename);
          await xfs.writeFilePromise(file1, `foo bar baz\n`);

          const file2 = ppath.join(tmpDir, `file2` as Filename);
          await xfs.writeFilePromise(file2, `hello world\n`);

          await expectResult(bufferResult(
            `cat < "${file1}" < "${file2}"`,
          ), {
            stdout: `foo bar baz\nhello world\n`,
          });
        });
      });

      it(`should throw on input redirections to unsupported file descriptors`, async () => {
        await xfs.mktempPromise(async tmpDir => {
          const file = ppath.join(tmpDir, `file` as Filename);
          await xfs.writeFilePromise(file, `hello world\n`);

          await expect(bufferResult(
            `cat 1< "${file}"`,
          )).rejects.toThrowError(`Unsupported file descriptor: "1"`);

          await expect(bufferResult(
            `cat 2< "${file}"`,
          )).rejects.toThrowError(`Unsupported file descriptor: "2"`);

          await expect(bufferResult(
            `cat 3< "${file}"`,
          )).rejects.toThrowError(`Unsupported file descriptor: "3"`);
        });
      });
    });

    describe(`<<<`, () => {
      it(`should support input redirections (string)`, async () => {
        await expectResult(bufferResult(
          `cat <<< "hello world"`,
        ), {
          stdout: `hello world\n`,
        });
      });

      it(`should support input redirections to fd (string)`, async () => {
        await expectResult(bufferResult(
          `cat 0<<< "hello world"`,
        ), {
          stdout: `hello world\n`,
        });
      });

      it(`should throw on input redirections to unsupported file descriptors`, async () => {
        await xfs.mktempPromise(async tmpDir => {
          await expect(bufferResult(
            `cat 1<<< "hello world"`,
          )).rejects.toThrowError(`Unsupported file descriptor: "1"`);

          await expect(bufferResult(
            `cat 2<<< "hello world"`,
          )).rejects.toThrowError(`Unsupported file descriptor: "2"`);

          await expect(bufferResult(
            `cat 3<<< "hello world"`,
          )).rejects.toThrowError(`Unsupported file descriptor: "3"`);
        });
      });
    });

    describe(`>`, () => {
      it(`should support output redirections (overwrite)`, async () => {
        await xfs.mktempPromise(async tmpDir => {
          const file = ppath.join(tmpDir, `file` as Filename);

          await expectResult(bufferResult(
            `echo "hello world" > "${file}"`,
          ), {
            stdout: ``,
          });

          await expect(xfs.readFilePromise(file, `utf8`)).resolves.toEqual(`hello world\n`);
        });
      });

      it(`shouldn't affect unrelated commands`, async () => {
        await xfs.mktempPromise(async tmpDir => {
          const file = ppath.join(tmpDir, `file` as Filename);

          await expectResult(bufferResult(
            `echo "hello world" > "${file}"; echo foo`,
          ), {
            stdout: `foo\n`,
          });

          await expect(xfs.readFilePromise(file, `utf8`)).resolves.toEqual(`hello world\n`);
        });

        await xfs.mktempPromise(async tmpDir => {
          const file = ppath.join(tmpDir, `file` as Filename);

          await expectResult(bufferResult(
            `echo "hello world" > "${file}" && echo foo`,
          ), {
            stdout: `foo\n`,
          });

          await expect(xfs.readFilePromise(file, `utf8`)).resolves.toEqual(`hello world\n`);
        });
      });

      it(`shouldn't do weird stuff when piping a builtin redirection`, async () => {
        await xfs.mktempPromise(async tmpDir => {
          const file1 = ppath.join(tmpDir, `file1` as Filename);
          const file2 = ppath.join(tmpDir, `file2` as Filename);

          await expectResult(bufferResult(
            `echo "hello world" > "${file1}" | echo "foo bar" > "${file2}"; echo test`,
          ), {
            stdout: `test\n`,
          });

          await expect(xfs.readFilePromise(file1, `utf8`)).resolves.toEqual(`hello world\n`);
          await expect(xfs.readFilePromise(file2, `utf8`)).resolves.toEqual(`foo bar\n`);
        });

        await xfs.mktempPromise(async tmpDir => {
          const file = ppath.join(tmpDir, `file` as Filename);

          await expectResult(bufferResult(
            `echo "hello world" > "${file}" && echo foo`,
          ), {
            stdout: `foo\n`,
          });

          await expect(xfs.readFilePromise(file, `utf8`)).resolves.toEqual(`hello world\n`);
        });
      });

      it(`should support output redirections from fd (stdout)`, async () => {
        await xfs.mktempPromise(async tmpDir => {
          const file = ppath.join(tmpDir, `file` as Filename);

          await expectResult(bufferResult(
            `node -e "console.log(\`foo\`), console.error(\`bar\`)" 1> "${file}"`,
          ), {
            stderr: `bar\n`,
          });

          await expect(xfs.readFilePromise(file, `utf8`)).resolves.toEqual(`foo\n`);
        });
      });

      it(`should support output redirections from fd (stderr)`, async () => {
        await xfs.mktempPromise(async tmpDir => {
          const file = ppath.join(tmpDir, `file` as Filename);

          await expectResult(bufferResult(
            `node -e "console.log(\`foo\`), console.error(\`bar\`)" 2> "${file}"`,
          ), {
            stdout: `foo\n`,
          });

          await expect(xfs.readFilePromise(file, `utf8`)).resolves.toEqual(`bar\n`);
        });
      });

      it(`should support multiple outputs`, async () => {
        await xfs.mktempPromise(async tmpDir => {
          const file1 = ppath.join(tmpDir, `file1` as Filename);
          const file2 = ppath.join(tmpDir, `file2` as Filename);

          await expectResult(bufferResult(
            `echo "hello world" > "${file1}" > "${file2}"`,
          ), {
            stdout: ``,
          });

          await expect(xfs.readFilePromise(file1, `utf8`)).resolves.toEqual(`hello world\n`);
          await expect(xfs.readFilePromise(file2, `utf8`)).resolves.toEqual(`hello world\n`);
        });
      });

      it(`should throw on output redirections to inexistent folder`, async () => {
        await xfs.mktempPromise(async tmpDir => {
          await expect(bufferResult(
            `echo "hello world" > "inexistent-folder/file.txt"`,
          )).rejects.toThrowError(`ENOENT: no such file or directory, open`);
        });
      });

      it(`should throw on output redirections from unsupported file descriptors`, async () => {
        await xfs.mktempPromise(async tmpDir => {
          await expect(bufferResult(
            `echo "hello world" 0> /dev/null`,
          )).rejects.toThrowError(`Unsupported file descriptor: "0"`);
        });

        await xfs.mktempPromise(async tmpDir => {
          await expect(bufferResult(
            `echo "hello world" 3> /dev/null`,
          )).rejects.toThrowError(`Unsupported file descriptor: "3"`);
        });
      });
    });

    describe(`>>`, () => {
      it(`should support output redirections (append)`, async () => {
        await xfs.mktempPromise(async tmpDir => {
          const file = ppath.join(tmpDir, `file` as Filename);
          await xfs.writeFilePromise(file, `foo bar baz\n`);

          await expectResult(bufferResult(
            `echo "hello world" >> "${file}"`,
          ), {
            stdout: ``,
          });

          await expect(xfs.readFilePromise(file, `utf8`)).resolves.toEqual(`foo bar baz\nhello world\n`);
        });
      });

      it(`should support output redirections from fd (stdout)`, async () => {
        await xfs.mktempPromise(async tmpDir => {
          const file = ppath.join(tmpDir, `file` as Filename);
          await xfs.writeFilePromise(file, `foo bar baz\n`);

          await expectResult(bufferResult(
            `node -e "console.log(\`foo\`), console.error(\`bar\`)" 1>> "${file}"`,
          ), {
            stderr: `bar\n`,
          });

          await expect(xfs.readFilePromise(file, `utf8`)).resolves.toEqual(`foo bar baz\nfoo\n`);
        });
      });

      it(`should support output redirections from fd (stderr)`, async () => {
        await xfs.mktempPromise(async tmpDir => {
          const file = ppath.join(tmpDir, `file` as Filename);
          await xfs.writeFilePromise(file, `foo bar baz\n`);

          await expectResult(bufferResult(
            `node -e "console.log(\`foo\`), console.error(\`bar\`)" 2>> "${file}"`,
          ), {
            stdout: `foo\n`,
          });

          await expect(xfs.readFilePromise(file, `utf8`)).resolves.toEqual(`foo bar baz\nbar\n`);
        });
      });

      it(`should throw on output redirections from unsupported file descriptors`, async () => {
        await xfs.mktempPromise(async tmpDir => {
          await expect(bufferResult(
            `echo "hello world" 0>> /dev/null`,
          )).rejects.toThrowError(`Unsupported file descriptor: "0"`);
        });

        await xfs.mktempPromise(async tmpDir => {
          await expect(bufferResult(
            `echo "hello world" 3>> /dev/null`,
          )).rejects.toThrowError(`Unsupported file descriptor: "3"`);
        });
      });
    });

    describe(`>&`, () => {
      it(`should support implicit stdout redirections (file descriptor)`, async () => {
        await expectResult(bufferResult(
          `echo "hello world" >& 1`,
        ), {
          stdout: `hello world\n`,
        });

        await expectResult(bufferResult(
          `echo "hello world" >& 2`,
        ), {
          stderr: `hello world\n`,
        });
      });

      it(`should support stdout redirections (file descriptor)`, async () => {
        await expectResult(bufferResult(
          `echo "hello world" 1>& 1`,
        ), {
          stdout: `hello world\n`,
        });

        await expectResult(bufferResult(
          `echo "hello world" 1>& 2`,
        ), {
          stderr: `hello world\n`,
        });
      });

      it(`should support stderr redirections (file descriptor)`, async () => {
        await expectResult(bufferResult(
          `node -e "console.error(\`hello world\`)" 2>& 1`,
        ), {
          stdout: `hello world\n`,
        });

        await expectResult(bufferResult(
          `node -e "console.error(\`hello world\`)" 2>& 2`,
        ), {
          stderr: `hello world\n`,
        });
      });

      it(`should support multiple stdout redirections (file descriptor)`, async () => {
        await expectResult(bufferResult(
          `echo "hello world" >& 1 >& 2`,
        ), {
          stdout: `hello world\n`,
          stderr: `hello world\n`,
        });
      });

      it(`should throw on output redirections from unsupported file descriptors`, async () => {
        await xfs.mktempPromise(async tmpDir => {
          await expect(bufferResult(
            `echo "hello world" 0>& 1`,
          )).rejects.toThrowError(`Unsupported file descriptor: "0"`);
        });

        await xfs.mktempPromise(async tmpDir => {
          await expect(bufferResult(
            `echo "hello world" 3>& 1`,
          )).rejects.toThrowError(`Unsupported file descriptor: "3"`);
        });
      });

      it(`should throw recoverable errors when a bad file descriptor is encountered`, async () => {
        await xfs.mktempPromise(async tmpDir => {
          await expectResult(bufferResult(
            `echo "hello world" >& 42 && echo OK || echo KO`,
            [],
            {cwd: tmpDir},
          ), {
            exitCode: 0,
            stdout: `KO\n`,
            stderr: `Bad file descriptor: "42"\n`,
          });
        });
      });
    });
  });

  describe(`Pipelines`, () => {
    describe(`|`, () => {
      it(`should pipe the result of a command into another (two commands, builtin into native)`, async () => {
        await expectResult(bufferResult([
          `echo hello world`,
          `node -e 'process.stdin.on("data", data => process.stdout.write(data.toString().toUpperCase()))'`,
        ].join(` | `)), {
          stdout: `HELLO WORLD\n`,
        });
      });

      it(`should pipe the result of a command into another (two commands, native into pipe)`, async () => {
        await expectResult(bufferResult([
          `node -e 'process.stdout.write("abcdefgh\\n");'`,
          `test-builtin`,
        ].join(` | `)), {
          stdout: `aceg\n`,
        });
      });

      it(`should pipe the result of a command into another (three commands)`, async () => {
        await expectResult(bufferResult([
          `echo hello world`,
          `node -e 'process.stdin.on("data", data => process.stdout.write(data.toString().toUpperCase()))'`,
          `node -e 'process.stdin.on("data", data => process.stdout.write(data.toString().replace(/./g, $0 => \`{\${$0}}\`)))'`,
        ].join(` | `)), {
          stdout: `{H}{E}{L}{L}{O}{ }{W}{O}{R}{L}{D}\n`,
        });
      });

      it(`should pipe the result of a command into another (no builtins)`, async () => {
        await expectResult(bufferResult([
          `node -e 'process.stdout.write("hello world\\n")'`,
          `node -e 'process.stdin.on("data", data => process.stdout.write(data.toString().toUpperCase()))'`,
          `node -e 'process.stdin.on("data", data => process.stdout.write(data.toString().replace(/./g, $0 => \`{\${$0}}\`)))'`,
        ].join(` | `)), {
          stdout: `{H}{E}{L}{L}{O}{ }{W}{O}{R}{L}{D}\n`,
        });
      });

      it(`should pipe the result of a command into another (only builtins)`, async () => {
        await expectResult(bufferResult([
          `echo abcdefghijkl`,
          `test-builtin`,
          `test-builtin`,
        ].join(` | `)), {
          stdout: `aei\n`,
        });
      });

      it(`should pipe the stdout of a command into another`, async () => {
        await expectResult(bufferResult([
          `node -e 'process.stdout.write("Hello World");'`,
          `echo-stdin`,
        ].join(` | `)), {
          stdout: `Hello World\n`,
        });
      });

      it(`shouldn't pipe the stderr of a command into another`, async () => {
        await expectResult(bufferResult([
          `node -e 'process.stderr.write("Hello World");'`,
          `echo-stdin`,
        ].join(` | `)), {
          stdout: `\n`,
          stderr: `Hello World`,
        });
      });
    });

    describe(`|&`, () => {
      it(`should pipe the stdout of a command into another`, async () => {
        await expectResult(bufferResult([
          `node -e 'process.stdout.write("Hello World");'`,
          `echo-stdin`,
        ].join(` |& `)), {
          stdout: `Hello World\n`,
        });
      });

      it(`should pipe the stderr of a command into another`, async () => {
        await expectResult(bufferResult([
          `node -e 'process.stderr.write("Hello World");'`,
          `echo-stdin`,
        ].join(` |& `)), {
          stdout: `Hello World\n`,
        });
      });
    });

    describe(`>`, () => {
      it(`should support redirecting to /dev/null`, async () => {
        await expectResult(bufferResult(`(echo foo > /dev/null) && echo bar`), {
          stdout: `bar\n`,
        });
      });
    });

    describe(`>>`, () => {
      it(`should support redirecting to /dev/null`, async () => {
        await expectResult(bufferResult(`(echo foo >> /dev/null) && echo bar`), {
          stdout: `bar\n`,
        });
      });
    });
  });

  describe(`Lists`, () => {
    it(`should execute lists with left associativity`, async () => {
      await expectResult(bufferResult(
        `inexistent && echo yes || echo no`,
      ), {
        exitCode: 0,
        stdout: `no\n`,
        stderr: `command not found: inexistent\n`,
      });

      await expectResult(bufferResult(
        `inexistent || echo no && echo yes`,
      ), {
        exitCode: 0,
        stdout: `no\nyes\n`,
        stderr: `command not found: inexistent\n`,
      });

      await expectResult(bufferResult(
        `inexistent && echo yes || inexistent && echo yes || echo no`,
      ), {
        exitCode: 0,
        stdout: `no\n`,
        stderr: `command not found: inexistent\ncommand not found: inexistent\n`,
      });
    });
  });

  describe(`Glob support`, () => {
    describe(`Syntax`, () => {
      describe(`Basic Syntax`, () => {
        it(`should support glob patterns with asterisk`, async () => {
          await xfs.mktempPromise(async tmpDir => {
            await xfs.writeFilePromise(ppath.join(tmpDir, `a.txt` as Filename), ``);
            await xfs.writeFilePromise(ppath.join(tmpDir, `b.txt` as Filename), ``);
            await xfs.writeFilePromise(ppath.join(tmpDir, `c.txt` as Filename), ``);

            await expectResult(bufferResult(
              `echo *`,
              [],
              {cwd: tmpDir},
            ), {
              stdout: `a.txt b.txt c.txt\n`,
            });

            await expectResult(bufferResult(
              `echo *.txt`,
              [],
              {cwd: tmpDir},
            ), {
              stdout: `a.txt b.txt c.txt\n`,
            });
          });
        });

        it(`should support glob patterns with globstar`, async () => {
          await xfs.mktempPromise(async tmpDir => {
            await xfs.mkdirpPromise(ppath.join(tmpDir, `foo/bar` as PortablePath));

            await xfs.writeFilePromise(ppath.join(tmpDir, `a.txt` as Filename), ``);
            await xfs.writeFilePromise(ppath.join(tmpDir, `foo/b.txt` as Filename), ``);
            await xfs.writeFilePromise(ppath.join(tmpDir, `foo/bar/c.txt` as Filename), ``);

            await expectResult(bufferResult(
              `echo **`,
              [],
              {cwd: tmpDir},
            ), {
              stdout: `a.txt foo foo/b.txt foo/bar foo/bar/c.txt\n`,
            });

            await expectResult(bufferResult(
              `echo **/*.txt`,
              [],
              {cwd: tmpDir},
            ), {
              stdout: `a.txt foo/b.txt foo/bar/c.txt\n`,
            });
          });
        });

        it(`should support glob patterns with question mark`, async () => {
          await xfs.mktempPromise(async tmpDir => {
            await xfs.writeFilePromise(ppath.join(tmpDir, `a.txt` as Filename), ``);
            await xfs.writeFilePromise(ppath.join(tmpDir, `ax.txt` as Filename), ``);
            await xfs.writeFilePromise(ppath.join(tmpDir, `axxa.txt` as Filename), ``);
            await xfs.writeFilePromise(ppath.join(tmpDir, `a.txtx` as Filename), ``);

            await expectResult(bufferResult(
              `echo a?.txt`,
              [],
              {cwd: tmpDir},
            ), {
              stdout: `ax.txt\n`,
            });

            await expectResult(bufferResult(
              `echo a??a.txt`,
              [],
              {cwd: tmpDir},
            ), {
              stdout: `axxa.txt\n`,
            });

            await expectResult(bufferResult(
              `echo a.txt?`,
              [],
              {cwd: tmpDir},
            ), {
              stdout: `a.txtx\n`,
            });
          });
        });

        it(`should support glob patterns with sequence`, async () => {
          await xfs.mktempPromise(async tmpDir => {
            await xfs.writeFilePromise(ppath.join(tmpDir, `a1.txt` as Filename), ``);
            await xfs.writeFilePromise(ppath.join(tmpDir, `a2.txt` as Filename), ``);
            await xfs.writeFilePromise(ppath.join(tmpDir, `a3.txt` as Filename), ``);

            await xfs.writeFilePromise(ppath.join(tmpDir, `foo.js` as Filename), ``);
            await xfs.writeFilePromise(ppath.join(tmpDir, `foo.ts` as Filename), ``);
            await xfs.writeFilePromise(ppath.join(tmpDir, `foo.cs` as Filename), ``);

            await expectResult(bufferResult(
              `echo a[23].txt`,
              [],
              {cwd: tmpDir},
            ), {
              stdout: `a2.txt a3.txt\n`,
            });

            await expectResult(bufferResult(
              `echo foo.[jt]s`,
              [],
              {cwd: tmpDir},
            ), {
              stdout: `foo.js foo.ts\n`,
            });

            await expectResult(bufferResult(
              `echo foo.[!jt]s`,
              [],
              {cwd: tmpDir},
            ), {
              stdout: `foo.cs\n`,
            });

            await expectResult(bufferResult(
              `echo foo.[^jt]s`,
              [],
              {cwd: tmpDir},
            ), {
              stdout: `foo.cs\n`,
            });
          });
        });

        // This test worked before, but it worked by mistake. Even though escape
        // characters were used, the arguments were still interpreted as glob patterns.
        // The actual problem is that our shell doesn't support escaping correctly.

        //   it(`should support glob patterns with escape characters`, async () => {
        //     await xfs.mktempPromise(async tmpDir => {
        //       await expectResult(bufferResult(
        //         `echo a\\*b.txt`,
        //         [],
        //         {cwd: tmpDir}
        //       ), {
        //         stdout: `a*b.txt\n`,
        //       });

        //       await expectResult(bufferResult(
        //         `echo a\\?b.txt`,
        //         [],
        //         {cwd: tmpDir}
        //       ), {
        //         stdout: `a?b.txt\n`,
        //       });

        //       await expectResult(bufferResult(
        //         `echo a\\{c,d}b.txt`,
        //         [],
        //         {cwd: tmpDir}
        //       ), {
        //         stdout: `a{c,d}b.txt\n`,
        //       });
        //     });
        //   });
      });

      describe(`Advanced Syntax`, () => {
        it(`should support glob patterns with posix character classes`, async () => {
          await xfs.mktempPromise(async tmpDir => {
            await xfs.writeFilePromise(ppath.join(tmpDir, `abc.txt` as Filename), ``);
            await xfs.writeFilePromise(ppath.join(tmpDir, `foo.txt` as Filename), ``);
            await xfs.writeFilePromise(ppath.join(tmpDir, `123.txt` as Filename), ``);
            await xfs.writeFilePromise(ppath.join(tmpDir, `foo123.txt` as Filename), ``);
            await xfs.writeFilePromise(ppath.join(tmpDir, `BAR.txt` as Filename), ``);
            await xfs.writeFilePromise(ppath.join(tmpDir, `hello_world123.txt` as Filename), ``);
            await xfs.writeFilePromise(ppath.join(tmpDir, `&434)hello.txt` as Filename), ``);
            await xfs.writeFilePromise(ppath.join(tmpDir, `😀.txt` as Filename), ``);

            await expectResult(bufferResult(
              `echo +([[:alnum:]]).txt`,
              [],
              {cwd: tmpDir},
            ), {
              stdout: `123.txt BAR.txt abc.txt foo.txt foo123.txt\n`,
            });

            await expectResult(bufferResult(
              `echo +([[:alpha:]]).txt`,
              [],
              {cwd: tmpDir},
            ), {
              stdout: `BAR.txt abc.txt foo.txt\n`,
            });

            await expectResult(bufferResult(
              `echo +([[:ascii:]]).txt`,
              [],
              {cwd: tmpDir},
            ), {
              stdout: `&434)hello.txt 123.txt BAR.txt abc.txt foo.txt foo123.txt hello_world123.txt\n`,
            });

            await expectResult(bufferResult(
              `echo +([[:digit:]]).txt`,
              [],
              {cwd: tmpDir},
            ), {
              stdout: `123.txt\n`,
            });

            await expectResult(bufferResult(
              `echo +([[:lower:]]).txt`,
              [],
              {cwd: tmpDir},
            ), {
              stdout: `abc.txt foo.txt\n`,
            });

            await expectResult(bufferResult(
              `echo +([[:upper:]]).txt`,
              [],
              {cwd: tmpDir},
            ), {
              stdout: `BAR.txt\n`,
            });

            await expectResult(bufferResult(
              `echo +([[:word:]]).txt`,
              [],
              {cwd: tmpDir},
            ), {
              stdout: `123.txt BAR.txt abc.txt foo.txt foo123.txt hello_world123.txt\n`,
            });

            await expectResult(bufferResult(
              `echo +([[:xdigit:]]).txt`,
              [],
              {cwd: tmpDir},
            ), {
              stdout: `123.txt abc.txt\n`,
            });
          });
        });

        it(`should support glob patterns with extglobs`, async () => {
          await xfs.mktempPromise(async tmpDir => {
            await xfs.writeFilePromise(ppath.join(tmpDir, `f.txt` as Filename), ``);
            await xfs.writeFilePromise(ppath.join(tmpDir, `fo.txt` as Filename), ``);
            await xfs.writeFilePromise(ppath.join(tmpDir, `foo.txt` as Filename), ``);
            await xfs.writeFilePromise(ppath.join(tmpDir, `fooo.txt` as Filename), ``);

            await expectResult(bufferResult(
              `echo f@(o).txt`,
              [],
              {cwd: tmpDir},
            ), {
              stdout: `fo.txt\n`,
            });

            await expectResult(bufferResult(
              `echo f*(o).txt`,
              [],
              {cwd: tmpDir},
            ), {
              stdout: `f.txt fo.txt foo.txt fooo.txt\n`,
            });

            await expectResult(bufferResult(
              `echo f+(o).txt`,
              [],
              {cwd: tmpDir},
            ), {
              stdout: `fo.txt foo.txt fooo.txt\n`,
            });

            await expectResult(bufferResult(
              `echo f?(o).txt`,
              [],
              {cwd: tmpDir},
            ), {
              stdout: `f.txt fo.txt\n`,
            });

            await expectResult(bufferResult(
              `echo f!(o).txt`,
              [],
              {cwd: tmpDir},
            ), {
              stdout: `f.txt\n`,
            });
          });
        });

        it(`should support glob patterns with braces`, async () => {
          await xfs.mktempPromise(async tmpDir => {
            await xfs.writeFilePromise(ppath.join(tmpDir, `a.txt` as Filename), ``);
            await xfs.writeFilePromise(ppath.join(tmpDir, `b.txt` as Filename), ``);
            await xfs.writeFilePromise(ppath.join(tmpDir, `c.txt` as Filename), ``);

            await xfs.writeFilePromise(ppath.join(tmpDir, `foo.js` as Filename), ``);
            await xfs.writeFilePromise(ppath.join(tmpDir, `foo.ts` as Filename), ``);
            await xfs.writeFilePromise(ppath.join(tmpDir, `foo.vue` as Filename), ``);

            await xfs.writeFilePromise(ppath.join(tmpDir, `cbaxbc.txt` as Filename), ``);
            await xfs.writeFilePromise(ppath.join(tmpDir, `cbstbc.txt` as Filename), ``);
            await xfs.writeFilePromise(ppath.join(tmpDir, `ftaxwy.txt` as Filename), ``);

            await xfs.writeFilePromise(ppath.join(tmpDir, `abc.txt` as Filename), ``);
            await xfs.writeFilePromise(ppath.join(tmpDir, `acd.txt` as Filename), ``);
            await xfs.writeFilePromise(ppath.join(tmpDir, `ade.txt` as Filename), ``);
            await xfs.writeFilePromise(ppath.join(tmpDir, `aef.txt` as Filename), ``);

            await expectResult(bufferResult(
              `echo {a,b}.txt`,
              [],
              {cwd: tmpDir},
            ), {
              stdout: `a.txt b.txt\n`,
            });

            await expectResult(bufferResult(
              `echo {cb,ft}{ax,st}{bc,wy}.txt`,
              [],
              {cwd: tmpDir},
            ), {
              stdout: `cbaxbc.txt cbstbc.txt ftaxwy.txt\n`,
            });

            await expectResult(bufferResult(
              `echo a{bc,{cd,{de,ef}}}.txt`,
              [],
              {cwd: tmpDir},
            ), {
              stdout: `abc.txt acd.txt ade.txt aef.txt\n`,
            });
          });
        });

        it(`should support glob patterns with regexp character classes`, async () => {
          await xfs.mktempPromise(async tmpDir => {
            await xfs.writeFilePromise(ppath.join(tmpDir, `abcd.txt` as Filename), ``);
            await xfs.writeFilePromise(ppath.join(tmpDir, `abcdxyz.txt` as Filename), ``);
            await xfs.writeFilePromise(ppath.join(tmpDir, `12345.txt` as Filename), ``);
            await xfs.writeFilePromise(ppath.join(tmpDir, `0123456789.txt` as Filename), ``);
            await xfs.writeFilePromise(ppath.join(tmpDir, `abcdxyz0123456789.txt` as Filename), ``);

            await expectResult(bufferResult(
              `echo +([a-d]).txt`,
              [],
              {cwd: tmpDir},
            ), {
              stdout: `abcd.txt\n`,
            });

            await expectResult(bufferResult(
              `echo +([1-5]).txt`,
              [],
              {cwd: tmpDir},
            ), {
              stdout: `12345.txt\n`,
            });

            await expectResult(bufferResult(
              `echo +([a-d])+([x-z])+([0-9]).txt`,
              [],
              {cwd: tmpDir},
            ), {
              stdout: `abcdxyz0123456789.txt\n`,
            });
          });
        });

        it(`should support glob patterns with regexp groups`, async () => {
          await xfs.mktempPromise(async tmpDir => {
            await xfs.writeFilePromise(ppath.join(tmpDir, `ab12.txt` as Filename), ``);
            await xfs.writeFilePromise(ppath.join(tmpDir, `pq56.txt` as Filename), ``);
            await xfs.writeFilePromise(ppath.join(tmpDir, `xy89.txt` as Filename), ``);

            await xfs.writeFilePromise(ppath.join(tmpDir, `foox1.txt` as Filename), ``);
            await xfs.writeFilePromise(ppath.join(tmpDir, `fooxa1.txt` as Filename), ``);
            await xfs.writeFilePromise(ppath.join(tmpDir, `fooxb1.txt` as Filename), ``);
            await xfs.writeFilePromise(ppath.join(tmpDir, `fooy1.txt` as Filename), ``);
            await xfs.writeFilePromise(ppath.join(tmpDir, `fooya1.txt` as Filename), ``);
            await xfs.writeFilePromise(ppath.join(tmpDir, `fooyb1.txt` as Filename), ``);

            await expectResult(bufferResult(
              `echo (ab|xy)(12|89).txt`,
              [],
              {cwd: tmpDir},
            ), {
              stdout: `ab12.txt xy89.txt\n`,
            });

            await expectResult(bufferResult(
              `echo foo(x!(a)|y!(b))1.txt`,
              [],
              {cwd: tmpDir},
            ), {
              stdout: `foox1.txt fooxb1.txt fooy1.txt fooya1.txt\n`,
            });
          });
        });
      });
    });

    describe(`Functionality`, () => {
      describe(`Errors`, () => {
        it(`should throw recoverable errors when no matches are found`, async () => {
          await xfs.mktempPromise(async tmpDir => {
            await expectResult(bufferResult(
              `echo * && echo OK || echo KO`,
              [],
              {cwd: tmpDir},
            ), {
              exitCode: 0,
              stdout: `KO\n`,
              stderr: `No matches found: "*"\n`,
            });
          });
        });

        it(`should include a brace expansion notice when no matches are found for a brace expansion pattern`, async () => {
          await xfs.mktempPromise(async tmpDir => {
            await expectResult(bufferResult(
              `echo {foo,bar}`,
              [],
              {cwd: tmpDir},
            ), {
              exitCode: 1,
              stdout: ``,
              stderr: expect.stringContaining(`Note: Brace expansion of arbitrary strings isn't currently supported. For more details, please read this issue: https://github.com/yarnpkg/berry/issues/22`),
            });
          });
        });

        it(`should not include a brace expansion notice when no matches are found for a non-brace expansion pattern`, async () => {
          await xfs.mktempPromise(async tmpDir => {
            await expectResult(bufferResult(
              `echo *`,
              [],
              {cwd: tmpDir},
            ), {
              exitCode: 1,
              stdout: ``,
              stderr: expect.not.stringContaining(`Note: Brace expansion of arbitrary strings isn't currently supported. For more details, please read this issue: https://github.com/yarnpkg/berry/issues/22`),
            });
          });
        });
      });

      it(`should include directories`, async () => {
        await xfs.mktempPromise(async tmpDir => {
          await xfs.writeFilePromise(ppath.join(tmpDir, `a.txt` as Filename), ``);
          await xfs.writeFilePromise(ppath.join(tmpDir, `b.txt` as Filename), ``);
          await xfs.writeFilePromise(ppath.join(tmpDir, `c.txt` as Filename), ``);

          await xfs.mkdirPromise(ppath.join(tmpDir, `d` as Filename));
          await xfs.mkdirPromise(ppath.join(tmpDir, `e` as Filename));

          await expectResult(bufferResult(
            `echo *`,
            [],
            {cwd: tmpDir},
          ), {
            stdout: `a.txt b.txt c.txt d e\n`,
          });
        });
      });
    });

    describe(`Integrations`, () => {
      it(`should work with environment variables`, async () => {
        await xfs.mktempPromise(async tmpDir => {
          const subdir = ppath.join(tmpDir, `subdir` as Filename);
          await xfs.mkdirPromise(subdir);

          await xfs.writeFilePromise(ppath.join(subdir, `a.txt` as Filename), ``);
          await xfs.writeFilePromise(ppath.join(subdir, `b.txt` as Filename), ``);
          await xfs.writeFilePromise(ppath.join(subdir, `c.txt` as Filename), ``);

          await expectResult(bufferResult(
            `echo $DIRNAME/*`,
            [],
            {cwd: tmpDir, env: {DIRNAME: `subdir`}},
          ), {
            stdout: `subdir/a.txt subdir/b.txt subdir/c.txt\n`,
          });

          await expectResult(bufferResult(
            `echo \${DIRNAME}/*`,
            [],
            {cwd: tmpDir, env: {DIRNAME: `subdir`}},
          ), {
            stdout: `subdir/a.txt subdir/b.txt subdir/c.txt\n`,
          });
        });
      });

      it(`should work with subshells`, async () => {
        await xfs.mktempPromise(async tmpDir => {
          const subdir = ppath.join(tmpDir, `subdir` as Filename);
          await xfs.mkdirPromise(subdir);

          await xfs.writeFilePromise(ppath.join(subdir, `a.txt` as Filename), ``);
          await xfs.writeFilePromise(ppath.join(subdir, `b.txt` as Filename), ``);
          await xfs.writeFilePromise(ppath.join(subdir, `c.txt` as Filename), ``);

          await expectResult(bufferResult(
            `echo $(echo subdir)/*`,
            [],
            {cwd: tmpDir, env: {DIRNAME: `subdir`}},
          ), {
            stdout: `subdir/a.txt subdir/b.txt subdir/c.txt\n`,
          });
        });
      });

      it(`should work with arithmetics`, async () => {
        await xfs.mktempPromise(async tmpDir => {
          const subdir = ppath.join(tmpDir, `1234` as Filename);
          await xfs.mkdirPromise(subdir);

          await xfs.writeFilePromise(ppath.join(subdir, `a.txt` as Filename), ``);
          await xfs.writeFilePromise(ppath.join(subdir, `b.txt` as Filename), ``);
          await xfs.writeFilePromise(ppath.join(subdir, `c.txt` as Filename), ``);

          await expectResult(bufferResult(
            `echo $(( 1000 + 234 ))/*`,
            [],
            {cwd: tmpDir},
          ), {
            stdout: `1234/a.txt 1234/b.txt 1234/c.txt\n`,
          });
        });
      });
    });
  });

  describe(`Calculations`, () => {
    it(`should support integers`, async () => {
      await expectResult(bufferResult(
        `echo $(( 1 ))`,
      ), {
        exitCode: 0,
        stdout: `1\n`,
      });

      await expectResult(bufferResult(
        `echo $(( 134 ))`,
      ), {
        exitCode: 0,
        stdout: `134\n`,
      });

      await expectResult(bufferResult(
        `echo $(( 5693 ))`,
      ), {
        exitCode: 0,
        stdout: `5693\n`,
      });

      await expect(bufferResult(
        `echo $(( 5.93 ))`,
      )).rejects.toThrowError(/Invalid number: "5\.93", only integers are allowed/);
    });

    it(`should support operations`, async () => {
      await expectResult(bufferResult(
        `echo $(( 1 + 2 -4 ))`,
      ), {
        exitCode: 0,
        stdout: `-1\n`,
      });

      await expectResult(bufferResult(
        `echo $(( 134 / 3 ))`,
      ), {
        exitCode: 0,
        stdout: `44\n`,
      });

      await expectResult(bufferResult(
        `echo $(( -134 / 3 ))`,
      ), {
        exitCode: 0,
        stdout: `-44\n`,
      });

      await expectResult(bufferResult(
        `echo $(( 4 * (2 + 3) * 5 ))`,
      ), {
        exitCode: 0,
        stdout: `100\n`,
      });

      await expectResult(bufferResult(
        `echo $(( 4 * 2 + 3 * 5 ))`,
      ), {
        exitCode: 0,
        stdout: `23\n`,
      });
    });

    it(`should have left associativity`, async () => {
      await expectResult(bufferResult(
        `echo $(( 7 - 2 - 3 ))`,
      ), {
        exitCode: 0,
        stdout: `2\n`,
      });

      await expectResult(bufferResult(
        `echo $(( 32 / 4 / 8 ))`,
      ), {
        exitCode: 0,
        stdout: `1\n`,
      });

      await expectResult(bufferResult(
        `echo $(( 32 + 64 * 2 / 4 / 8 - 9 ))`,
      ), {
        exitCode: 0,
        stdout: `27\n`,
      });
    });

    it(`should support arguments`, async () => {
      await expectResult(bufferResult(
        `echo $(( $0 + 2 ))`,
        [`3`],
      ), {
        exitCode: 0,
        stdout: `5\n`,
      });

      await expectResult(bufferResult(
        `echo $(( $0 / $1 ))`,
        [`9`, `3`],
      ), {
        exitCode: 0,
        stdout: `3\n`,
      });
    });

    it(`should support variables and env`, async () => {
      const opts = {
        variables: {
          three: `3`,
          four: `4`,
          notDeepEnough: `four`,
          isThisDeepEnough: `notDeepEnough`,
        },
        env: {
          one: `1`,
          two: `2`,
        },
      };

      await expectResult(bufferResult(
        `echo $(( $three + 2 ))`,
        [],
        opts,
      ), {
        exitCode: 0,
        stdout: `5\n`,
      });

      await expectResult(bufferResult(
        `echo $(( $four * $two ))`,
        [],
        opts,
      ), {
        exitCode: 0,
        stdout: `8\n`,
      });

      await expectResult(bufferResult(
        `echo $(( three + one ))`,
        [],
        opts,
      ), {
        exitCode: 0,
        stdout: `4\n`,
      });

      await expectResult(bufferResult(
        `echo $((isThisDeepEnough+ one))`,
        [],
        opts,
      ), {
        exitCode: 0,
        stdout: `5\n`,
      });
    });
  });

  describe(`Background jobs`, () => {
    it(`should provide color-coded prefixed output and color-coded "Job has ended" message inside TTYs`, async () => {
      const {stdout, stderr, exitCode} = await bufferResult(`echo foo & echo bar`, [], {tty: true});

      expect(stripAnsi(stdout)).toContain(`Job [1], 'echo foo' has ended`);
      expect(stripAnsi(stdout)).toContain(`[1] foo`);

      expect(stripAnsi(stderr)).toStrictEqual(``);
      expect(exitCode).toStrictEqual(0);
    });

    it(`should provide the raw output when piped`, async () => {
      const {stdout, stderr, exitCode} = await bufferResult(`echo foo & echo bar`, [], {tty: false});

      expect(stripAnsi(stdout)).toStrictEqual(stdout);
      expect(stripAnsi(stdout)).not.toContain(`Job [1], 'echo foo' has ended`);
      expect(stripAnsi(stdout)).not.toContain(`[1] foo`);

      expect(stripAnsi(stderr)).toStrictEqual(``);
      expect(exitCode).toStrictEqual(0);
    });

    it(`should print errors to stderr and always exit with exit code 0`, async () => {
      const {stdout, stderr, exitCode} = await bufferResult(`echo $THIS_VARIABLE_DOES_NOT_EXIST &`, [], {tty: true});

      expect(stripAnsi(stdout)).toContain(`Job [1], 'echo \${THIS_VARIABLE_DOES_NOT_EXIST}' has ended`);
      expect(stripAnsi(stderr)).toContain(`[1] Unbound variable "THIS_VARIABLE_DOES_NOT_EXIST"`);
      expect(exitCode).toStrictEqual(0);
    });

    it(`should wait for all background jobs to finish before resolving`, async () => {
      await expect(Promise.race([
        bufferResult(`sleep 0.4 && echo foo`, [], {tty: false}),
        setTimeoutPromise(300),
      ])).resolves.toBeUndefined();

      await expectResult(Promise.race([
        bufferResult(`sleep 0.4 && echo foo`, [], {tty: false}),
        setTimeoutPromise(500),
      ]), {
        stdout: `foo\n`,
        stderr: ``,
        exitCode: 0,
      });

      await expect(Promise.race([
        bufferResult(`sleep 0.4 & echo foo`, [], {tty: false}),
        setTimeoutPromise(300),
      ])).resolves.toBeUndefined();

      await expectResult(Promise.race([
        bufferResult(`sleep 0.4 & echo foo`, [], {tty: false}),
        setTimeoutPromise(500),
      ]), {
        stdout: `foo\n`,
        stderr: ``,
        exitCode: 0,
      });
    });
  });

  describe(`Builtins`, () => {
    describe(`cd`, () => {
      it(`should throw recoverable errors when the target is not a directory`, async () => {
        await xfs.mktempPromise(async tmpDir => {
          await xfs.writeFilePromise(`${tmpDir}/file` as PortablePath, ``);

          await expectResult(bufferResult(
            `cd file && echo OK || echo KO`,
            [],
            {cwd: tmpDir},
          ), {
            exitCode: 0,
            stdout: `KO\n`,
            stderr: `cd: not a directory: file\n`,
          });
        });
      });

      it(`should throw recoverable errors when the target does not exist`, async () => {
        await xfs.mktempPromise(async tmpDir => {
          await expectResult(bufferResult(
            `cd doesnt-exist && echo OK || echo KO`,
            [],
            {cwd: tmpDir},
          ), {
            exitCode: 0,
            stdout: `KO\n`,
            stderr: `cd: no such file or directory: doesnt-exist\n`,
          });
        });
      });
    });

    describe(`sleep`, () => {
      it(`should throw recoverable errors when the operand is missing`, async () => {
        await expectResult(bufferResult(
          `sleep && echo OK || echo KO`,
        ), {
          exitCode: 0,
          stdout: `KO\n`,
          stderr: `sleep: missing operand\n`,
        });
      });

      it(`should throw recoverable errors when the operand is an invalid time interval`, async () => {
        await expectResult(bufferResult(
          `sleep invalid && echo OK || echo KO`,
        ), {
          exitCode: 0,
          stdout: `KO\n`,
          stderr: `sleep: invalid time interval 'invalid'\n`,
        });
      });
    });
  });
});<|MERGE_RESOLUTION|>--- conflicted
+++ resolved
@@ -719,32 +719,21 @@
 
         await expectResult(bufferResult(
           `echo "\${FOOBAR:+hello world}"`,
-<<<<<<< HEAD
-        ), {
-          stdout: ``,
-=======
-        )).resolves.toMatchObject({
+        ), {
           stdout: `\n`,
->>>>>>> f3775aae
         });
       });
 
       it(`should support alternative arguments via \${N:+...}`, async () => {
-<<<<<<< HEAD
-        await expectResult(bufferResult(
-          `echo "\${1:+hello world}"`,
-        ), {
-=======
-        await expect(bufferResult(
+        await expectResult(bufferResult(
           `echo "\${0:+hello world}"`, [`goodbye world`],
-        )).resolves.toMatchObject({
->>>>>>> f3775aae
+        ), {
           stdout: `hello world\n`,
         });
 
-        await expect(bufferResult(
+        await expectResult(bufferResult(
           `echo "\${0:+hello world}"`,
-        )).resolves.toMatchObject({
+        ), {
           stdout: `\n`,
         });
       });
