--- conflicted
+++ resolved
@@ -3,11 +3,7 @@
 import {PassThrough, Readable, Transform, Writable} from 'stream';
 import {StringDecoder}                              from 'string_decoder';
 
-<<<<<<< HEAD
-import type {ShellOptions}                          from './index';
-=======
-import {ShellOptions, ShellState}                   from './index';
->>>>>>> 2f484880
+import type {ShellOptions, ShellState}                   from './index';
 
 export enum Pipe {
   STDIN = 0b00,
