--- conflicted
+++ resolved
@@ -1,27 +1,14 @@
-<<<<<<< HEAD
-import React         from 'react';
-
-import {Application} from '../components/Application';
-import {useKeypress} from '../hooks/useKeypress';
-import {getInk}      from '../ink';
-=======
 import {useApp, render}     from 'ink';
 import React                from 'react';
 import {Readable, Writable} from 'stream';
 
 import {Application}        from '../components/Application';
 import {useKeypress}        from '../hooks/useKeypress';
->>>>>>> e4a5b234
 
 type InferProps<T> = T extends React.ComponentType<infer P> ? P : never;
 
 export type SubmitInjectedComponent<T, C = React.ComponentType> = React.ComponentType<InferProps<C> & { useSubmit: (value: T) => void }>;
 
-<<<<<<< HEAD
-export async function renderForm<T, C = React.ComponentType>(UserComponent: SubmitInjectedComponent<T, C>, props: InferProps<C>) {
-  const {useApp, render} = getInk();
-
-=======
 // TODO: make the streams required in the next major so that people don't forget to pass them
 export type RenderFormOptions = {
   stdin?: Readable;
@@ -30,7 +17,6 @@
 };
 
 export async function renderForm<T, C = React.ComponentType>(UserComponent: SubmitInjectedComponent<T, C>, props: InferProps<C>, {stdin, stdout, stderr}: RenderFormOptions = {}) {
->>>>>>> e4a5b234
   let returnedValue: T | undefined;
 
   const useSubmit = (value: T) => {
