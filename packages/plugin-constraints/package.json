--- conflicted
+++ resolved
@@ -1,14 +1,6 @@
 {
   "name": "@yarnpkg/plugin-constraints",
-<<<<<<< HEAD
-  "version": "2.0.0-rc.8",
-  "nextVersion": {
-    "semver": "2.0.0-rc.9",
-    "nonce": "4134979536353643"
-  },
-=======
   "version": "2.0.0-rc.10",
->>>>>>> 0f46bcab
   "repository": {
     "type": "git",
     "url": "ssh://git@github.com/yarnpkg/berry.git"
