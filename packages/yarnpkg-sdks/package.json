{
  "name": "@yarnpkg/sdks",
  "version": "2.4.1",
  "license": "BSD-2-Clause",
  "main": "./sources/index.ts",
  "bin": "./sources/boot-cli-dev.js",
  "types": "./sources/index.ts",
  "sideEffects": false,
  "dependencies": {
<<<<<<< HEAD
    "@yarnpkg/core": "workspace:^3.1.0-rc.1",
    "@yarnpkg/fslib": "workspace:^2.5.1-rc.1",
=======
    "@yarnpkg/core": "workspace:^3.0.0",
    "@yarnpkg/fslib": "workspace:^2.5.1",
>>>>>>> 7e42ddb3
    "@yarnpkg/parsers": "workspace:^2.4.0",
    "chalk": "^3.0.0",
    "clipanion": "^3.0.1",
    "comment-json": "^2.2.0",
    "lodash": "^4.17.15",
    "tslib": "^1.13.0"
  },
  "devDependencies": {
    "@types/comment-json": "^1.1.1",
    "@types/lodash": "^4.14.136",
    "@yarnpkg/monorepo": "workspace:*",
    "@yarnpkg/pnp": "workspace:*"
  },
  "scripts": {
    "postpack": "rm -rf lib",
    "prepack": "run build:compile \"$(pwd)\"",
    "release": "yarn npm publish"
  },
  "publishConfig": {
    "main": "./lib/index.js",
    "bin": "./lib/cli.js",
    "types": "./lib/index.d.ts"
  },
  "files": [
    "/lib/**/*"
  ],
  "repository": {
    "type": "git",
    "url": "ssh://git@github.com/yarnpkg/berry.git",
    "directory": "packages/yarnpkg-sdks"
  },
  "engines": {
    "node": ">=12 <14 || 14.2 - 14.9 || >14.10.0"
  }
}<|MERGE_RESOLUTION|>--- conflicted
+++ resolved
@@ -7,13 +7,8 @@
   "types": "./sources/index.ts",
   "sideEffects": false,
   "dependencies": {
-<<<<<<< HEAD
     "@yarnpkg/core": "workspace:^3.1.0-rc.1",
-    "@yarnpkg/fslib": "workspace:^2.5.1-rc.1",
-=======
-    "@yarnpkg/core": "workspace:^3.0.0",
     "@yarnpkg/fslib": "workspace:^2.5.1",
->>>>>>> 7e42ddb3
     "@yarnpkg/parsers": "workspace:^2.4.0",
     "chalk": "^3.0.0",
     "clipanion": "^3.0.1",
