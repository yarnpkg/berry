--- conflicted
+++ resolved
@@ -1,11 +1,6 @@
 import {Descriptor, Plugin, Workspace, ResolveOptions, Manifest, AllDependencies, DescriptorHash, Package} from '@yarnpkg/core';
-<<<<<<< HEAD
-import {structUtils, ThrowReport, miscUtils}                                                               from '@yarnpkg/core';
-import type {Hooks as EssentialsHooks}                                                                     from '@yarnpkg/plugin-essentials';
-=======
 import {structUtils, ThrowReport, miscUtils, semverUtils}                                                  from '@yarnpkg/core';
-import {Hooks as EssentialsHooks}                                                                          from '@yarnpkg/plugin-essentials';
->>>>>>> 2f484880
+import type {Hooks as EssentialsHooks}                                                                          from '@yarnpkg/plugin-essentials';
 import {suggestUtils}                                                                                      from '@yarnpkg/plugin-essentials';
 import type {Hooks as PackHooks}                                                                           from '@yarnpkg/plugin-pack';
 import semver                                                                                              from 'semver';
