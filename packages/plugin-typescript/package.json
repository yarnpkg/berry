{
  "name": "@berry/plugin-typescript",
  "private": true,
  "main": "./sources/index.ts",
  "dependencies": {
    "@berry/cli": "workspace:*",
    "@berry/core": "workspace:*",
<<<<<<< HEAD
    "@berry/fslib": "workspace:*",
    "@berry/plugin-essentials": "workspace:*"
=======
    "@berry/plugin-essentials": "workspace:*",
    "@berry/plugin-pack": "workspace:*"
>>>>>>> 70f17529
  },
  "devDependencies": {
    "@berry/builder": "workspace:*"
  },
  "scripts": {
    "build:plugin-typescript": "run @berry-build-plugin"
  }
}<|MERGE_RESOLUTION|>--- conflicted
+++ resolved
@@ -5,13 +5,8 @@
   "dependencies": {
     "@berry/cli": "workspace:*",
     "@berry/core": "workspace:*",
-<<<<<<< HEAD
-    "@berry/fslib": "workspace:*",
-    "@berry/plugin-essentials": "workspace:*"
-=======
     "@berry/plugin-essentials": "workspace:*",
     "@berry/plugin-pack": "workspace:*"
->>>>>>> 70f17529
   },
   "devDependencies": {
     "@berry/builder": "workspace:*"
