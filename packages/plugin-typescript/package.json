--- conflicted
+++ resolved
@@ -10,15 +10,9 @@
     "tslib": "^1.13.0"
   },
   "peerDependencies": {
-<<<<<<< HEAD
-    "@yarnpkg/cli": "^3.0.1-rc.2",
+    "@yarnpkg/cli": "^3.0.1",
     "@yarnpkg/core": "^3.1.0-rc.1",
     "@yarnpkg/plugin-essentials": "^3.0.1-rc.1"
-=======
-    "@yarnpkg/cli": "^3.0.1",
-    "@yarnpkg/core": "^3.0.0",
-    "@yarnpkg/plugin-essentials": "^3.0.0"
->>>>>>> 7e42ddb3
   },
   "devDependencies": {
     "@algolia/requester-common": "4.0.0-beta.14",
