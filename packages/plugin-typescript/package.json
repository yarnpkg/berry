--- conflicted
+++ resolved
@@ -1,14 +1,6 @@
 {
   "name": "@yarnpkg/plugin-typescript",
-<<<<<<< HEAD
-  "version": "2.0.0-rc.10",
-  "nextVersion": {
-    "semver": "2.0.0-rc.11",
-    "nonce": "2627112526403349"
-  },
-=======
   "version": "2.0.0-rc.12",
->>>>>>> 0f46bcab
   "main": "./sources/index.ts",
   "dependencies": {
     "@yarnpkg/plugin-pack": "workspace:^2.0.0-rc.14",
