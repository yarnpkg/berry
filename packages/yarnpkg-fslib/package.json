--- conflicted
+++ resolved
@@ -5,12 +5,8 @@
   "main": "./sources/index.ts",
   "sideEffects": false,
   "dependencies": {
-<<<<<<< HEAD
-    "@yarnpkg/libzip": "workspace:^2.0.0-rc.11",
+    "@yarnpkg/libzip": "workspace:^2.0.0-rc.12",
     "tslib": "^1.13.0"
-=======
-    "@yarnpkg/libzip": "workspace:^2.0.0-rc.12"
->>>>>>> e4e5a950
   },
   "scripts": {
     "postpack": "rm -rf lib",
