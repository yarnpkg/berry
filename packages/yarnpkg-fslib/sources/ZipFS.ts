--- conflicted
+++ resolved
@@ -4,13 +4,8 @@
 import {isDate}                                                                                                                                      from 'util';
 import zlib                                                                                                                                          from 'zlib';
 
-<<<<<<< HEAD
 import {WatchOptions, WatchCallback, Watcher, Dir}                                                                                                   from './FakeFS';
-import {FakeFS, MkdirOptions, WriteFileOptions, OpenDirOptions}                                                                                      from './FakeFS';
-=======
-import {WatchOptions, WatchCallback, Watcher}                                                                                                        from './FakeFS';
-import {FakeFS, MkdirOptions, RmdirOptions, WriteFileOptions}                                                                                        from './FakeFS';
->>>>>>> 16991b4b
+import {FakeFS, MkdirOptions, RmdirOptions, WriteFileOptions, OpenDirOptions}                                                                        from './FakeFS';
 import {CreateReadStreamOptions, CreateWriteStreamOptions, BasePortableFakeFS, ExtractHintOptions, WatchFileCallback, WatchFileOptions, StatWatcher} from './FakeFS';
 import {NodeFS}                                                                                                                                      from './NodeFS';
 import {opendir}                                                                                                                                     from './algorithms/opendir';
