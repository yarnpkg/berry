--- conflicted
+++ resolved
@@ -2,11 +2,7 @@
 import {constants}                                                                                                                                   from 'fs';
 
 import {WatchOptions, WatchCallback, Watcher}                                                                                                        from './FakeFS';
-<<<<<<< HEAD
-import {FakeFS, MkdirOptions, WriteFileOptions, OpenDirOptions}                                                                                      from './FakeFS';
-=======
-import {FakeFS, MkdirOptions, RmdirOptions, WriteFileOptions}                                                                                        from './FakeFS';
->>>>>>> 16991b4b
+import {FakeFS, MkdirOptions, RmdirOptions, WriteFileOptions, OpenDirOptions}                                                                        from './FakeFS';
 import {Dirent, SymlinkType}                                                                                                                         from './FakeFS';
 import {CreateReadStreamOptions, CreateWriteStreamOptions, BasePortableFakeFS, ExtractHintOptions, WatchFileOptions, WatchFileCallback, StatWatcher} from './FakeFS';
 import {NodeFS}                                                                                                                                      from './NodeFS';
