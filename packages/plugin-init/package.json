{
  "name": "@yarnpkg/plugin-init",
  "version": "2.0.0-rc.14",
  "license": "BSD-2-Clause",
  "main": "./sources/index.ts",
  "dependencies": {
<<<<<<< HEAD
    "@yarnpkg/fslib": "workspace:^2.0.0-rc.20",
    "clipanion": "^2.4.0",
    "tslib": "^1.13.0"
=======
    "@yarnpkg/fslib": "workspace:^2.0.0-rc.21",
    "clipanion": "^2.4.0"
>>>>>>> e4e5a950
  },
  "peerDependencies": {
    "@yarnpkg/cli": "^2.0.0-rc.34",
    "@yarnpkg/core": "^2.0.0-rc.28"
  },
  "devDependencies": {
    "@yarnpkg/cli": "workspace:^2.0.0-rc.34",
    "@yarnpkg/core": "workspace:^2.0.0-rc.28"
  },
  "repository": {
    "type": "git",
    "url": "ssh://git@github.com/yarnpkg/berry.git"
  },
  "scripts": {
    "postpack": "rm -rf lib",
    "prepack": "run build:compile \"$(pwd)\""
  },
  "publishConfig": {
    "main": "./lib/index.js",
    "typings": "./lib/index.d.ts"
  },
  "files": [
    "/lib/**/*"
  ],
  "engines": {
    "node": ">=10.19.0"
  }
}<|MERGE_RESOLUTION|>--- conflicted
+++ resolved
@@ -4,14 +4,9 @@
   "license": "BSD-2-Clause",
   "main": "./sources/index.ts",
   "dependencies": {
-<<<<<<< HEAD
-    "@yarnpkg/fslib": "workspace:^2.0.0-rc.20",
+    "@yarnpkg/fslib": "workspace:^2.0.0-rc.21",
     "clipanion": "^2.4.0",
     "tslib": "^1.13.0"
-=======
-    "@yarnpkg/fslib": "workspace:^2.0.0-rc.21",
-    "clipanion": "^2.4.0"
->>>>>>> e4e5a950
   },
   "peerDependencies": {
     "@yarnpkg/cli": "^2.0.0-rc.34",
