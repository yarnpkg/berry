<<<<<<< HEAD
import {WorkspaceRequiredError}                                                                  from '@berry/cli';
import {Configuration, Ident,MessageName, PluginConfiguration, Project, StreamReport, Workspace} from '@berry/core';
import {miscUtils, structUtils}                                                                  from '@berry/core';
import {npmHttpUtils}                                                                            from '@berry/plugin-npm';
import {packUtils}                                                                               from '@berry/plugin-pack';
import {UsageError}                                                                              from 'clipanion';
import {createHash}                                                                              from 'crypto';
import ssri                                                                                      from 'ssri';
import {Writable}                                                                                from 'stream';
import * as yup                                                                                  from 'yup';
=======
import {WorkspaceRequiredError}                                                       from '@berry/cli';
import {Configuration, Ident,MessageName, PluginConfiguration, Project, StreamReport} from '@berry/core';
import {miscUtils, structUtils}                                                       from '@berry/core';
import {npmConfigUtils, npmHttpUtils}                                                 from '@berry/plugin-npm';
import {packUtils}                                                                    from '@berry/plugin-pack';
import {UsageError}                                                                   from 'clipanion';
import {createHash}                                                                   from 'crypto';
import ssri                                                                           from 'ssri';
import {Writable}                                                                     from 'stream';
import * as yup                                                                       from 'yup';
>>>>>>> 5066cae9

// eslint-disable-next-line arca/no-default-export
export default (clipanion: any, pluginConfiguration: PluginConfiguration) => clipanion

  .command(`npm publish [--access ACCESS] [--tag TAG] [-i,--interactive]`)
  .categorize(`Npm-related commands`)
  .describe(`send the workspace package to the npm registry`)

  .validate(yup.object().shape({
    tag: yup.string().default(`latest`),
  }))

  .detail(`
    This command will pack the active workspace into a fresh archive and upload it to the npm registry.

    The package will by default be attached to the \`latest\` tag on the registry, but this behavior can be overriden by using the \`--tag\` option.

    Note that for legacy reasons scoped packages are by default published with an access set to \`restricted\` (aka "private packages"). This requires you to register for a paid npm plan. In case you simply wish to publish a public scoped package to the registry (for free), just add the \`--access public\` flag. This behavior can be enabled by default through the \`npmPublishAccess\` settings.
  `)

  .example(
    `Publish the active workspace`,
    `yarn npm publish`,
  )

  .action(async ({cwd, stdout, access, tag}: {cwd: string, stdout: Writable, access: string | undefined, tag: string}) => {
    const configuration = await Configuration.find(cwd, pluginConfiguration);
    const {workspace} = await Project.find(configuration, cwd);

    if (!workspace)
      throw new WorkspaceRequiredError(cwd);

    if (workspace.manifest.private)
      throw new UsageError(`Private workspaces cannot be published`);
    if (workspace.manifest.name === null || workspace.manifest.version === null)
      throw new UsageError(`Workspaces must have valid names and versions to be published on an external registry`);

    // We store it so that TS knows that it's non-null
    const ident = workspace.manifest.name;

    const report = await StreamReport.start({configuration, stdout}, async report => {
<<<<<<< HEAD
      await packUtils.prepareForPack(workspace, {report}, async () => {
        const files = await packUtils.genPackList(workspace);

        for (const file of files)
          report.reportInfo(null, file);
  
        const pack = await packUtils.genPackStream(workspace, files);
        const buffer = await miscUtils.bufferStream(pack);
  
        const body = makePublishBody(workspace, buffer, {access, tag});
  
        try {
          const packageRegistryPath = `https://registry.npmjs.org/${structUtils.stringifyIdent(ident).replace(/\//g, `%2f`)}`;
  
          await npmHttpUtils.put(packageRegistryPath, body, {
            configuration,
            ident,
            json: true,
          });
        } catch (error) {
          if (error.name === `HTTPError`) {
            const message = error.body && error.body.error
              ? error.body.error
              : `The remote server answered with HTTP ${error.statusCode} ${error.statusMessage}`;
  
            report.reportError(MessageName.NETWORK_ERROR, message);
          } else {
            throw error;
          }
        }  
      });

      report.reportInfo(MessageName.UNNAMED, `Package archive published`);
=======
      const pack = await packUtils.genPackStream(workspace);
      const buffer = await miscUtils.bufferStream(pack);

      const body = makePublishBody(ident, version, buffer, {tag});

      try {
        await npmHttpUtils.put(`/${structUtils.stringifyIdent(ident)}`, body, {
          configuration,
          ident,
          json: true,
        });
      } catch (error) {
        if (error.name === `HTTPError`) {
          const message = error.body && error.body.error
            ? error.body.error
            : `The remote server answered with HTTP ${error.statusCode} ${error.statusMessage}`;

          report.reportError(MessageName.NETWORK_ERROR, message);
        } else {
          throw error;
        }
      }
>>>>>>> 5066cae9
    });

    return report.exitCode();
  });

function makePublishBody(workspace: Workspace, buffer: Buffer, {access, tag}: {access: string | undefined, tag: string}) {
  const configuration = workspace.project.configuration;

  const ident = workspace.manifest.name!;
  const version = workspace.manifest.version!;

  const name = structUtils.stringifyIdent(ident);

  const shasum = createHash('sha1').update(buffer).digest('hex');
  const integrity = ssri.fromData(buffer).toString();

  if (typeof access === `undefined`) {
    if (workspace.manifest.publishConfig && typeof workspace.manifest.publishConfig.access === `string`) {
      access = workspace.manifest.publishConfig.access;
    } else if (configuration.get(`npmPublishAccess`) !== null) {
      access = configuration.get(`npmPublishAccess`);
    } else if (ident.scope) {
      access = `restricted`;
    } else {
      access = `public`;
    }
  }

  const raw = JSON.parse(JSON.stringify(workspace.manifest.raw));

  if (workspace.manifest.publishConfig) {
    if (workspace.manifest.publishConfig.main)
      raw.main = workspace.manifest.publishConfig.main;
    if (workspace.manifest.publishConfig.module) {
      raw.module = workspace.manifest.publishConfig.module;
    }
  }

  return {
    _id: name,
    _attachments: {
      [`${name}-${version}.tgz`]: {
        content_type: `application/octet-stream`,
        data: buffer.toString(`base64`),
        length: buffer.length,
      },
    },

    name,
    access,

    [`dist-tags`]: {
      [tag]: version,
    },

    versions: {
      [version]: {
        _id: `${name}@${version}`,

        name,
        version,

        ... raw,

        dist: {
          shasum,
          integrity,

          // the npm registry requires a tarball path, but it seems useless 🤷
          tarball: `https://example.org/yarn/was/here.tgz`,
        },
      },
    },
  };
}<|MERGE_RESOLUTION|>--- conflicted
+++ resolved
@@ -1,26 +1,13 @@
-<<<<<<< HEAD
-import {WorkspaceRequiredError}                                                                  from '@berry/cli';
-import {Configuration, Ident,MessageName, PluginConfiguration, Project, StreamReport, Workspace} from '@berry/core';
-import {miscUtils, structUtils}                                                                  from '@berry/core';
-import {npmHttpUtils}                                                                            from '@berry/plugin-npm';
-import {packUtils}                                                                               from '@berry/plugin-pack';
-import {UsageError}                                                                              from 'clipanion';
-import {createHash}                                                                              from 'crypto';
-import ssri                                                                                      from 'ssri';
-import {Writable}                                                                                from 'stream';
-import * as yup                                                                                  from 'yup';
-=======
-import {WorkspaceRequiredError}                                                       from '@berry/cli';
-import {Configuration, Ident,MessageName, PluginConfiguration, Project, StreamReport} from '@berry/core';
-import {miscUtils, structUtils}                                                       from '@berry/core';
-import {npmConfigUtils, npmHttpUtils}                                                 from '@berry/plugin-npm';
-import {packUtils}                                                                    from '@berry/plugin-pack';
-import {UsageError}                                                                   from 'clipanion';
-import {createHash}                                                                   from 'crypto';
-import ssri                                                                           from 'ssri';
-import {Writable}                                                                     from 'stream';
-import * as yup                                                                       from 'yup';
->>>>>>> 5066cae9
+import {WorkspaceRequiredError}                                                            from '@berry/cli';
+import {Configuration, MessageName, PluginConfiguration, Project, StreamReport, Workspace} from '@berry/core';
+import {miscUtils, structUtils}                                                            from '@berry/core';
+import {npmHttpUtils}                                                                      from '@berry/plugin-npm';
+import {packUtils}                                                                         from '@berry/plugin-pack';
+import {UsageError}                                                                        from 'clipanion';
+import {createHash}                                                                        from 'crypto';
+import ssri                                                                                from 'ssri';
+import {Writable}                                                                          from 'stream';
+import * as yup                                                                            from 'yup';
 
 // eslint-disable-next-line arca/no-default-export
 export default (clipanion: any, pluginConfiguration: PluginConfiguration) => clipanion
@@ -62,7 +49,6 @@
     const ident = workspace.manifest.name;
 
     const report = await StreamReport.start({configuration, stdout}, async report => {
-<<<<<<< HEAD
       await packUtils.prepareForPack(workspace, {report}, async () => {
         const files = await packUtils.genPackList(workspace);
 
@@ -75,9 +61,7 @@
         const body = makePublishBody(workspace, buffer, {access, tag});
   
         try {
-          const packageRegistryPath = `https://registry.npmjs.org/${structUtils.stringifyIdent(ident).replace(/\//g, `%2f`)}`;
-  
-          await npmHttpUtils.put(packageRegistryPath, body, {
+          await npmHttpUtils.put(`/${structUtils.stringifyIdent(ident)}`, body, {
             configuration,
             ident,
             json: true,
@@ -96,30 +80,6 @@
       });
 
       report.reportInfo(MessageName.UNNAMED, `Package archive published`);
-=======
-      const pack = await packUtils.genPackStream(workspace);
-      const buffer = await miscUtils.bufferStream(pack);
-
-      const body = makePublishBody(ident, version, buffer, {tag});
-
-      try {
-        await npmHttpUtils.put(`/${structUtils.stringifyIdent(ident)}`, body, {
-          configuration,
-          ident,
-          json: true,
-        });
-      } catch (error) {
-        if (error.name === `HTTPError`) {
-          const message = error.body && error.body.error
-            ? error.body.error
-            : `The remote server answered with HTTP ${error.statusCode} ${error.statusMessage}`;
-
-          report.reportError(MessageName.NETWORK_ERROR, message);
-        } else {
-          throw error;
-        }
-      }
->>>>>>> 5066cae9
     });
 
     return report.exitCode();
