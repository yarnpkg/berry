<<<<<<< HEAD
import type * as npm                                                  from '@npm/types';
import {BaseCommand}                                                  from '@yarnpkg/cli';
import {Project, Configuration, structUtils, ReportError, Descriptor} from '@yarnpkg/core';
import {StreamReport, MessageName}                                    from '@yarnpkg/core';
import {npmHttpUtils}                                                 from '@yarnpkg/plugin-npm';
import {Command, Usage, UsageError}                                   from 'clipanion';
import path                                                           from 'path';
import semver                                                         from 'semver';
import {inspect}                                                      from 'util';
=======
import * as npm                                          from '@npm/types';
import {BaseCommand}                                     from '@yarnpkg/cli';
import {Project, Configuration, structUtils, Descriptor} from '@yarnpkg/core';
import {StreamReport, MessageName, semverUtils}          from '@yarnpkg/core';
import {npmHttpUtils}                                    from '@yarnpkg/plugin-npm';
import {Command, Option, Usage, UsageError}              from 'clipanion';
import path                                              from 'path';
import semver                                            from 'semver';
import {inspect}                                         from 'util';
>>>>>>> 2f484880

declare module '@npm/types' {
  /*
   * Add missing property `users` on interface `Packument`
   */
  interface Packument {
    users: Array<Record<string, boolean>>;
  }
}

/**
 * The combined type of `Packument` (without the `versions` field) and `PackumentVersion`
 */
type CombinedPackument = Omit<npm.Packument, 'versions'> & npm.PackumentVersion;

/**
 * `CombinedPackument` with a `versions` field that is an array of tags
 */
interface PackageInformation extends CombinedPackument {
  versions: Array<string>;
}

// eslint-disable-next-line arca/no-default-export
export default class InfoCommand extends BaseCommand {
  static paths = [
    [`npm`, `info`],
  ];

  static usage: Usage = Command.Usage({
    category: `Npm-related commands`,
    description: `show information about a package`,
    details: `
      This command will fetch information about a package from the npm registry, and prints it in a tree format.

      The package does not have to be installed locally, but needs to have been published (in particular, local changes will be ignored even for workspaces).

      Append \`@<range>\` to the package argument to provide information specific to the latest version that satisfies the range. If the range is invalid or if there is no version satisfying the range, the command will print a warning and fall back to the latest version.

      If the \`-f,--fields\` option is set, it's a comma-separated list of fields which will be used to only display part of the package informations.

      By default, this command won't return the \`dist\`, \`readme\`, and \`users\` fields, since they are often very long. To explicitly request those fields, explicitly list them with the \`--fields\` flag or request the output in JSON mode.
    `,
    examples: [[
      `Show all available information about react (except the \`dist\`, \`readme\`, and \`users\` fields)`,
      `yarn npm info react`,
    ], [
      `Show all available information about react as valid JSON (including the \`dist\`, \`readme\`, and \`users\` fields)`,
      `yarn npm info react --json`,
    ], [
      `Show all available information about react 16.12.0`,
      `yarn npm info react@16.12.0`,
    ], [
      `Show the description of react`,
      `yarn npm info react --fields description`,
    ], [
      `Show all available versions of react`,
      `yarn npm info react --fields versions`,
    ], [
      `Show the readme of react`,
      `yarn npm info react --fields readme`,
    ], [
      `Show a few fields of react`,
      `yarn npm info react --fields homepage,repository`,
    ]],
  });

  fields = Option.String(`-f,--fields`, {
    description: `A comma-separated list of manifest fields that should be displayed`,
  });

  json = Option.Boolean(`--json`, false, {
    description: `Format the output as an NDJSON stream`,
  });

  packages = Option.Rest();

  async execute() {
    const configuration = await Configuration.find(this.context.cwd, this.context.plugins);
    const {project} = await Project.find(configuration, this.context.cwd);

    const fields = typeof this.fields !== `undefined`
      ? new Set([`name`, ...this.fields.split(/\s*,\s*/)])
      : null;

    const infos: Array<PackageInformation> = [];
    let leadWithSeparator = false;

    const report = await StreamReport.start({
      configuration,
      includeFooter: false,
      json: this.json,
      stdout: this.context.stdout,
    }, async report => {
      for (const identStr of this.packages) {
        let descriptor: Descriptor;
        if (identStr === `.`) {
          const workspace = project.topLevelWorkspace;
          if (!workspace.manifest.name)
            throw new UsageError(`Missing 'name' field in ${path.join(workspace.cwd, `package.json`)}`);

          descriptor = structUtils.makeDescriptor(workspace.manifest.name, `unknown`);
        } else {
          descriptor = structUtils.parseDescriptor(identStr);
        }

        const identUrl = npmHttpUtils.getIdentUrl(descriptor);

        // The information from `registry.npmjs.org/<package>`
        const result: npm.Packument = clean(await npmHttpUtils.get(identUrl, {
          configuration,
          ident: descriptor,
          jsonResponse: true,
          customErrorMessage: npmHttpUtils.customPackageError,
        })) as npm.Packument;

        const versions = Object.keys(result.versions).sort(semver.compareLoose);
        const fallbackVersion = result[`dist-tags`].latest || versions[versions.length - 1];

        // The latest version that satisfies `descriptor.range` (if it is a valid range), else `fallbackVersion`
        let version: string = fallbackVersion;
        const validRange = semverUtils.validRange(descriptor.range);
        if (validRange) {
          const maxSatisfyingVersion = semver.maxSatisfying(versions, validRange);

          if (maxSatisfyingVersion !== null) {
            version = maxSatisfyingVersion;
          } else {
            report.reportWarning(MessageName.UNNAMED, `Unmet range ${structUtils.prettyRange(configuration, descriptor.range)}; falling back to the latest version`);
            leadWithSeparator = true;
          }
        } else if (descriptor.range !== `unknown`) {
          report.reportWarning(MessageName.UNNAMED, `Invalid range ${structUtils.prettyRange(configuration, descriptor.range)}; falling back to the latest version`);
          leadWithSeparator = true;
        }

        const release = result.versions[version];

        /**
         * The merging of
         * @see `result` - The information from `registry.npmjs.org/<package>`
         * @see `release` - The release corresponding to `version`
         * @see `version` - The latest version that satisfies `descriptor.range` (if it is a valid range), else `fallbackVersion`
         * @see `versions` - All version tags of a package, sorted in ascending order
         */
        const packageInformation: Partial<PackageInformation> = {
          ...result,
          ...release,
          version,
          versions,
        };

        let serialized: any;
        if (fields !== null) {
          serialized = {};

          for (const field of fields) {
            // @ts-expect-error
            const value = packageInformation[field];

            if (typeof value !== `undefined`) {
              serialized[field] = value;
            } else {
              report.reportWarning(MessageName.EXCEPTION, `The '${field}' field doesn't exist inside ${structUtils.prettyIdent(configuration, descriptor)}'s informations`);
              leadWithSeparator = true;
              continue;
            }
          }
        } else {
          // Remove long fields
          if (!this.json) {
            delete packageInformation.dist;
            delete packageInformation.readme;
            delete packageInformation.users;
          }

          serialized = packageInformation;
        }

        report.reportJson(serialized);

        if (!this.json) {
          infos.push(serialized);
        }
      }
    });

    // @ts-expect-error: The Node typings forgot one field
    inspect.styles.name = `cyan`;

    for (const serialized of infos) {
      if (serialized !== infos[0] || leadWithSeparator)
        this.context.stdout.write(`\n`);

      this.context.stdout.write(`${inspect(serialized, {
        depth: Infinity,
        colors: true,
        compact: false,
      })}\n`);
    }

    return report.exitCode();
  }
}

// Remove hidden properties recursively
function clean(value: unknown): unknown {
  if (Array.isArray(value)) {
    const result: Array<unknown> = [];

    for (let item of value) {
      item = clean(item);

      if (item) {
        result.push(item);
      }
    }

    return result;
  } else if (typeof value === `object` && value !== null) {
    const result: any = {};

    for (const key of Object.keys(value)) {
      if (key.startsWith(`_`))
        continue;

      const item = clean(value[key as keyof typeof value]);
      if (item) {
        result[key] = item;
      }
    }

    return result;
  } else if (value) {
    return value;
  } else {
    return null;
  }
}<|MERGE_RESOLUTION|>--- conflicted
+++ resolved
@@ -1,15 +1,4 @@
-<<<<<<< HEAD
-import type * as npm                                                  from '@npm/types';
-import {BaseCommand}                                                  from '@yarnpkg/cli';
-import {Project, Configuration, structUtils, ReportError, Descriptor} from '@yarnpkg/core';
-import {StreamReport, MessageName}                                    from '@yarnpkg/core';
-import {npmHttpUtils}                                                 from '@yarnpkg/plugin-npm';
-import {Command, Usage, UsageError}                                   from 'clipanion';
-import path                                                           from 'path';
-import semver                                                         from 'semver';
-import {inspect}                                                      from 'util';
-=======
-import * as npm                                          from '@npm/types';
+import type * as npm                                          from '@npm/types';
 import {BaseCommand}                                     from '@yarnpkg/cli';
 import {Project, Configuration, structUtils, Descriptor} from '@yarnpkg/core';
 import {StreamReport, MessageName, semverUtils}          from '@yarnpkg/core';
@@ -18,7 +7,6 @@
 import path                                              from 'path';
 import semver                                            from 'semver';
 import {inspect}                                         from 'util';
->>>>>>> 2f484880
 
 declare module '@npm/types' {
   /*
