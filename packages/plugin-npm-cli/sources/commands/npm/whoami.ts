--- conflicted
+++ resolved
@@ -36,10 +36,6 @@
 
       if (scope)
         ident = structUtils.makeIdent(scope, ``);
-<<<<<<< HEAD
-=======
-
->>>>>>> b937035f
 
       try {
         const response = await npmHttpUtils.get(`/-/whoami`, {configuration, ident, authType: npmHttpUtils.AuthType.ALWAYS_AUTH, json: true});
