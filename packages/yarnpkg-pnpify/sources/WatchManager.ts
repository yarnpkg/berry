<<<<<<< HEAD
import type {Filename, PortablePath, Watcher, WatchCallback} from '@yarnpkg/fslib';

import {EventEmitter}                                        from 'events';
=======
import {Filename, PortablePath, Watcher, WatchCallback} from '@yarnpkg/fslib';
import {EventEmitter}                                   from 'events';
>>>>>>> 2f484880

import type {ResolvedPath}                                   from './resolveNodeModulesPath';

class WatchEventEmitter extends EventEmitter {
  private dirWatchers: DirectoryWatcherMap;
  private watchPath: PortablePath;
  private watcherId: number;

  public constructor(dirWatchers: DirectoryWatcherMap, watchPath: PortablePath, watcherId: number) {
    super();
    this.dirWatchers = dirWatchers;
    this.watchPath = watchPath;
    this.watcherId = watcherId;
  }

  public close() {
    const dirWatcher = this.dirWatchers.get(this.watchPath)!;
    dirWatcher.eventEmitters.delete(this.watcherId);
    if (dirWatcher.eventEmitters.size === 0) {
      this.dirWatchers.delete(this.watchPath);
    }
  }
}

type DirectoryWatcherMap = Map<PortablePath, DirectoryWatcher>;

interface DirectoryWatcher {
  eventEmitters: Map<number, Watcher & EventEmitter>;
  dirEntries: Set<Filename>;
}

export class WatchManager extends EventEmitter {
  private readonly dirWatchers: DirectoryWatcherMap = new Map();
  private lastWatcherId: number = 0;

  public registerWatcher(watchPath: PortablePath, dirList: Set<Filename>, callback: WatchCallback): WatchEventEmitter {
    let dirWatcher = this.dirWatchers.get(watchPath);
    if (!dirWatcher) {
      dirWatcher = {eventEmitters: new Map(), dirEntries: dirList};
      this.dirWatchers.set(watchPath, dirWatcher);
    }
    const watcherId = this.lastWatcherId++;

    const watchEventEmitter = new WatchEventEmitter(this.dirWatchers, watchPath, watcherId);
    dirWatcher.eventEmitters.set(watcherId, watchEventEmitter);

    watchEventEmitter.on(`rename`, (filename: string) => callback(`rename`, filename));

    return watchEventEmitter;
  }

  public notifyWatchers(resolvePath: (nodePath: PortablePath) => ResolvedPath) {
    for (const [watchPath, dirWatcher] of this.dirWatchers) {
      const newDirEntries = resolvePath(watchPath).dirList || new Set();
      // Difference between new and old directory contents
      const dirEntryDiff = new Set();
      for (const entry of newDirEntries) {
        if (!dirWatcher.dirEntries.has(entry)) {
          dirEntryDiff.add(entry);
        }
      }
      for (const entry of dirWatcher.dirEntries) {
        if (!newDirEntries.has(entry)) {
          dirEntryDiff.add(entry);
        }
      }

      for (const entry of dirEntryDiff) {
        for (const watchEventEmitter of dirWatcher.eventEmitters.values()) {
          watchEventEmitter.emit(`rename`, entry);
        }
      }
      dirWatcher.dirEntries = newDirEntries;
    }
  }
}<|MERGE_RESOLUTION|>--- conflicted
+++ resolved
@@ -1,11 +1,5 @@
-<<<<<<< HEAD
 import type {Filename, PortablePath, Watcher, WatchCallback} from '@yarnpkg/fslib';
-
-import {EventEmitter}                                        from 'events';
-=======
-import {Filename, PortablePath, Watcher, WatchCallback} from '@yarnpkg/fslib';
 import {EventEmitter}                                   from 'events';
->>>>>>> 2f484880
 
 import type {ResolvedPath}                                   from './resolveNodeModulesPath';
 
