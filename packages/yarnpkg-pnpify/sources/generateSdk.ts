--- conflicted
+++ resolved
@@ -136,51 +136,7 @@
 
 export type GenerateEditorWrapper = (pnpApi: PnpApi, target: PortablePath, wrapper: Wrapper) => Promise<void>;
 
-<<<<<<< HEAD
 export type BaseSdks = Array<[string, GenerateBaseWrapper]>;
-=======
-const generateTypescriptWrapper = async (pnpApi: PnpApi, target: PortablePath) => {
-  const tsServerMonkeyPatch = `
-    tsserver => {
-      // VSCode sends the zip paths to TS using the "zip://" prefix, that TS
-      // doesn't understand. This layer makes sure to remove the protocol
-      // before forwarding it to TS, and to add it back on all returned paths.
-
-      const {isAbsolute} = require(\`path\`);
-
-      const Session = tsserver.server.Session;
-      const {onMessage: originalOnMessage, send: originalSend} = Session.prototype;
-
-      return Object.assign(Session.prototype, {
-        onMessage(/** @type {string} */ message) {
-          return originalOnMessage.call(this, JSON.stringify(JSON.parse(message), (key, value) => {
-            return typeof value === 'string' ? removeZipPrefix(value) : value;
-          }));
-        },
-
-        send(/** @type {any} */ msg) {
-          return originalSend.call(this, JSON.parse(JSON.stringify(msg, (key, value) => {
-            return typeof value === 'string' ? addZipPrefix(value) : value;
-          })));
-        }
-      });
-
-      function addZipPrefix(str) {
-        if (isAbsolute(str) && str.match(/\\.zip\\//) && !str.match(/^zip:/)) {
-          return \`zip:\${str}\`;
-        } else {
-          return str;
-        }
-      }
-
-      function removeZipPrefix(str) {
-        return str.replace(/^zip:/, \`\`);
-      }
-    };
-  `;
-
-  const wrapper = new Wrapper(`typescript` as PortablePath, {pnpApi, target});
->>>>>>> 1fca6a33
 
 export type EditorSdks = Array<[string, GenerateEditorWrapper | null]>;
 
@@ -188,52 +144,7 @@
   `vscode` as const,
 ]);
 
-<<<<<<< HEAD
 export const generateSdk = async (pnpApi: PnpApi, editors: typeof SUPPORTED_EDITORS | null, report: Report): Promise<void> => {
-=======
-  await wrapper.writeFile(`lib/tsc.js` as PortablePath);
-  await wrapper.writeFile(`lib/tsserver.js` as PortablePath, {wrapModule: tsServerMonkeyPatch});
-  await wrapper.writeFile(`lib/typescript.js` as PortablePath);
-
-  await addVSCodeWorkspaceSettings(pnpApi, {
-    [`typescript.tsdk`]: npath.fromPortablePath(
-      ppath.dirname(
-        wrapper.getProjectPathTo(
-          `lib/tsserver.js` as PortablePath,
-        ),
-      ),
-    ),
-    [`typescript.enablePromptUseWorkspaceTsdk`]: true,
-  });
-};
-
-export const generateStylelintWrapper = async (pnpApi: PnpApi, target: PortablePath) => {
-  const wrapper = new Wrapper(`stylelint` as PortablePath, {pnpApi, target});
-
-  await wrapper.writeManifest();
-
-  await wrapper.writeBinary(`bin/stylelint.js` as PortablePath);
-  await wrapper.writeFile(`lib/index.js` as PortablePath);
-
-  await addVSCodeWorkspaceSettings(pnpApi, {
-    [`stylelint.stylelintPath`]: npath.fromPortablePath(
-      wrapper.getProjectPathTo(
-        `lib/index.js` as PortablePath,
-      ),
-    ),
-  });
-};
-
-const SDKS: Array<[string, (pnpApi: PnpApi, target: PortablePath) => Promise<void>]> = [
-  [`eslint`, generateEslintWrapper],
-  [`prettier`, generatePrettierWrapper],
-  [`typescript-language-server`, generateTypescriptLanguageServerWrapper],
-  [`typescript`, generateTypescriptWrapper],
-  [`stylelint`, generateStylelintWrapper],
-];
-
-export const generateSdk = async (pnpApi: PnpApi): Promise<any> => {
->>>>>>> 1fca6a33
   const topLevelInformation = pnpApi.getPackageInformation(pnpApi.topLevel)!;
   const projectRoot = npath.toPortablePath(topLevelInformation.packageLocation);
 
