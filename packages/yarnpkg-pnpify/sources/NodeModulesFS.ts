<<<<<<< HEAD
import {CreateReadStreamOptions, CreateWriteStreamOptions} from '@yarnpkg/fslib';
import {NodeFS, FakeFS, WriteFileOptions, ProxiedFS}       from '@yarnpkg/fslib';
import {WatchOptions, WatchCallback, Watcher, toFilename}  from '@yarnpkg/fslib';
import {FSPath, NativePath, PortablePath, npath, ppath}    from '@yarnpkg/fslib';
import {Filename}                                          from '@yarnpkg/fslib';
=======
import {CreateReadStreamOptions, CreateWriteStreamOptions, toFilename} from '@yarnpkg/fslib';
import {NodeFS, FakeFS, MkdirOptions, WriteFileOptions, ProxiedFS}     from '@yarnpkg/fslib';
import {WatchOptions, WatchCallback, Watcher}                          from '@yarnpkg/fslib';
import {FSPath, NativePath, PortablePath, npath, ppath}                from '@yarnpkg/fslib';
>>>>>>> 5bb48d66

import {PnpApi}                                            from '@yarnpkg/pnp';
import fs                                                  from 'fs';

import {WatchManager}                                      from './WatchManager';
import {buildNodeModulesTree}                              from './buildNodeModulesTree';
import {NodeModulesTreeOptions, NodeModulesTree}           from './buildNodeModulesTree';
import {resolveNodeModulesPath, ResolvedPath}              from './resolveNodeModulesPath';

export type NodeModulesFSOptions = {
  realFs?: typeof fs,
  pnpifyFs?: boolean;
};

export class NodeModulesFS extends ProxiedFS<NativePath, PortablePath> {
  protected readonly baseFs: FakeFS<PortablePath>;

  constructor(pnp: PnpApi, {realFs = fs, pnpifyFs = true}: NodeModulesFSOptions = {}) {
    super(npath);

    this.baseFs = new PortableNodeModulesFs(pnp, {baseFs: new NodeFS(realFs), pnpifyFs});
  }

  protected mapFromBase(path: PortablePath) {
    return npath.fromPortablePath(path);
  }

  protected mapToBase(path: NativePath) {
    return npath.toPortablePath(path);
  }
}

interface PortableNodeModulesFSOptions extends NodeModulesTreeOptions {
  baseFs?: FakeFS<PortablePath>
  pnpifyFs?: boolean;
};

export class PortableNodeModulesFs extends FakeFS<PortablePath> {
  private readonly baseFs: FakeFS<PortablePath>;
  private readonly options: PortableNodeModulesFSOptions;
  private readonly watchManager: WatchManager;
  private nodeModulesTree: NodeModulesTree;

  constructor(pnp: PnpApi, {baseFs = new NodeFS(), pnpifyFs = true, optimizeSizeOnDisk = false}: PortableNodeModulesFSOptions = {}) {
    super(ppath);

    if (!pnp.getDependencyTreeRoots)
      throw new Error('NodeModulesFS supports PnP API versions 3+, please upgrade your PnP API provider');

    this.options = {baseFs, pnpifyFs, optimizeSizeOnDisk};
    this.baseFs = baseFs;
    this.nodeModulesTree = buildNodeModulesTree(pnp, this.options);
    this.watchManager = new WatchManager();

    const pnpRootPath = npath.toPortablePath(pnp.getPackageInformation(pnp.topLevel)!.packageLocation);
    this.watchPnpFile(pnpRootPath);
  }

  private watchPnpFile(pnpRootPath: PortablePath) {
    const pnpFilePath = ppath.join(pnpRootPath, toFilename('.pnp.js'));
    this.baseFs.watch(pnpRootPath, {persistent: false},  (_, filename) => {
      if (filename === '.pnp.js') {
        delete require.cache[pnpFilePath];
        const pnp = require(pnpFilePath);
        this.nodeModulesTree = buildNodeModulesTree(pnp, this.options);
        this.watchManager.notifyWatchers(nodePath => resolveNodeModulesPath(nodePath, this.nodeModulesTree, this.options));
      }
    });
  }

  private persistPath(dir: PortablePath) {
    const pathStack = [];
    let curPath = dir;
    while (!this.baseFs.existsSync(curPath)) {
      pathStack.push(curPath);
      curPath = ppath.dirname(curPath);
    }
    for (const fullPath of pathStack.reverse()) {
      this.baseFs.mkdirSync(fullPath);
    }
  }

  resolve(path: PortablePath) {
    return this.baseFs.resolve(this.resolvePath(path).resolvedPath!);
  }

  getBaseFs() {
    return this.baseFs;
  }

  private resolvePath(p: PortablePath): ResolvedPath & { fullOriginalPath: PortablePath } {
    if (typeof p === `number`) {
      return {resolvedPath: p, realPath: p, fullOriginalPath: p};
    } else {
      const fullOriginalPath = this.pathUtils.resolve(p);
      return {...resolveNodeModulesPath(fullOriginalPath, this.nodeModulesTree, this.options), fullOriginalPath};
    }
  }

  private resolveFilePath(p: PortablePath): PortablePath;
  private resolveFilePath(p: FSPath<PortablePath>): FSPath<PortablePath>;
  private resolveFilePath(p: FSPath<PortablePath>): FSPath<PortablePath> {
    if (typeof p === `number`)
      return p;

    const pnpPath = this.resolvePath(p);
    return pnpPath.resolvedPath;
  }

  private resolveDirOrFilePath(p: PortablePath): PortablePath;
  private resolveDirOrFilePath(p: FSPath<PortablePath>): FSPath<PortablePath>;
  private resolveDirOrFilePath(p: FSPath<PortablePath>): FSPath<PortablePath> {
    if (typeof p === `number`)
      return p;

    const pnpPath = this.resolvePath(p);
    return pnpPath.statPath || pnpPath.resolvedPath;
  }

  private resolveLink(p: PortablePath, op: string, onSymlink: (stats: fs.Stats, targetPath: PortablePath) => any, onRealPath: (targetPath: PortablePath) => any) {
    const pnpPath = this.resolvePath(p);
    if (pnpPath.isSymlink) {
      let stat;
      try {
        stat = this.baseFs.lstatSync(this.resolvePath(pnpPath.resolvedPath).statPath || pnpPath.resolvedPath);
      } catch (e) {}

      if (stat) {
        return onSymlink(stat, this.pathUtils.relative(this.pathUtils.dirname(pnpPath.fullOriginalPath), pnpPath.resolvedPath));
      }
    }
    return onRealPath(pnpPath.statPath || pnpPath.resolvedPath);
  }

  private static makeSymlinkStats(stats: fs.Stats): fs.Stats {
    return Object.assign(stats, {
      isFile: () => false,
      isDirectory: () => false,
      isSymbolicLink: () => true,
    });
  }

  private static createFsError(code: string, message: string) {
    return Object.assign(new Error(`${code}: ${message}`), {code});
  }

  getRealPath() {
    return this.baseFs.getRealPath();
  }

  async openPromise(p: PortablePath, flags: string, mode?: number) {
    return await this.baseFs.openPromise(this.resolveFilePath(p), flags, mode);
  }

  openSync(p: PortablePath, flags: string, mode?: number) {
    return this.baseFs.openSync(this.resolveFilePath(p), flags, mode);
  }

  async readPromise(fd: number, buffer: Buffer, offset?: number, length?: number, position?: number) {
    return await this.baseFs.readPromise(fd, buffer, offset, length, position);
  }

  readSync(fd: number, buffer: Buffer, offset?: number, length?: number, position?: number) {
    return this.baseFs.readSync(fd, buffer, offset, length, position);
  }

  writePromise(fd: number, buffer: Buffer, offset?: number, length?: number, position?: number): Promise<number>;
  writePromise(fd: number, buffer: string, position?: number): Promise<number>;
  async writePromise(fd: number, buffer: Buffer | string, offset?: number, length?: number, position?: number): Promise<number> {
    if (typeof buffer === `string`) {
      return await this.baseFs.writePromise(fd, buffer, offset);
    } else {
      return await this.baseFs.writePromise(fd, buffer, offset, length, position);
    }
  }

  writeSync(fd: number, buffer: Buffer, offset?: number, length?: number, position?: number): number;
  writeSync(fd: number, buffer: string, position?: number): number;
  writeSync(fd: number, buffer: Buffer | string, offset?: number, length?: number, position?: number) {
    if (typeof buffer === `string`) {
      return this.baseFs.writeSync(fd, buffer, offset);
    } else {
      return this.baseFs.writeSync(fd, buffer, offset, length, position);
    }
  }

  async closePromise(fd: number) {
    await this.baseFs.closePromise(fd);
  }

  closeSync(fd: number) {
    this.baseFs.closeSync(fd);
  }

  createReadStream(p: PortablePath | null, opts?: CreateReadStreamOptions) {
    return this.baseFs.createReadStream(p !== null ? this.resolveFilePath(p) : p, opts);
  }

  createWriteStream(p: PortablePath | null, opts?: CreateWriteStreamOptions) {
    return this.baseFs.createWriteStream(p !== null ? this.resolveDirOrFilePath(p) : p, opts);
  }

  async realpathPromise(p: PortablePath) {
    const pnpPath = this.resolvePath(p);
    if (pnpPath.treePath === pnpPath.fullOriginalPath) {
      return pnpPath.fullOriginalPath;
    } else {
      return this.baseFs.realpathPromise(pnpPath.resolvedPath);
    }
  }

  realpathSync(p: PortablePath) {
    const pnpPath = this.resolvePath(p);
    if (pnpPath.treePath === pnpPath.fullOriginalPath) {
      return pnpPath.fullOriginalPath;
    } else {
      return this.baseFs.realpathSync(pnpPath.resolvedPath);
    }
  }

  async existsPromise(p: PortablePath) {
    const pnpPath = this.resolvePath(p);
    if (pnpPath.statPath) {
      return true;
    } else {
      return await this.baseFs.existsPromise(pnpPath.resolvedPath);
    }
  }

  existsSync(p: PortablePath) {
    const pnpPath = this.resolvePath(p);
    if (pnpPath.statPath) {
      return true;
    } else {
      return this.baseFs.existsSync(pnpPath.resolvedPath);
    }
  }

  async accessPromise(p: PortablePath, mode?: number) {
    return await this.baseFs.accessPromise(this.resolveDirOrFilePath(p), mode);
  }

  accessSync(p: PortablePath, mode?: number) {
    return this.baseFs.accessSync(this.resolveDirOrFilePath(p), mode);
  }

  async statPromise(p: PortablePath) {
    return await this.baseFs.statPromise(this.resolveDirOrFilePath(p));
  }

  statSync(p: PortablePath) {
    return this.baseFs.statSync(this.resolveDirOrFilePath(p));
  }

  async lstatPromise(p: PortablePath) {
    return this.resolveLink(p, 'lstat',
      (stats) => PortableNodeModulesFs.makeSymlinkStats(stats),
      async (resolvedPath) => await this.baseFs.lstatPromise(resolvedPath)
    );
  }

  lstatSync(p: PortablePath) {
    return this.resolveLink(p, 'lstat',
      (stats) => PortableNodeModulesFs.makeSymlinkStats(stats),
      (resolvedPath) => this.baseFs.lstatSync(this.resolveDirOrFilePath(resolvedPath))
    );
  }

  async chmodPromise(p: PortablePath, mask: number) {
    return await this.baseFs.chmodPromise(this.resolveDirOrFilePath(p), mask);
  }

  chmodSync(p: PortablePath, mask: number) {
    return this.baseFs.chmodSync(this.resolveDirOrFilePath(p), mask);
  }

  async renamePromise(oldP: PortablePath, newP: PortablePath) {
    return await this.baseFs.renamePromise(this.resolveDirOrFilePath(oldP), this.resolveDirOrFilePath(newP));
  }

  renameSync(oldP: PortablePath, newP: PortablePath) {
    return this.baseFs.renameSync(this.resolveDirOrFilePath(oldP), this.resolveDirOrFilePath(newP));
  }

  async copyFilePromise(sourceP: PortablePath, destP: PortablePath, flags?: number) {
    return await this.baseFs.copyFilePromise(this.resolveFilePath(sourceP), this.resolveDirOrFilePath(destP), flags);
  }

  copyFileSync(sourceP: PortablePath, destP: PortablePath, flags?: number) {
    return this.baseFs.copyFileSync(this.resolveFilePath(sourceP), this.resolveDirOrFilePath(destP), flags);
  }

  async appendFilePromise(p: FSPath<PortablePath>, content: string | Buffer | ArrayBuffer | DataView, opts?: WriteFileOptions) {
    return await this.baseFs.appendFilePromise(this.resolveDirOrFilePath(p), content, opts);
  }

  appendFileSync(p: FSPath<PortablePath>, content: string | Buffer | ArrayBuffer | DataView, opts?: WriteFileOptions) {
    return this.baseFs.appendFileSync(this.resolveDirOrFilePath(p), content, opts);
  }

  async writeFilePromise(p: FSPath<PortablePath>, content: string | Buffer | ArrayBuffer | DataView, opts?: WriteFileOptions) {
    return await this.baseFs.writeFilePromise(this.resolveDirOrFilePath(p), content, opts);
  }

  writeFileSync(p: FSPath<PortablePath>, content: string | Buffer | ArrayBuffer | DataView, opts?: WriteFileOptions) {
    return this.baseFs.writeFileSync(this.resolveDirOrFilePath(p), content, opts);
  }

  async unlinkPromise(p: PortablePath) {
    return await this.baseFs.unlinkPromise(this.resolveDirOrFilePath(p));
  }

  unlinkSync(p: PortablePath) {
    return this.baseFs.unlinkSync(this.resolveDirOrFilePath(p));
  }

  async utimesPromise(p: PortablePath, atime: Date | string | number, mtime: Date | string | number) {
    return await this.baseFs.utimesPromise(this.resolveDirOrFilePath(p), atime, mtime);
  }

  utimesSync(p: PortablePath, atime: Date | string | number, mtime: Date | string | number) {
    return this.baseFs.utimesSync(this.resolveDirOrFilePath(p), atime, mtime);
  }

<<<<<<< HEAD
  async mkdirPromise(p: PortablePath) {
    const pnpPath = this.resolvePath(p);
    const parentPath = this.resolvePath(ppath.dirname(p));
    if (parentPath.statPath)
      this.persistPath(parentPath.resolvedPath);

    return this.baseFs.mkdirPromise(pnpPath.resolvedPath);
  }

  mkdirSync(p: PortablePath) {
    const pnpPath = this.resolvePath(p);
    const parentPath = this.resolvePath(ppath.dirname(p));
    if (parentPath.statPath)
      this.persistPath(parentPath.resolvedPath);
    return this.baseFs.mkdirSync(pnpPath.resolvedPath);
=======
  async mkdirPromise(p: PortablePath, opts: MkdirOptions) {
    return await this.baseFs.mkdirPromise(this.resolveDirOrFilePath(p), opts);
  }

  mkdirSync(p: PortablePath, opts: MkdirOptions) {
    return this.baseFs.mkdirSync(this.resolveDirOrFilePath(p), opts);
>>>>>>> 5bb48d66
  }

  async rmdirPromise(p: PortablePath) {
    return await this.baseFs.rmdirPromise(this.resolveDirOrFilePath(p));
  }

  rmdirSync(p: PortablePath) {
    return this.baseFs.rmdirSync(this.resolveDirOrFilePath(p));
  }

  async symlinkPromise(target: PortablePath, p: PortablePath) {
    return await this.baseFs.symlinkPromise(this.resolveDirOrFilePath(target), this.resolveDirOrFilePath(p));
  }

  symlinkSync(target: PortablePath, p: PortablePath) {
    return this.baseFs.symlinkSync(this.resolveDirOrFilePath(target), this.resolveDirOrFilePath(p));
  }

  readFilePromise(p: FSPath<PortablePath>, encoding: 'utf8'): Promise<string>;
  readFilePromise(p: FSPath<PortablePath>, encoding?: string): Promise<Buffer>;
  async readFilePromise(p: FSPath<PortablePath>, encoding?: string) {
    // This weird switch is required to tell TypeScript that the signatures are proper (otherwise it thinks that only the generic one is covered)
    switch (encoding) {
      case `utf8`:
        return await this.baseFs.readFilePromise(this.resolveFilePath(p), encoding);
      default:
        return await this.baseFs.readFilePromise(this.resolveFilePath(p), encoding);
    }
  }

  readFileSync(p: FSPath<PortablePath>, encoding: 'utf8'): string;
  readFileSync(p: FSPath<PortablePath>, encoding?: string): Buffer;
  readFileSync(p: FSPath<PortablePath>, encoding?: string) {
    // This weird switch is required to tell TypeScript that the signatures are proper (otherwise it thinks that only the generic one is covered)
    switch (encoding) {
      case `utf8`:
        return this.baseFs.readFileSync(this.resolveFilePath(p), encoding);
      default:
        return this.baseFs.readFileSync(this.resolveFilePath(p), encoding);
    }
  }

  async readdirPromise(p: PortablePath) {
    const pnpPath = this.resolvePath(p);
    if (pnpPath.dirList || pnpPath.treePath === pnpPath.fullOriginalPath) {
      let fsDirList: Filename[] = [];
      try {
        fsDirList = await this.baseFs.readdirPromise(pnpPath.resolvedPath);
      } catch (e) {
        // Ignore errors
      }
      return Array.from(pnpPath.dirList || [toFilename('node_modules')]).concat(fsDirList).sort();
    } else {
      return await this.baseFs.readdirPromise(pnpPath.resolvedPath);
    }
  }

  readdirSync(p: PortablePath) {
    const pnpPath = this.resolvePath(p);
    if (pnpPath.dirList || pnpPath.treePath === pnpPath.fullOriginalPath) {
      let fsDirList: Filename[] = [];
      try {
        fsDirList = this.baseFs.readdirSync(pnpPath.resolvedPath);
      } catch (e) {
        // Ignore errors
      }
      return Array.from(pnpPath.dirList || [toFilename('node_modules')]).concat(fsDirList).sort();
    } else {
      return this.baseFs.readdirSync(pnpPath.resolvedPath);
    }
  }

  async readlinkPromise(p: PortablePath) {
    return this.resolveLink(p, 'readlink',
      (_stats, targetPath) => targetPath,
      async (targetPath) => await this.baseFs.readlinkPromise(this.resolveDirOrFilePath(targetPath))
    );
  }

  readlinkSync(p: PortablePath) {
    return this.resolveLink(p, 'readlink',
      (_stats, targetPath) => targetPath,
      (targetPath) => this.baseFs.readlinkSync(this.resolveDirOrFilePath(targetPath))
    );
  }

  watch(p: PortablePath, cb?: WatchCallback): Watcher;
  watch(p: PortablePath, opts: WatchOptions, cb?: WatchCallback): Watcher;
  watch(p: PortablePath, a?: WatchOptions | WatchCallback, b?: WatchCallback): Watcher {
    const pnpPath = this.resolvePath(p);
    const watchPath = pnpPath.resolvedPath;
    if (watchPath && pnpPath.dirList) {
      const callback: WatchCallback = typeof a === 'function' ? a : typeof b === 'function' ? b : () => {};
      return this.watchManager.registerWatcher(watchPath, pnpPath.dirList, callback);
    } else {
      return this.baseFs.watch(
        p,
        // @ts-ignore
        a,
        b,
      );
    }
  }
}<|MERGE_RESOLUTION|>--- conflicted
+++ resolved
@@ -1,22 +1,15 @@
-<<<<<<< HEAD
+import {Filename, MkdirOptions}                            from '@yarnpkg/fslib';
+import {FSPath, NativePath, PortablePath, npath, ppath}    from '@yarnpkg/fslib';
+import {WatchOptions, WatchCallback, Watcher, toFilename}  from '@yarnpkg/fslib';
+import {NodeFS, FakeFS, WriteFileOptions, ProxiedFS}       from '@yarnpkg/fslib';
 import {CreateReadStreamOptions, CreateWriteStreamOptions} from '@yarnpkg/fslib';
-import {NodeFS, FakeFS, WriteFileOptions, ProxiedFS}       from '@yarnpkg/fslib';
-import {WatchOptions, WatchCallback, Watcher, toFilename}  from '@yarnpkg/fslib';
-import {FSPath, NativePath, PortablePath, npath, ppath}    from '@yarnpkg/fslib';
-import {Filename}                                          from '@yarnpkg/fslib';
-=======
-import {CreateReadStreamOptions, CreateWriteStreamOptions, toFilename} from '@yarnpkg/fslib';
-import {NodeFS, FakeFS, MkdirOptions, WriteFileOptions, ProxiedFS}     from '@yarnpkg/fslib';
-import {WatchOptions, WatchCallback, Watcher}                          from '@yarnpkg/fslib';
-import {FSPath, NativePath, PortablePath, npath, ppath}                from '@yarnpkg/fslib';
->>>>>>> 5bb48d66
 
 import {PnpApi}                                            from '@yarnpkg/pnp';
 import fs                                                  from 'fs';
 
 import {WatchManager}                                      from './WatchManager';
+import {NodeModulesTreeOptions, NodeModulesTree}           from './buildNodeModulesTree';
 import {buildNodeModulesTree}                              from './buildNodeModulesTree';
-import {NodeModulesTreeOptions, NodeModulesTree}           from './buildNodeModulesTree';
 import {resolveNodeModulesPath, ResolvedPath}              from './resolveNodeModulesPath';
 
 export type NodeModulesFSOptions = {
@@ -334,30 +327,21 @@
     return this.baseFs.utimesSync(this.resolveDirOrFilePath(p), atime, mtime);
   }
 
-<<<<<<< HEAD
-  async mkdirPromise(p: PortablePath) {
+  async mkdirPromise(p: PortablePath, opts: MkdirOptions) {
     const pnpPath = this.resolvePath(p);
     const parentPath = this.resolvePath(ppath.dirname(p));
     if (parentPath.statPath)
       this.persistPath(parentPath.resolvedPath);
 
-    return this.baseFs.mkdirPromise(pnpPath.resolvedPath);
-  }
-
-  mkdirSync(p: PortablePath) {
+    return this.baseFs.mkdirPromise(pnpPath.resolvedPath, opts);
+  }
+
+  mkdirSync(p: PortablePath, opts: MkdirOptions) {
     const pnpPath = this.resolvePath(p);
     const parentPath = this.resolvePath(ppath.dirname(p));
     if (parentPath.statPath)
       this.persistPath(parentPath.resolvedPath);
-    return this.baseFs.mkdirSync(pnpPath.resolvedPath);
-=======
-  async mkdirPromise(p: PortablePath, opts: MkdirOptions) {
-    return await this.baseFs.mkdirPromise(this.resolveDirOrFilePath(p), opts);
-  }
-
-  mkdirSync(p: PortablePath, opts: MkdirOptions) {
-    return this.baseFs.mkdirSync(this.resolveDirOrFilePath(p), opts);
->>>>>>> 5bb48d66
+    return this.baseFs.mkdirSync(pnpPath.resolvedPath, opts);
   }
 
   async rmdirPromise(p: PortablePath) {
