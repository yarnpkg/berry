<<<<<<< HEAD
import type {Dirent, Filename, MkdirOptions, ExtractHintOptions, WatchFileCallback, WatchFileOptions, StatWatcher, OpendirOptions, Dir} from '@yarnpkg/fslib';
import type {RmdirOptions}                                                                                                              from '@yarnpkg/fslib';
import {FSPath, NativePath, PortablePath, npath, ppath, opendir}                                                                        from '@yarnpkg/fslib';
import type {WatchOptions, WatchCallback, Watcher}                                                                                      from '@yarnpkg/fslib';
import {NodeFS, FakeFS, WriteFileOptions, ProxiedFS}                                                                                    from '@yarnpkg/fslib';
import type {CreateReadStreamOptions, CreateWriteStreamOptions}                                                                         from '@yarnpkg/fslib';
import type {PnpApi}                                                                                                                    from '@yarnpkg/pnp';
import fs                                                                                                                               from 'fs';

import {WatchManager}                                                                                                                   from './WatchManager';
import type {NodeModulesTreeOptions, NodeModulesTree}                                                                                   from './buildNodeModulesTree';
import {buildNodeModulesTree}                                                                                                           from './buildNodeModulesTree';
import {resolveNodeModulesPath, ResolvedPath}                                                                                           from './resolveNodeModulesPath';
=======
import {CreateReadStreamOptions, CreateWriteStreamOptions}                                                                         from '@yarnpkg/fslib';
import {NodeFS, FakeFS, WriteFileOptions, ProxiedFS}                                                                               from '@yarnpkg/fslib';
import {WatchOptions, WatchCallback, Watcher}                                                                                      from '@yarnpkg/fslib';
import {FSPath, NativePath, PortablePath, npath, ppath, opendir}                                                                   from '@yarnpkg/fslib';
import {RmdirOptions}                                                                                                              from '@yarnpkg/fslib';
import {Dirent, Filename, MkdirOptions, ExtractHintOptions, WatchFileCallback, WatchFileOptions, StatWatcher, OpendirOptions, Dir} from '@yarnpkg/fslib';
import {PnpApi}                                                                                                                    from '@yarnpkg/pnp';
import fs, {BigIntStats, Stats}                                                                                                    from 'fs';

import {WatchManager}                                                                                                              from './WatchManager';
import {buildNodeModulesTree}                                                                                                      from './buildNodeModulesTree';
import {NodeModulesTreeOptions, NodeModulesTree}                                                                                   from './buildNodeModulesTree';
import {dynamicRequireNoCache}                                                                                                     from './dynamicRequire';
import {resolveNodeModulesPath, ResolvedPath}                                                                                      from './resolveNodeModulesPath';
>>>>>>> 2f484880

export type NodeModulesFSOptions = {
  realFs?: typeof fs,
  pnpifyFs?: boolean;
};

export class NodeModulesFS extends ProxiedFS<NativePath, PortablePath> {
  protected readonly baseFs: FakeFS<PortablePath>;

  constructor(pnp: PnpApi, {realFs = fs, pnpifyFs = true}: NodeModulesFSOptions = {}) {
    super(npath);

    this.baseFs = new PortableNodeModulesFS(pnp, {baseFs: new NodeFS(realFs), pnpifyFs});
  }

  protected mapFromBase(path: PortablePath) {
    return npath.fromPortablePath(path);
  }

  protected mapToBase(path: NativePath) {
    return npath.toPortablePath(path);
  }
}

interface PortableNodeModulesFSOptions extends NodeModulesTreeOptions {
  baseFs?: FakeFS<PortablePath>
  pnpifyFs?: boolean;
}

const WRITE_FLAGS_REGEX = /[+wa]/;

export class PortableNodeModulesFS extends FakeFS<PortablePath> {
  private readonly baseFs: FakeFS<PortablePath>;
  private readonly options: PortableNodeModulesFSOptions;
  private readonly watchManager: WatchManager;
  private readonly pnpFilePath: PortablePath;
  private nodeModulesTree: NodeModulesTree;

  constructor(pnp: PnpApi, {baseFs = new NodeFS(), pnpifyFs = true}: PortableNodeModulesFSOptions = {}) {
    super(ppath);

    if (!pnp.getDependencyTreeRoots)
      throw new Error(`NodeModulesFS supports PnP API versions 3+, please upgrade your PnP API provider`);

    this.options = {baseFs, pnpifyFs};
    this.baseFs = baseFs;
    const {tree, errors} = buildNodeModulesTree(pnp, this.options);
    if (!tree)
      throw new Error(`Assertion failed. Have got non-persistable node_modules graph, errors:\n${JSON.stringify(errors)}`);
    this.nodeModulesTree = tree;
    this.watchManager = new WatchManager();

    const pnpRootPath = npath.toPortablePath(pnp.getPackageInformation(pnp.topLevel)!.packageLocation);
    this.pnpFilePath = ppath.join(pnpRootPath, Filename.pnpCjs);

    this.watchPnpFile(pnpRootPath);
  }

  private watchPnpFile(pnpRootPath: PortablePath) {
    this.baseFs.watch(pnpRootPath, {persistent: false},  (_, filename) => {
      if (filename === Filename.pnpCjs) {
        const pnp = dynamicRequireNoCache(this.pnpFilePath);
        const nodeModulesTree = buildNodeModulesTree(pnp, this.options);
        if (!nodeModulesTree)
          throw new Error(`Assertion failed. Have got non-persistable node_modules graph`);
        this.watchManager.notifyWatchers((nodePath: PortablePath) => resolveNodeModulesPath(nodePath, this.nodeModulesTree));
      }
    });
  }

  private persistPath(dir: PortablePath) {
    const pathStack = [];
    let curPath = dir;
    while (!this.baseFs.existsSync(curPath)) {
      pathStack.push(curPath);
      curPath = ppath.dirname(curPath);
    }
    for (const fullPath of pathStack.reverse()) {
      this.baseFs.mkdirSync(fullPath);
    }
  }

  private persistVirtualParentFolder(p: FSPath<PortablePath>) {
    if (typeof p !== `number`) {
      const parentPath = this.resolvePath(ppath.dirname(p));
      if (parentPath.dirList) {
        this.persistPath(parentPath.resolvedPath);
      }
    }
  }

  getExtractHint(hints: ExtractHintOptions) {
    return this.baseFs.getExtractHint(hints);
  }

  resolve(path: PortablePath) {
    return this.baseFs.resolve(this.resolvePath(path).resolvedPath!);
  }

  getBaseFs() {
    return this.baseFs;
  }

  private resolvePath(p: PortablePath): ResolvedPath & { fullOriginalPath: PortablePath } {
    if (typeof p === `number`) {
      return {resolvedPath: p, fullOriginalPath: p};
    } else {
      const fullOriginalPath = this.pathUtils.resolve(p);
      return {...resolveNodeModulesPath(fullOriginalPath, this.nodeModulesTree), fullOriginalPath};
    }
  }

  private resolveFilePath(p: PortablePath): PortablePath;
  private resolveFilePath(p: FSPath<PortablePath>): FSPath<PortablePath>;
  private resolveFilePath(p: FSPath<PortablePath>): FSPath<PortablePath> {
    if (typeof p === `number`)
      return p;

    const pnpPath = this.resolvePath(p);

    return pnpPath.resolvedPath;
  }

  private resolveDirOrFilePath(p: PortablePath): PortablePath;
  private resolveDirOrFilePath(p: FSPath<PortablePath>): FSPath<PortablePath>;
  private resolveDirOrFilePath(p: FSPath<PortablePath>): FSPath<PortablePath> {
    if (typeof p === `number`)
      return p;

    const pnpPath = this.resolvePath(p);

    return pnpPath.forwardedDirPath || pnpPath.resolvedPath;
  }

  private resolveLink(opts: {
    p: PortablePath,
    op: string,
    onSymlink: (stats: fs.Stats | fs.BigIntStats, targetPath: PortablePath) => any
    onRealPath: (targetPath: PortablePath) => any
    statOptions?: {bigint: boolean}
  }) {
    const {p, onSymlink, onRealPath, statOptions} = opts;

    const pnpPath = this.resolvePath(p);
    if (pnpPath.isSymlink) {
      let stat;
      try {
        stat = this.baseFs.lstatSync(pnpPath.resolvedPath, statOptions);
      } catch (e) {}

      if (stat) {
        return onSymlink(stat, this.pathUtils.relative(this.pathUtils.dirname(pnpPath.fullOriginalPath), pnpPath.resolvedPath));
      }
    }
    return onRealPath(pnpPath.forwardedDirPath || pnpPath.resolvedPath);
  }

  private static makeSymlinkStats(stats: fs.Stats): fs.Stats {
    return Object.assign(stats, {
      isFile: () => false,
      isDirectory: () => false,
      isSymbolicLink: () => true,
    });
  }

  getRealPath() {
    return this.baseFs.getRealPath();
  }

  async openPromise(p: PortablePath, flags: string, mode?: number) {
    if (WRITE_FLAGS_REGEX.test(flags))
      this.persistVirtualParentFolder(p);
    return await this.baseFs.openPromise(this.resolveFilePath(p), flags, mode);
  }

  openSync(p: PortablePath, flags: string, mode?: number) {
    if (WRITE_FLAGS_REGEX.test(flags))
      this.persistVirtualParentFolder(p);
    return this.baseFs.openSync(this.resolveFilePath(p), flags, mode);
  }

  async opendirPromise(p: PortablePath, opts?: OpendirOptions): Promise<Dir<PortablePath>> {
    const pnpPath = this.resolvePath(p);
    if (pnpPath.dirList || this.resolvePath(ppath.join(p, `node_modules` as Filename)).dirList) {
      let fsDirList: Array<Filename> = [];
      try {
        fsDirList = await this.baseFs.readdirPromise(pnpPath.resolvedPath);
      } catch (e) {
        // Ignore errors
      }
      const entries = Array.from(pnpPath.dirList || [`node_modules` as Filename]).concat(fsDirList).sort();

      return opendir(this, p, entries);
    } else {
      return await this.baseFs.opendirPromise(pnpPath.resolvedPath, opts);
    }
  }

  opendirSync(p: PortablePath, opts?: OpendirOptions): Dir<PortablePath> {
    const pnpPath = this.resolvePath(p);
    if (pnpPath.dirList || this.resolvePath(ppath.join(p, `node_modules` as Filename)).dirList) {
      let fsDirList: Array<Filename> = [];
      try {
        fsDirList = this.baseFs.readdirSync(pnpPath.resolvedPath);
      } catch (e) {
        // Ignore errors
      }
      const entries = Array.from(pnpPath.dirList || [`node_modules` as Filename]).concat(fsDirList).sort();

      return opendir(this, p, entries);
    } else {
      return this.baseFs.opendirSync(pnpPath.resolvedPath, opts);
    }
  }

  async readPromise(fd: number, buffer: Buffer, offset?: number, length?: number, position?: number) {
    return await this.baseFs.readPromise(fd, buffer, offset, length, position);
  }

  readSync(fd: number, buffer: Buffer, offset?: number, length?: number, position?: number) {
    return this.baseFs.readSync(fd, buffer, offset, length, position);
  }

  writePromise(fd: number, buffer: Buffer, offset?: number, length?: number, position?: number): Promise<number>;
  writePromise(fd: number, buffer: string, position?: number): Promise<number>;
  async writePromise(fd: number, buffer: Buffer | string, offset?: number, length?: number, position?: number): Promise<number> {
    if (typeof buffer === `string`) {
      return await this.baseFs.writePromise(fd, buffer, offset);
    } else {
      return await this.baseFs.writePromise(fd, buffer, offset, length, position);
    }
  }

  writeSync(fd: number, buffer: Buffer, offset?: number, length?: number, position?: number): number;
  writeSync(fd: number, buffer: string, position?: number): number;
  writeSync(fd: number, buffer: Buffer | string, offset?: number, length?: number, position?: number) {
    if (typeof buffer === `string`) {
      return this.baseFs.writeSync(fd, buffer, offset);
    } else {
      return this.baseFs.writeSync(fd, buffer, offset, length, position);
    }
  }

  async closePromise(fd: number) {
    await this.baseFs.closePromise(fd);
  }

  closeSync(fd: number) {
    this.baseFs.closeSync(fd);
  }

  createReadStream(p: PortablePath | null, opts?: CreateReadStreamOptions) {
    return this.baseFs.createReadStream(p !== null ? this.resolveFilePath(p) : p, opts);
  }

  createWriteStream(p: PortablePath | null, opts?: CreateWriteStreamOptions) {
    return this.baseFs.createWriteStream(p !== null ? this.resolveDirOrFilePath(p) : p, opts);
  }

  async realpathPromise(p: PortablePath) {
    const pnpPath = this.resolvePath(p);
    return pnpPath.dirList ? pnpPath.resolvedPath : this.baseFs.realpathPromise(pnpPath.resolvedPath);
  }

  realpathSync(p: PortablePath) {
    const pnpPath = this.resolvePath(p);
    return pnpPath.dirList ? pnpPath.resolvedPath : this.baseFs.realpathSync(pnpPath.resolvedPath);
  }

  async existsPromise(p: PortablePath) {
    const pnpPath = this.resolvePath(p);
    if (pnpPath.dirList) {
      return true;
    } else {
      return await this.baseFs.existsPromise(pnpPath.resolvedPath);
    }
  }

  existsSync(p: PortablePath) {
    const pnpPath = this.resolvePath(p);
    if (pnpPath.dirList) {
      return true;
    } else {
      return this.baseFs.existsSync(pnpPath.resolvedPath);
    }
  }

  async accessPromise(p: PortablePath, mode?: number) {
    return await this.baseFs.accessPromise(this.resolveDirOrFilePath(p), mode);
  }

  accessSync(p: PortablePath, mode?: number) {
    return this.baseFs.accessSync(this.resolveDirOrFilePath(p), mode);
  }

  async statPromise(p: PortablePath): Promise<Stats>
  async statPromise(p: PortablePath, opts: {bigint: true}): Promise<BigIntStats>
  async statPromise(p: PortablePath, opts?: {bigint: boolean}): Promise<BigIntStats | Stats>
  async statPromise(p: PortablePath, opts?: {bigint: boolean}) {
    return await this.baseFs.statPromise(this.resolveDirOrFilePath(p), opts);
  }

  statSync(p: PortablePath): Stats
  statSync(p: PortablePath, opts: {bigint: true}): BigIntStats
  statSync(p: PortablePath, opts?: {bigint: boolean}): BigIntStats | Stats
  statSync(p: PortablePath, opts?: {bigint: boolean}) {
    return this.baseFs.statSync(this.resolveDirOrFilePath(p), opts);
  }

  async fstatPromise(fd: number): Promise<Stats>
  async fstatPromise(fd: number, opts: {bigint: true}): Promise<BigIntStats>
  async fstatPromise(fd: number, opts?: {bigint: boolean}): Promise<BigIntStats | Stats>
  async fstatPromise(fd: number, opts?: {bigint: boolean}) {
    return await this.baseFs.fstatPromise(fd, opts);
  }

  fstatSync(fd: number): Stats
  fstatSync(fd: number, opts: {bigint: true}): BigIntStats
  fstatSync(fd: number, opts?: {bigint: boolean}): BigIntStats | Stats
  fstatSync(fd: number, opts?: {bigint: boolean}) {
    return this.baseFs.fstatSync(fd, opts);
  }

  async lstatPromise(p: PortablePath): Promise<Stats>
  async lstatPromise(p: PortablePath, opts: {bigint: true}): Promise<BigIntStats>
  async lstatPromise(p: PortablePath, opts?: { bigint: boolean }): Promise<BigIntStats | Stats>
  async lstatPromise(p: PortablePath, opts?: { bigint: boolean }) {
    return this.resolveLink({
      p,
      op: `lstat`,
      onSymlink: stats => PortableNodeModulesFS.makeSymlinkStats(stats),
      onRealPath: async resolvedPath => await this.baseFs.lstatPromise(resolvedPath, opts),
      statOptions: opts,
    });
  }

  lstatSync(p: PortablePath): Stats;
  lstatSync(p: PortablePath, opts: {bigint: true}): BigIntStats;
  lstatSync(p: PortablePath, opts?: { bigint: boolean }): BigIntStats | Stats
  lstatSync(p: PortablePath, opts?: { bigint: boolean }): BigIntStats | Stats {
    return this.resolveLink({
      p,
      op: `lstat`,
      onSymlink: stats => PortableNodeModulesFS.makeSymlinkStats(stats),
      onRealPath: resolvedPath =>  this.baseFs.lstatSync(resolvedPath, opts),
      statOptions: opts,
    });
  }

  async chmodPromise(p: PortablePath, mask: number) {
    return await this.baseFs.chmodPromise(this.resolveDirOrFilePath(p), mask);
  }

  chmodSync(p: PortablePath, mask: number) {
    return this.baseFs.chmodSync(this.resolveDirOrFilePath(p), mask);
  }

  async chownPromise(p: PortablePath, uid: number, gid: number) {
    return await this.baseFs.chownPromise(this.resolveDirOrFilePath(p), uid, gid);
  }

  chownSync(p: PortablePath, uid: number, gid: number) {
    return this.baseFs.chownSync(this.resolveDirOrFilePath(p), uid, gid);
  }

  async renamePromise(oldP: PortablePath, newP: PortablePath) {
    return await this.baseFs.renamePromise(this.resolveDirOrFilePath(oldP), this.resolveDirOrFilePath(newP));
  }

  renameSync(oldP: PortablePath, newP: PortablePath) {
    return this.baseFs.renameSync(this.resolveDirOrFilePath(oldP), this.resolveDirOrFilePath(newP));
  }

  async copyFilePromise(sourceP: PortablePath, destP: PortablePath, flags?: number) {
    return await this.baseFs.copyFilePromise(this.resolveFilePath(sourceP), this.resolveDirOrFilePath(destP), flags);
  }

  copyFileSync(sourceP: PortablePath, destP: PortablePath, flags?: number) {
    return this.baseFs.copyFileSync(this.resolveFilePath(sourceP), this.resolveDirOrFilePath(destP), flags);
  }

  async appendFilePromise(p: FSPath<PortablePath>, content: string | Buffer | ArrayBuffer | DataView, opts?: WriteFileOptions) {
    return await this.baseFs.appendFilePromise(this.resolveDirOrFilePath(p), content, opts);
  }

  appendFileSync(p: FSPath<PortablePath>, content: string | Buffer | ArrayBuffer | DataView, opts?: WriteFileOptions) {
    return this.baseFs.appendFileSync(this.resolveDirOrFilePath(p), content, opts);
  }

  async writeFilePromise(p: FSPath<PortablePath>, content: string | Buffer | ArrayBuffer | DataView, opts?: WriteFileOptions) {
    return await this.baseFs.writeFilePromise(this.resolveDirOrFilePath(p), content, opts);
  }

  writeFileSync(p: FSPath<PortablePath>, content: string | Buffer | ArrayBuffer | DataView, opts?: WriteFileOptions) {
    return this.baseFs.writeFileSync(this.resolveDirOrFilePath(p), content, opts);
  }

  async unlinkPromise(p: PortablePath) {
    return await this.baseFs.unlinkPromise(this.resolveDirOrFilePath(p));
  }

  unlinkSync(p: PortablePath) {
    return this.baseFs.unlinkSync(this.resolveDirOrFilePath(p));
  }

  async utimesPromise(p: PortablePath, atime: Date | string | number, mtime: Date | string | number) {
    return await this.baseFs.utimesPromise(this.resolveDirOrFilePath(p), atime, mtime);
  }

  utimesSync(p: PortablePath, atime: Date | string | number, mtime: Date | string | number) {
    return this.baseFs.utimesSync(this.resolveDirOrFilePath(p), atime, mtime);
  }

  async mkdirPromise(p: PortablePath, opts: MkdirOptions) {
    const pnpPath = this.resolvePath(p);
    this.persistVirtualParentFolder(p);
    return this.baseFs.mkdirPromise(pnpPath.resolvedPath, opts);
  }

  mkdirSync(p: PortablePath, opts: MkdirOptions) {
    const pnpPath = this.resolvePath(p);
    this.persistVirtualParentFolder(p);
    return this.baseFs.mkdirSync(pnpPath.resolvedPath, opts);
  }

  async rmdirPromise(p: PortablePath, opts?: RmdirOptions) {
    return await this.baseFs.rmdirPromise(this.resolveDirOrFilePath(p), opts);
  }

  rmdirSync(p: PortablePath, opts?: RmdirOptions) {
    return this.baseFs.rmdirSync(this.resolveDirOrFilePath(p), opts);
  }

  async linkPromise(existingP: PortablePath, newP: PortablePath) {
    return await this.baseFs.linkPromise(this.resolveDirOrFilePath(existingP), this.resolveDirOrFilePath(newP));
  }

  linkSync(existingP: PortablePath, newP: PortablePath) {
    return this.baseFs.linkSync(this.resolveDirOrFilePath(existingP), this.resolveDirOrFilePath(newP));
  }

  async symlinkPromise(target: PortablePath, p: PortablePath) {
    return await this.baseFs.symlinkPromise(this.resolveDirOrFilePath(target), this.resolveDirOrFilePath(p));
  }

  symlinkSync(target: PortablePath, p: PortablePath) {
    return this.baseFs.symlinkSync(this.resolveDirOrFilePath(target), this.resolveDirOrFilePath(p));
  }

  readFilePromise(p: FSPath<PortablePath>, encoding: 'utf8'): Promise<string>;
  readFilePromise(p: FSPath<PortablePath>, encoding?: string): Promise<Buffer>;
  async readFilePromise(p: FSPath<PortablePath>, encoding?: string) {
    // This weird switch is required to tell TypeScript that the signatures are proper (otherwise it thinks that only the generic one is covered)
    switch (encoding) {
      case `utf8`:
        return await this.baseFs.readFilePromise(this.resolveFilePath(p), encoding);
      default:
        return await this.baseFs.readFilePromise(this.resolveFilePath(p), encoding);
    }
  }

  readFileSync(p: FSPath<PortablePath>, encoding: 'utf8'): string;
  readFileSync(p: FSPath<PortablePath>, encoding?: string): Buffer;
  readFileSync(p: FSPath<PortablePath>, encoding?: string) {
    // This weird switch is required to tell TypeScript that the signatures are proper (otherwise it thinks that only the generic one is covered)
    switch (encoding) {
      case `utf8`:
        return this.baseFs.readFileSync(this.resolveFilePath(p), encoding);
      default:
        return this.baseFs.readFileSync(this.resolveFilePath(p), encoding);
    }
  }

  async readdirPromise(p: PortablePath): Promise<Array<Filename>>;
  async readdirPromise(p: PortablePath, opts: {withFileTypes: false}): Promise<Array<Filename>>;
  async readdirPromise(p: PortablePath, opts: {withFileTypes: true}): Promise<Array<Dirent>>;
  async readdirPromise(p: PortablePath, opts: {withFileTypes: boolean}): Promise<Array<Filename> | Array<Dirent>>;
  async readdirPromise(p: PortablePath, {withFileTypes}: {withFileTypes?: boolean} = {}): Promise<Array<string> | Array<Dirent>> {
    const pnpPath = this.resolvePath(p);
    if (pnpPath.dirList || this.resolvePath(ppath.join(p, `node_modules` as Filename)).dirList) {
      let fsDirList: Array<Filename> = [];
      try {
        fsDirList = await this.baseFs.readdirPromise(pnpPath.resolvedPath);
      } catch (e) {
        // Ignore errors
      }
      const entries = Array.from(pnpPath.dirList || [`node_modules` as Filename]).concat(fsDirList).sort();
      if (!withFileTypes)
        return entries;

      return entries.map(name => {
        return Object.assign(this.lstatSync(ppath.join(p, name)), {
          name,
        });
      });
    } else {
      return await this.baseFs.readdirPromise(pnpPath.resolvedPath, {withFileTypes: withFileTypes as any});
    }
  }

  readdirSync(p: PortablePath): Array<Filename>;
  readdirSync(p: PortablePath, opts: {withFileTypes: false}): Array<Filename>;
  readdirSync(p: PortablePath, opts: {withFileTypes: true}): Array<Dirent>;
  readdirSync(p: PortablePath, opts: {withFileTypes: boolean}): Array<Filename> | Array<Dirent>;
  readdirSync(p: PortablePath, {withFileTypes}: {withFileTypes?: boolean} = {}): Array<string> | Array<Dirent> {
    const pnpPath = this.resolvePath(p);
    if (pnpPath.dirList || this.resolvePath(ppath.join(p, `node_modules` as Filename)).dirList) {
      let fsDirList: Array<Filename> = [];
      try {
        fsDirList = this.baseFs.readdirSync(pnpPath.resolvedPath);
      } catch (e) {
        // Ignore errors
      }
      const entries = Array.from(pnpPath.dirList || [`node_modules` as Filename]).concat(fsDirList).sort();
      if (!withFileTypes)
        return entries;

      return entries.map(name => {
        return Object.assign(this.lstatSync(ppath.join(p, name)), {
          name,
        });
      });
    } else {
      return this.baseFs.readdirSync(pnpPath.resolvedPath, {withFileTypes: withFileTypes as any});
    }
  }

  async readlinkPromise(p: PortablePath) {
    return this.resolveLink({
      p,
      op: `readlink`,
      onSymlink: (_stats, targetPath) => targetPath,
      onRealPath: async targetPath => await this.baseFs.readlinkPromise(this.resolveDirOrFilePath(targetPath)),
    });
  }

  readlinkSync(p: PortablePath) {
    return this.resolveLink({
      p,
      op: `readlink`,
      onSymlink: (_stats, targetPath) => targetPath,
      onRealPath: targetPath => this.baseFs.readlinkSync(this.resolveDirOrFilePath(targetPath)),
    });
  }

  async truncatePromise(p: PortablePath, len?: number) {
    return await this.baseFs.truncatePromise(this.resolveDirOrFilePath(p), len);
  }

  truncateSync(p: PortablePath, len?: number) {
    return this.baseFs.truncateSync(this.resolveDirOrFilePath(p), len);
  }

  watch(p: PortablePath, cb?: WatchCallback): Watcher;
  watch(p: PortablePath, opts: WatchOptions, cb?: WatchCallback): Watcher;
  watch(p: PortablePath, a?: WatchOptions | WatchCallback, b?: WatchCallback): Watcher {
    const pnpPath = this.resolvePath(p);
    const watchPath = pnpPath.resolvedPath;
    if (watchPath && pnpPath.dirList) {
      const callback: WatchCallback = typeof a === `function` ? a : typeof b === `function` ? b : () => {};
      return this.watchManager.registerWatcher(watchPath, pnpPath.dirList, callback);
    } else {
      return this.baseFs.watch(
        this.resolveDirOrFilePath(p),
        // @ts-expect-error
        a,
        b,
      );
    }
  }

  watchFile(p: PortablePath, cb: WatchFileCallback): StatWatcher;
  watchFile(p: PortablePath, opts: WatchFileOptions, cb: WatchFileCallback): StatWatcher;
  watchFile(p: PortablePath, a: WatchFileOptions | WatchFileCallback, b?: WatchFileCallback): StatWatcher {
    return this.baseFs.watchFile(
      this.resolveDirOrFilePath(p),
      // @ts-expect-error
      a,
      b,
    );
  }

  unwatchFile(p: PortablePath, cb?: WatchFileCallback) {
    return this.baseFs.unwatchFile(this.resolveDirOrFilePath(p), cb);
  }
}<|MERGE_RESOLUTION|>--- conflicted
+++ resolved
@@ -1,33 +1,17 @@
-<<<<<<< HEAD
+import type {CreateReadStreamOptions, CreateWriteStreamOptions}                                                                         from '@yarnpkg/fslib';
+import {NodeFS, FakeFS, WriteFileOptions, ProxiedFS}                                                                               from '@yarnpkg/fslib';
+import type {WatchOptions, WatchCallback, Watcher}                                                                                      from '@yarnpkg/fslib';
+import {FSPath, NativePath, PortablePath, npath, ppath, opendir}                                                                   from '@yarnpkg/fslib';
+import type {RmdirOptions}                                                                                                              from '@yarnpkg/fslib';
 import type {Dirent, Filename, MkdirOptions, ExtractHintOptions, WatchFileCallback, WatchFileOptions, StatWatcher, OpendirOptions, Dir} from '@yarnpkg/fslib';
-import type {RmdirOptions}                                                                                                              from '@yarnpkg/fslib';
-import {FSPath, NativePath, PortablePath, npath, ppath, opendir}                                                                        from '@yarnpkg/fslib';
-import type {WatchOptions, WatchCallback, Watcher}                                                                                      from '@yarnpkg/fslib';
-import {NodeFS, FakeFS, WriteFileOptions, ProxiedFS}                                                                                    from '@yarnpkg/fslib';
-import type {CreateReadStreamOptions, CreateWriteStreamOptions}                                                                         from '@yarnpkg/fslib';
 import type {PnpApi}                                                                                                                    from '@yarnpkg/pnp';
-import fs                                                                                                                               from 'fs';
-
-import {WatchManager}                                                                                                                   from './WatchManager';
-import type {NodeModulesTreeOptions, NodeModulesTree}                                                                                   from './buildNodeModulesTree';
-import {buildNodeModulesTree}                                                                                                           from './buildNodeModulesTree';
-import {resolveNodeModulesPath, ResolvedPath}                                                                                           from './resolveNodeModulesPath';
-=======
-import {CreateReadStreamOptions, CreateWriteStreamOptions}                                                                         from '@yarnpkg/fslib';
-import {NodeFS, FakeFS, WriteFileOptions, ProxiedFS}                                                                               from '@yarnpkg/fslib';
-import {WatchOptions, WatchCallback, Watcher}                                                                                      from '@yarnpkg/fslib';
-import {FSPath, NativePath, PortablePath, npath, ppath, opendir}                                                                   from '@yarnpkg/fslib';
-import {RmdirOptions}                                                                                                              from '@yarnpkg/fslib';
-import {Dirent, Filename, MkdirOptions, ExtractHintOptions, WatchFileCallback, WatchFileOptions, StatWatcher, OpendirOptions, Dir} from '@yarnpkg/fslib';
-import {PnpApi}                                                                                                                    from '@yarnpkg/pnp';
 import fs, {BigIntStats, Stats}                                                                                                    from 'fs';
 
 import {WatchManager}                                                                                                              from './WatchManager';
 import {buildNodeModulesTree}                                                                                                      from './buildNodeModulesTree';
-import {NodeModulesTreeOptions, NodeModulesTree}                                                                                   from './buildNodeModulesTree';
+import type {NodeModulesTreeOptions, NodeModulesTree}                                                                                   from './buildNodeModulesTree';
 import {dynamicRequireNoCache}                                                                                                     from './dynamicRequire';
 import {resolveNodeModulesPath, ResolvedPath}                                                                                      from './resolveNodeModulesPath';
->>>>>>> 2f484880
 
 export type NodeModulesFSOptions = {
   realFs?: typeof fs,
