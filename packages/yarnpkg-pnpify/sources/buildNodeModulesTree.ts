import {structUtils, Project, MessageName, Locator}                           from '@yarnpkg/core';
import {toFilename, npath, ppath}                                             from '@yarnpkg/fslib';
import {NativePath, PortablePath, Filename}                                   from '@yarnpkg/fslib';
import {PnpApi, PhysicalPackageLocator, PackageInformation, DependencyTarget} from '@yarnpkg/pnp';

import {hoist, HoisterTree, HoisterResult}                                    from './hoist';

// Babel doesn't support const enums, thats why we use non-const enum for LinkType in @yarnpkg/pnp
// But because of this TypeScript requires @yarnpkg/pnp during runtime
// To prevent this we redeclare LinkType enum here, to not depend on @yarnpkg/pnp during runtime
export enum LinkType {
  HARD = `HARD`,
  SOFT = `SOFT`,
}

export enum NodeModulesHoistingLimits {
  WORKSPACES = `workspaces`,
  DEPENDENCIES = `dependencies`,
  NONE = `none`,
}

// The list of directories stored within a node_modules (or node_modules/@foo)
export type NodeModulesBaseNode = {
  dirList: Set<Filename>
};

// The entry for a package within a node_modules
export type NodeModulesPackageNode = {
  locator: LocatorKey,
  // The source path. Note that the virtual paths have been resolved/lost!
  target: PortablePath,
  // Hard links are copies of the target; soft links are symlinks to it
  linkType: LinkType,
  // Contains ["node_modules"] if there's nested n_m entries
  dirList?: undefined,
  nodePath: string,
  aliases: Array<string>,
};

/**
 * Node modules tree - a map of every folder within the node_modules, along with their
 * directory listing and whether they are a symlink and their location.
 *
 * Sample contents:
 * /home/user/project/node_modules -> {dirList: ['foo', 'bar']}
 * /home/user/project/node_modules/foo -> {target: '/home/user/project/.yarn/.cache/foo.zip/node_modules/foo', linkType: 'HARD'}
 * /home/user/project/node_modules/bar -> {target: '/home/user/project/packages/bar', linkType: 'SOFT'}
 */
export type NodeModulesTree = Map<PortablePath, NodeModulesBaseNode | NodeModulesPackageNode>;
export type NodeModulesTreeErrors = Array<{messageName: MessageName, text: string}>;

export interface NodeModulesTreeOptions {
  pnpifyFs?: boolean;
  hoistingLimitsByCwd?: Map<PortablePath, NodeModulesHoistingLimits>;
  project?: Project;
}

/** node_modules path segment */
const NODE_MODULES = `node_modules` as Filename;

/**
 * The workspace name suffix used internally by this implementation and appeneded to the name of workspace package.
 * It is needed to create and distinguuish special nodes for workspaces
 */
const WORKSPACE_NAME_SUFFIX = `$wsroot$`;

/** Package locator key for usage inside maps */
type LocatorKey = string;

type WorkspaceTree = {workspaceLocator?: PhysicalPackageLocator, children: Map<Filename, WorkspaceTree>};

/**
 * Returns path to archive, if package location is inside the archive.
 *
 * @param packagePath package location
 *
 * @returns path to archive is location is insde the archive or null otherwise
 */
export const getArchivePath = (packagePath: PortablePath): PortablePath | null =>
  packagePath.indexOf(`.zip/${NODE_MODULES}/`) >= 0 ?
    npath.toPortablePath(packagePath.split(`/${NODE_MODULES}/`)[0]) :
    null;

/**
 * Retrieve full package list and build hoisted `node_modules` directories
 * representation in-memory.
 *
 * @param pnp PnP API
 *
 * @returns hoisted `node_modules` directories representation in-memory
 */
export const buildNodeModulesTree = (pnp: PnpApi, options: NodeModulesTreeOptions): {tree: NodeModulesTree | null, errors: NodeModulesTreeErrors, preserveSymlinksRequired: boolean} => {
  const {packageTree, hoistingLimits, errors, preserveSymlinksRequired} = buildPackageTree(pnp, options);

  let tree: NodeModulesTree | null = null;
  if (errors.length === 0) {
    const hoistedTree = hoist(packageTree, {hoistingLimits});

    tree = populateNodeModulesTree(pnp, hoistedTree, options);
  }

  return {tree, errors, preserveSymlinksRequired};
};

const stringifyLocator = (locator: PhysicalPackageLocator): LocatorKey => `${locator.name}@${locator.reference}`;

export type NodeModulesLocatorMap = Map<LocatorKey, {
  target: PortablePath;
  linkType: LinkType;
  locations: Array<PortablePath>;
  aliases: Array<string>;
}>;

export const buildLocatorMap = (nodeModulesTree: NodeModulesTree): NodeModulesLocatorMap => {
  const map = new Map();

  for (const [location, val] of nodeModulesTree.entries()) {
    if (!val.dirList) {
      let entry = map.get(val.locator);
      if (!entry) {
        entry = {target: val.target, linkType: val.linkType, locations: [], aliases: val.aliases};
        map.set(val.locator, entry);
      }

      entry.locations.push(location);
    }
  }

  for (const val of map.values()) {
    // Sort locations by depth first and then alphabetically for determinism
    val.locations = val.locations.sort((loc1: PortablePath, loc2: PortablePath) => {
      const len1 = loc1.split(ppath.delimiter).length;
      const len2 = loc2.split(ppath.delimiter).length;
      return len1 !== len2 ? len2 - len1 : loc2.localeCompare(loc1);
    });
  }

  return map;
};

const areRealLocatorsEqual = (a: Locator, b: Locator) => {
  const realA = structUtils.isVirtualLocator(a) ? structUtils.devirtualizeLocator(a) : a;
  const realB = structUtils.isVirtualLocator(b) ? structUtils.devirtualizeLocator(b) : b;
  return structUtils.areLocatorsEqual(realA, realB);
};

/**
 * Traverses PnP tree and produces input for the `RawHoister`
 *
 * @param pnp PnP API
 *
 * @returns package tree, packages info and locators
 */
const buildPackageTree = (pnp: PnpApi, options: NodeModulesTreeOptions): { packageTree: HoisterTree, hoistingLimits: Map<LocatorKey, Set<string>>, errors: NodeModulesTreeErrors, preserveSymlinksRequired: boolean } => {
  const pnpRoots = pnp.getDependencyTreeRoots();
  const errors: NodeModulesTreeErrors = [];
  let preserveSymlinksRequired = false;

  const hoistingLimits = new Map<LocatorKey, Set<string>>();
  const workspaceDependenciesMap = new Map<LocatorKey, Set<PhysicalPackageLocator>>();

  const topPkg = pnp.getPackageInformation(pnp.topLevel);
  if (topPkg === null)
    throw new Error(`Assertion failed: Expected the top-level package to have been registered`);

  const topLocator = pnp.findPackageLocator(topPkg.packageLocation!);
  if (topLocator === null)
    throw new Error(`Assertion failed: Expected the top-level package to have a physical locator`);

  const topPkgPortableLocation = npath.toPortablePath(topPkg.packageLocation);

  const topLocatorKey = stringifyLocator(topLocator);

  if (options.project) {
    const workspaceTree: WorkspaceTree = {children: new Map()};
    const cwdSegments = options.project.cwd.split(ppath.sep);
    for (const [cwd, workspace] of options.project.workspacesByCwd) {
      const segments = cwd.split(ppath.sep).slice(cwdSegments.length);
      let node = workspaceTree;
      for (const segment of segments) {
        let nextNode = node.children.get(segment as Filename);
        if (!nextNode) {
          nextNode = {children: new Map()};
          node.children.set(segment as Filename, nextNode);
        }
        node = nextNode;
      }
      node.workspaceLocator = {name: structUtils.stringifyIdent(workspace.anchoredLocator), reference: workspace.anchoredLocator.reference};
    }

    const addWorkspace = (node: WorkspaceTree, parentWorkspaceLocator: PhysicalPackageLocator) => {
      if (node.workspaceLocator) {
        const parentLocatorKey = stringifyLocator(parentWorkspaceLocator);
        let dependencies = workspaceDependenciesMap.get(parentLocatorKey);
        if (!dependencies) {
          dependencies = new Set();
          workspaceDependenciesMap.set(parentLocatorKey, dependencies);
        }
        dependencies.add(node.workspaceLocator);
      }
      for (const child of node.children.values()) {
        addWorkspace(child, node.workspaceLocator || parentWorkspaceLocator);
      }
    };

    for (const child of workspaceTree.children.values()) {
      addWorkspace(child, workspaceTree.workspaceLocator!);
    }
  } else {
    for (const locator of pnpRoots) {
      if (locator.name !== topLocator.name || locator.reference !== topLocator.reference) {
        let dependencies = workspaceDependenciesMap.get(topLocatorKey);
        if (!dependencies) {
          dependencies = new Set();
          workspaceDependenciesMap.set(topLocatorKey, dependencies);
        }
        dependencies.add(locator);
      }
    }
  }

  const packageTree: HoisterTree = {
    name: topLocator.name,
    identName: topLocator.name,
    reference: topLocator.reference,
    peerNames: topPkg.packagePeers,
    dependencies: new Set<HoisterTree>(),
  };

  const nodes = new Map<string, HoisterTree>();
  const getNodeKey = (name: string, locator: PhysicalPackageLocator) => `${stringifyLocator(locator)}:${name}`;
  const isExternalSoftLink = (pkg: PackageInformation<NativePath>) => pkg.linkType === LinkType.SOFT && options.project && ppath.contains(options.project.cwd, npath.toPortablePath(pkg.packageLocation)) === null;

  const addPackageToTree = (name: string, pkg: PackageInformation<NativePath>, locator: PhysicalPackageLocator, parent: HoisterTree, parentDependencies: Map<string, DependencyTarget>, parentRelativeCwd: PortablePath, isHoistBorder: boolean) => {
    const nodeKey = getNodeKey(name, locator);
    let node = nodes.get(nodeKey);

    const isSeen = !!node;
    if (!isSeen && locator.name === topLocator.name && locator.reference === topLocator.reference) {
      node = packageTree;
      nodes.set(nodeKey, packageTree);
    }

<<<<<<< HEAD
    if (options.project && isExternalSoftLink(pkg)) {
      if (pkg.packageDependencies.size > 0)
        preserveSymlinksRequired = true;

      for (const [name, referencish] of pkg.packageDependencies) {
        const dependencyLocator = structUtils.parseLocator(Array.isArray(referencish) ? `${referencish[0]}@${referencish[1]}` : `${name}@${referencish}`);
        const parentReferencish = parentDependencies.get(name);
        if (parentReferencish) {
          const parentDependencyLocator = structUtils.parseLocator(Array.isArray(parentReferencish) ? `${parentReferencish[0]}@${parentReferencish[1]}` : `${name}@${parentReferencish}`);
          if (!areLocatorsEqual(parentDependencyLocator, dependencyLocator)) {
            errors.push({messageName: MessageName.NM_CANT_INSTALL_PORTAL, text: `Cannot link ${structUtils.prettyIdent(options.project.configuration, structUtils.parseIdent(locator.name))} into ${structUtils.prettyLocator(options.project.configuration, structUtils.parseLocator(`${parent.identName}@${parent.reference}`))} dependency ${structUtils.prettyLocator(options.project.configuration, dependencyLocator)} conflicts with parent dependency ${structUtils.prettyLocator(options.project.configuration, parentDependencyLocator)}`});
=======
    if (pkg.linkType === LinkType.SOFT && options.project) {
      const isExternalLocation = ppath.contains(options.project.cwd, npath.toPortablePath(pnp.resolveVirtual && locator.reference && locator.reference.startsWith(`virtual:`) ? pnp.resolveVirtual(pkg.packageLocation)! : pkg.packageLocation)) === null;
      if (isExternalLocation) {
        {
          if (pkg.packageDependencies.size > 0)
            preserveSymlinksRequired = true;

          for (const [name, referencish] of pkg.packageDependencies) {
            const dependencyLocator = structUtils.parseLocator(Array.isArray(referencish) ? `${referencish[0]}@${referencish[1]}` : `${name}@${referencish}`);
            // Ignore self-references during compatibbility check
            if (stringifyLocator(dependencyLocator) !== stringifyLocator(locator)) {
              const parentReferencish = parentDependencies.get(name);
              if (parentReferencish) {
                const parentDependencyLocator = structUtils.parseLocator(Array.isArray(parentReferencish) ? `${parentReferencish[0]}@${parentReferencish[1]}` : `${name}@${parentReferencish}`);
                if (!areRealLocatorsEqual(parentDependencyLocator, dependencyLocator)) {
                  errors.push({messageName: MessageName.NM_CANT_INSTALL_PORTAL, text: `Cannot link ${structUtils.prettyIdent(options.project.configuration, structUtils.parseIdent(locator.name))} into ${structUtils.prettyLocator(options.project.configuration, structUtils.parseLocator(`${parent.identName}@${parent.reference}`))} dependency ${structUtils.prettyLocator(options.project.configuration, dependencyLocator)} conflicts with parent dependency ${structUtils.prettyLocator(options.project.configuration, parentDependencyLocator)}`});
                }
              }
            }
>>>>>>> 0ad6099e
          }
        }
      }
    }

    if (!node) {
      node = {
        name,
        identName: locator.name,
        reference: locator.reference,
        dependencies: new Set(),
        peerNames: pkg.packagePeers,
      };

      nodes.set(nodeKey, node);
    }

    if (isHoistBorder && !isExternalSoftLink(pkg)) {
      const parentLocatorKey = stringifyLocator({name: parent.identName, reference: parent.reference});
      const dependencyBorders = hoistingLimits.get(parentLocatorKey) || new Set();
      hoistingLimits.set(parentLocatorKey, dependencyBorders);
      dependencyBorders.add(node.name);
    }

    const allDependencies = new Map(pkg.packageDependencies);

    if (options.project) {
      const workspace = options.project.workspacesByCwd.get(npath.toPortablePath(pkg.packageLocation.slice(0, -1)));
      if (workspace) {
        const peerCandidates = new Set([
          ...Array.from(workspace.manifest.peerDependencies.values(), x => structUtils.stringifyIdent(x)),
          ...Array.from(workspace.manifest.peerDependenciesMeta.keys()),
        ]);
        for (const peerName of peerCandidates) {
          if (!allDependencies.has(peerName)) {
            allDependencies.set(peerName, parentDependencies.get(peerName) || null);
            node.peerNames.add(peerName);
          }
        }
      }
    }

    const locatorKey = stringifyLocator(locator);
    const workspaceDependencies = workspaceDependenciesMap.get(locatorKey);
    if (workspaceDependencies) {
      for (const workspaceLocator of workspaceDependencies) {
        allDependencies.set(`${workspaceLocator.name}${WORKSPACE_NAME_SUFFIX}`, workspaceLocator.reference);
      }
    }

    parent.dependencies.add(node);

    if (!isSeen) {
      for (const [depName, referencish] of allDependencies) {
        if (referencish !== null) {
          const depLocator = pnp.getLocator(depName, referencish);
          const pkgLocator = pnp.getLocator(depName.replace(WORKSPACE_NAME_SUFFIX, ``), referencish);

          const depPkg = pnp.getPackageInformation(pkgLocator);
          if (depPkg === null)
            throw new Error(`Assertion failed: Expected the package to have been registered`);

          const parentHoistingLimits = options.hoistingLimitsByCwd?.get(parentRelativeCwd);
          const relativeDepCwd = isExternalSoftLink(depPkg) ? parentRelativeCwd : ppath.relative(topPkgPortableLocation, npath.toPortablePath(depPkg.packageLocation)) || PortablePath.dot;
          const depHoistingLimits = options.hoistingLimitsByCwd?.get(relativeDepCwd);
          const isHoistBorder = parentHoistingLimits === NodeModulesHoistingLimits.DEPENDENCIES
            || depHoistingLimits === NodeModulesHoistingLimits.DEPENDENCIES
            || depHoistingLimits === NodeModulesHoistingLimits.WORKSPACES;

          addPackageToTree(stringifyLocator(depLocator) === stringifyLocator(locator) ? name : depName, depPkg, depLocator, node, allDependencies, relativeDepCwd, isHoistBorder);
        }
      }
    }
  };

  addPackageToTree(topLocator.name, topPkg, topLocator, packageTree, topPkg.packageDependencies, PortablePath.dot, false);

  return {packageTree, hoistingLimits, errors, preserveSymlinksRequired};
};

function getTargetLocatorPath(locator: PhysicalPackageLocator, pnp: PnpApi, options: NodeModulesTreeOptions): {linkType: LinkType, target: PortablePath} {
  const pkgLocator = pnp.getLocator(locator.name.replace(WORKSPACE_NAME_SUFFIX, ``), locator.reference);

  const info = pnp.getPackageInformation(pkgLocator);
  if (info === null)
    throw new Error(`Assertion failed: Expected the package to be registered`);

  let linkType;
  let target;
  if (options.pnpifyFs) {
    // In case of pnpifyFs we represent modules as symlinks to archives in NodeModulesFS
    // `/home/user/project/foo` is a symlink to `/home/user/project/.yarn/.cache/foo.zip/node_modules/foo`
    // To make this fs layout work with legacy tools we make
    // `/home/user/project/.yarn/.cache/foo.zip/node_modules/foo/node_modules` (which normally does not exist inside archive) a symlink to:
    // `/home/user/project/node_modules/foo/node_modules`, so that the tools were able to access it
    target = npath.toPortablePath(info.packageLocation);
    linkType = LinkType.SOFT;
  } else {
    const truePath = pnp.resolveVirtual && locator.reference && locator.reference.startsWith(`virtual:`)
      ? pnp.resolveVirtual(info.packageLocation)
      : info.packageLocation;

    target = npath.toPortablePath(truePath || info.packageLocation);
    linkType = info.linkType;
  }
  return {linkType, target};
}

/**
 * Converts hoisted tree to node modules map
 *
 * @param pnp PnP API
 * @param hoistedTree hoisted package tree from `RawHoister`
 * @param locators locators
 * @param packages package weights
 *
 * @returns node modules map
 */
const populateNodeModulesTree = (pnp: PnpApi, hoistedTree: HoisterResult, options: NodeModulesTreeOptions): NodeModulesTree => {
  const tree: NodeModulesTree = new Map();

  const makeLeafNode = (locator: PhysicalPackageLocator, nodePath: string, aliases: Array<string>): {locator: LocatorKey, nodePath: string, target: PortablePath, linkType: LinkType, aliases: Array<string>} => {
    const {linkType, target} = getTargetLocatorPath(locator, pnp, options);

    return {
      locator: stringifyLocator(locator),
      nodePath,
      target,
      linkType,
      aliases,
    };
  };

  const getPackageName = (identName: string): { name: Filename, scope: Filename | null } => {
    const [nameOrScope, name] = identName.split(`/`);

    return name ? {
      scope: toFilename(nameOrScope),
      name: toFilename(name),
    } : {
      scope: null,
      name: toFilename(nameOrScope),
    };
  };

  const seenNodes = new Set<HoisterResult>();
  const buildTree = (pkg: HoisterResult, locationPrefix: PortablePath, parentNodePath: string) => {
    if (seenNodes.has(pkg))
      return;

    seenNodes.add(pkg);

    for (const dep of pkg.dependencies) {
      // We do not want self-references in node_modules, since they confuse existing tools
      if (dep === pkg)
        continue;
      const references = Array.from(dep.references).sort();
      const locator = {name: dep.identName, reference: references[0]};
      const {name, scope} = getPackageName(dep.name);

      const packageNameParts = scope
        ? [scope, name]
        : [name];

      const nodeModulesDirPath = ppath.join(locationPrefix, NODE_MODULES);
      const nodeModulesLocation = ppath.join(nodeModulesDirPath, ...packageNameParts);

      const nodePath = `${parentNodePath}/${locator.name}`;
      const leafNode = makeLeafNode(locator, parentNodePath, references.slice(1));
      if (!dep.name.endsWith(WORKSPACE_NAME_SUFFIX)) {
        const prevNode = tree.get(nodeModulesLocation);
        if (prevNode) {
          if (prevNode.dirList) {
            throw new Error(`Assertion failed: ${nodeModulesLocation} cannot merge dir node with leaf node`);
          } else {
            const locator1 = structUtils.parseLocator(prevNode.locator);
            const locator2 = structUtils.parseLocator(leafNode.locator);

            if (prevNode.linkType !== leafNode.linkType)
              throw new Error(`Assertion failed: ${nodeModulesLocation} cannot merge nodes with different link types ${prevNode.nodePath}/${structUtils.stringifyLocator(locator1)} and ${parentNodePath}/${structUtils.stringifyLocator(locator2)}`);
            else if (locator1.identHash !== locator2.identHash)
              throw new Error(`Assertion failed: ${nodeModulesLocation} cannot merge nodes with different idents ${prevNode.nodePath}/${structUtils.stringifyLocator(locator1)} and ${parentNodePath}/s${structUtils.stringifyLocator(locator2)}`);

            leafNode.aliases = [...leafNode.aliases, ...prevNode.aliases, structUtils.parseLocator(prevNode.locator).reference];
          }
        }

        tree.set(nodeModulesLocation, leafNode);

        const segments = nodeModulesLocation.split(`/`);
        const nodeModulesIdx = segments.indexOf(NODE_MODULES);

        let segCount = segments.length - 1;
        while (nodeModulesIdx >= 0 && segCount > nodeModulesIdx) {
          const dirPath = npath.toPortablePath(segments.slice(0, segCount).join(ppath.sep));
          const targetDir = toFilename(segments[segCount]);

          const subdirs = tree.get(dirPath);
          if (!subdirs) {
            tree.set(dirPath, {dirList: new Set([targetDir])});
          } else if (subdirs.dirList) {
            if (subdirs.dirList.has(targetDir)) {
              break;
            } else {
              subdirs.dirList.add(targetDir);
            }
          }

          segCount--;
        }
      }

      buildTree(dep, leafNode.linkType === LinkType.SOFT ? leafNode.target : nodeModulesLocation, nodePath);
    }
  };

  const rootNode = makeLeafNode({name: hoistedTree.name, reference: Array.from(hoistedTree.references)[0] as string}, ``, []);
  const rootPath = rootNode.target;
  tree.set(rootPath, rootNode);
  buildTree(hoistedTree, rootPath, ``);

  return tree;
};

/**
 * Benchmarks raw hoisting performance.
 *
 * The function is used for troubleshooting purposes only.
 *
 * @param packageTree package tree
 * @param packages package info
 *
 * @returns average raw hoisting time
 */
// eslint-disable-next-line @typescript-eslint/no-unused-vars
const benchmarkRawHoisting = (packageTree: HoisterTree) => {
  const iterCount = 10;
  const startTime = Date.now();
  for (let iter = 0; iter < iterCount; iter++)
    hoist(packageTree);
  const endTime = Date.now();
  return (endTime - startTime) / iterCount;
};

/**
 * Benchmarks node_modules tree building.
 *
 * The function is used for troubleshooting purposes only.
 *
 * @param packageTree package tree
 * @param packages package info
 *
 * @returns average raw hoisting time
 */
// eslint-disable-next-line @typescript-eslint/no-unused-vars
const benchmarkBuildTree = (pnp: PnpApi, options: NodeModulesTreeOptions): number => {
  const iterCount = 100;
  const startTime = Date.now();
  for (let iter = 0; iter < iterCount; iter++) {
    const {packageTree, hoistingLimits} = buildPackageTree(pnp, options);
    const hoistedTree = hoist(packageTree, {hoistingLimits});
    populateNodeModulesTree(pnp, hoistedTree, options);
  }
  const endTime = Date.now();
  return (endTime - startTime) / iterCount;
};

/**
 * Pretty-prints node_modules tree.
 *
 * The function is used for troubleshooting purposes only.
 *
 * @param tree node_modules tree
 * @param rootPath top-level project root folder
 *
 * @returns sorted node_modules tree
 */
// eslint-disable-next-line @typescript-eslint/no-unused-vars
const dumpNodeModulesTree = (tree: NodeModulesTree, rootPath: PortablePath): string => {
  const sortedTree: NodeModulesTree = new Map();

  const keys = Array.from(tree.keys()).sort();
  for (const key of keys) {
    const val = tree.get(key)!;
    sortedTree.set(key, val.dirList ? {dirList: new Set(Array.from(val.dirList).sort())} : val);
  }

  const seenPaths = new Set();
  const dumpTree = (nodePath: PortablePath, prefix: string = ``, dirPrefix = ``): string => {
    const node = sortedTree.get(nodePath);
    if (!node)
      return ``;
    seenPaths.add(nodePath);
    let str = ``;
    if (node.dirList) {
      const dirs = Array.from(node.dirList);
      for (let idx = 0; idx < dirs.length; idx++) {
        const dir = dirs[idx];
        str += `${prefix}${idx < dirs.length - 1 ? `├─` : `└─`}${dirPrefix}${dir}\n`;
        str += dumpTree(ppath.join(nodePath, dir), `${prefix}${idx < dirs.length - 1 ? `│ ` : `  `}`);
      }
    } else {
      const {target, linkType} = node;
      str += dumpTree(ppath.join(nodePath, NODE_MODULES), `${prefix}│ `, `${NODE_MODULES}/`);
      str += `${prefix}└─${linkType === LinkType.SOFT ? `s>` : `>`}${target}\n`;
    }
    return str;
  };

  let str = dumpTree(ppath.join(rootPath, NODE_MODULES));
  for (const key of sortedTree.keys()) {
    if (!seenPaths.has(key)) {
      str += `${key.replace(rootPath, ``)}\n${dumpTree(key)}`;
    }
  }
  return str;
};

/**
 * Pretty-prints dependency tree in the `yarn why`-like format
 *
 * The function is used for troubleshooting purposes only.
 *
 * @param pkg node_modules tree
 *
 * @returns sorted node_modules tree
 */
// eslint-disable-next-line @typescript-eslint/no-unused-vars
const dumpDepTree = (tree: HoisterResult) => {
  const dumpLocator = (locator: PhysicalPackageLocator): string => {
    if (locator.reference === `workspace:.`) {
      return `.`;
    } else if (!locator.reference) {
      return `${locator.name}@${locator.reference}`;
    } else {
      const version = (locator.reference.indexOf(`#`) > 0 ? locator.reference.split(`#`)[1] : locator.reference).replace(`npm:`, ``);
      if (locator.reference.startsWith(`virtual`)) {
        return `v:${locator.name}@${version}`;
      } else {
        return `${locator.name}@${version}`;
      }
    }
  };

  const dumpPackage = (pkg: HoisterResult, parents: Array<HoisterResult>, prefix = ``): string => {
    if (parents.includes(pkg))
      return ``;

    const dependencies = Array.from(pkg.dependencies);

    let str = ``;
    for (let idx = 0; idx < dependencies.length; idx++) {
      const dep = dependencies[idx];
      str += `${prefix}${idx < dependencies.length - 1 ? `├─` : `└─`}${(parents.includes(dep) ? `>` : ``) + dumpLocator({name: dep.name, reference: Array.from(dep.references)[0]})}\n`;
      str += dumpPackage(dep, [...parents, dep], `${prefix}${idx < dependencies.length - 1 ? `│ ` : `  `}`);
    }
    return str;
  };

  return dumpPackage(tree, []);
};<|MERGE_RESOLUTION|>--- conflicted
+++ resolved
@@ -229,7 +229,7 @@
 
   const nodes = new Map<string, HoisterTree>();
   const getNodeKey = (name: string, locator: PhysicalPackageLocator) => `${stringifyLocator(locator)}:${name}`;
-  const isExternalSoftLink = (pkg: PackageInformation<NativePath>) => pkg.linkType === LinkType.SOFT && options.project && ppath.contains(options.project.cwd, npath.toPortablePath(pkg.packageLocation)) === null;
+  const isExternalSoftLink = (pkg: PackageInformation<NativePath>, locator: PhysicalPackageLocator) => options.project && ppath.contains(options.project.cwd, npath.toPortablePath(pnp.resolveVirtual && locator.reference && locator.reference.startsWith(`virtual:`) ? pnp.resolveVirtual(pkg.packageLocation)! : pkg.packageLocation)) === null;
 
   const addPackageToTree = (name: string, pkg: PackageInformation<NativePath>, locator: PhysicalPackageLocator, parent: HoisterTree, parentDependencies: Map<string, DependencyTarget>, parentRelativeCwd: PortablePath, isHoistBorder: boolean) => {
     const nodeKey = getNodeKey(name, locator);
@@ -241,39 +241,20 @@
       nodes.set(nodeKey, packageTree);
     }
 
-<<<<<<< HEAD
-    if (options.project && isExternalSoftLink(pkg)) {
+    if (options.project && isExternalSoftLink(pkg, locator)) {
       if (pkg.packageDependencies.size > 0)
         preserveSymlinksRequired = true;
 
       for (const [name, referencish] of pkg.packageDependencies) {
         const dependencyLocator = structUtils.parseLocator(Array.isArray(referencish) ? `${referencish[0]}@${referencish[1]}` : `${name}@${referencish}`);
-        const parentReferencish = parentDependencies.get(name);
-        if (parentReferencish) {
-          const parentDependencyLocator = structUtils.parseLocator(Array.isArray(parentReferencish) ? `${parentReferencish[0]}@${parentReferencish[1]}` : `${name}@${parentReferencish}`);
-          if (!areLocatorsEqual(parentDependencyLocator, dependencyLocator)) {
-            errors.push({messageName: MessageName.NM_CANT_INSTALL_PORTAL, text: `Cannot link ${structUtils.prettyIdent(options.project.configuration, structUtils.parseIdent(locator.name))} into ${structUtils.prettyLocator(options.project.configuration, structUtils.parseLocator(`${parent.identName}@${parent.reference}`))} dependency ${structUtils.prettyLocator(options.project.configuration, dependencyLocator)} conflicts with parent dependency ${structUtils.prettyLocator(options.project.configuration, parentDependencyLocator)}`});
-=======
-    if (pkg.linkType === LinkType.SOFT && options.project) {
-      const isExternalLocation = ppath.contains(options.project.cwd, npath.toPortablePath(pnp.resolveVirtual && locator.reference && locator.reference.startsWith(`virtual:`) ? pnp.resolveVirtual(pkg.packageLocation)! : pkg.packageLocation)) === null;
-      if (isExternalLocation) {
-        {
-          if (pkg.packageDependencies.size > 0)
-            preserveSymlinksRequired = true;
-
-          for (const [name, referencish] of pkg.packageDependencies) {
-            const dependencyLocator = structUtils.parseLocator(Array.isArray(referencish) ? `${referencish[0]}@${referencish[1]}` : `${name}@${referencish}`);
-            // Ignore self-references during compatibbility check
-            if (stringifyLocator(dependencyLocator) !== stringifyLocator(locator)) {
-              const parentReferencish = parentDependencies.get(name);
-              if (parentReferencish) {
-                const parentDependencyLocator = structUtils.parseLocator(Array.isArray(parentReferencish) ? `${parentReferencish[0]}@${parentReferencish[1]}` : `${name}@${parentReferencish}`);
-                if (!areRealLocatorsEqual(parentDependencyLocator, dependencyLocator)) {
-                  errors.push({messageName: MessageName.NM_CANT_INSTALL_PORTAL, text: `Cannot link ${structUtils.prettyIdent(options.project.configuration, structUtils.parseIdent(locator.name))} into ${structUtils.prettyLocator(options.project.configuration, structUtils.parseLocator(`${parent.identName}@${parent.reference}`))} dependency ${structUtils.prettyLocator(options.project.configuration, dependencyLocator)} conflicts with parent dependency ${structUtils.prettyLocator(options.project.configuration, parentDependencyLocator)}`});
-                }
-              }
+        // Ignore self-references during compatibbility check
+        if (stringifyLocator(dependencyLocator) !== stringifyLocator(locator)) {
+          const parentReferencish = parentDependencies.get(name);
+          if (parentReferencish) {
+            const parentDependencyLocator = structUtils.parseLocator(Array.isArray(parentReferencish) ? `${parentReferencish[0]}@${parentReferencish[1]}` : `${name}@${parentReferencish}`);
+            if (!areRealLocatorsEqual(parentDependencyLocator, dependencyLocator)) {
+              errors.push({messageName: MessageName.NM_CANT_INSTALL_PORTAL, text: `Cannot link ${structUtils.prettyIdent(options.project.configuration, structUtils.parseIdent(locator.name))} into ${structUtils.prettyLocator(options.project.configuration, structUtils.parseLocator(`${parent.identName}@${parent.reference}`))} dependency ${structUtils.prettyLocator(options.project.configuration, dependencyLocator)} conflicts with parent dependency ${structUtils.prettyLocator(options.project.configuration, parentDependencyLocator)}`});
             }
->>>>>>> 0ad6099e
           }
         }
       }
@@ -291,7 +272,7 @@
       nodes.set(nodeKey, node);
     }
 
-    if (isHoistBorder && !isExternalSoftLink(pkg)) {
+    if (isHoistBorder && !isExternalSoftLink(pkg, locator)) {
       const parentLocatorKey = stringifyLocator({name: parent.identName, reference: parent.reference});
       const dependencyBorders = hoistingLimits.get(parentLocatorKey) || new Set();
       hoistingLimits.set(parentLocatorKey, dependencyBorders);
@@ -337,7 +318,7 @@
             throw new Error(`Assertion failed: Expected the package to have been registered`);
 
           const parentHoistingLimits = options.hoistingLimitsByCwd?.get(parentRelativeCwd);
-          const relativeDepCwd = isExternalSoftLink(depPkg) ? parentRelativeCwd : ppath.relative(topPkgPortableLocation, npath.toPortablePath(depPkg.packageLocation)) || PortablePath.dot;
+          const relativeDepCwd = isExternalSoftLink(depPkg, depLocator) ? parentRelativeCwd : ppath.relative(topPkgPortableLocation, npath.toPortablePath(depPkg.packageLocation)) || PortablePath.dot;
           const depHoistingLimits = options.hoistingLimitsByCwd?.get(relativeDepCwd);
           const isHoistBorder = parentHoistingLimits === NodeModulesHoistingLimits.DEPENDENCIES
             || depHoistingLimits === NodeModulesHoistingLimits.DEPENDENCIES
