--- conflicted
+++ resolved
@@ -210,17 +210,10 @@
     const shouldAddChildrenDependencies = options.pnpifyFs || !isPortalLocator(nodeKey);
 
     if (!isSeen && shouldAddChildrenDependencies) {
-<<<<<<< HEAD
       for (const [name, referencish] of pkg.packageDependencies) {
         if (referencish !== null) {
           const depLocator = pnp.getLocator(name, referencish);
-          const pkgLocator = pnp.getLocator(name.replace(`$wsroot$`, ``), referencish);
-=======
-      for (const [depName, referencish] of pkg.packageDependencies) {
-        if (referencish !== null && !node.peerNames.has(depName)) {
-          const depLocator = pnp.getLocator(depName, referencish);
-          const pkgLocator = pnp.getLocator(depName.replace(WORKSPACE_NAME_SUFFIX, ``), referencish);
->>>>>>> 6a9356bd
+          const pkgLocator = pnp.getLocator(name.replace(WORKSPACE_NAME_SUFFIX, ``), referencish);
 
           const depPkg = pnp.getPackageInformation(pkgLocator);
           if (depPkg === null)
@@ -233,7 +226,7 @@
             || depHoistingLimits === NodeModulesHoistingLimits.DEPENDENCIES
             || depHoistingLimits === NodeModulesHoistingLimits.WORKSPACES;
 
-          addPackageToTree(depName, depPkg, depLocator, node, relativeCwd, isHoistBorder);
+          addPackageToTree(name, depPkg, depLocator, node, relativeCwd, isHoistBorder);
         }
       }
     }
