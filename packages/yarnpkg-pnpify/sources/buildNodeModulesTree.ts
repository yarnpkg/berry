<<<<<<< HEAD
import {structUtils, Project}                                                      from '@yarnpkg/core';
import {NativePath, PortablePath, Filename}                                        from '@yarnpkg/fslib';
import {toFilename, npath, ppath}                                                  from '@yarnpkg/fslib';
import type {PnpApi, PhysicalPackageLocator, PackageInformation, DependencyTarget} from '@yarnpkg/pnp';
=======
import {structUtils, Project, MessageName, Locator}                           from '@yarnpkg/core';
import {toFilename, npath, ppath}                                             from '@yarnpkg/fslib';
import {NativePath, PortablePath, Filename}                                   from '@yarnpkg/fslib';
import {PnpApi, PhysicalPackageLocator, PackageInformation, DependencyTarget} from '@yarnpkg/pnp';
>>>>>>> 2f484880

import {hoist, HoisterTree, HoisterResult}                                         from './hoist';

// Babel doesn't support const enums, thats why we use non-const enum for LinkType in @yarnpkg/pnp
// But because of this TypeScript requires @yarnpkg/pnp during runtime
// To prevent this we redeclare LinkType enum here, to not depend on @yarnpkg/pnp during runtime
export enum LinkType {
  HARD = `HARD`,
  SOFT = `SOFT`,
}

export enum NodeModulesHoistingLimits {
  WORKSPACES = `workspaces`,
  DEPENDENCIES = `dependencies`,
  NONE = `none`,
}

// The list of directories stored within a node_modules (or node_modules/@foo)
export type NodeModulesBaseNode = {
  dirList: Set<Filename>
};

// The entry for a package within a node_modules
export type NodeModulesPackageNode = {
  locator: LocatorKey,
  // The source path. Note that the virtual paths have been resolved/lost!
  target: PortablePath,
  // Hard links are copies of the target; soft links are symlinks to it
  linkType: LinkType,
  // Contains ["node_modules"] if there's nested n_m entries
  dirList?: undefined,
  nodePath: string,
  aliases: Array<string>,
};

/**
 * Node modules tree - a map of every folder within the node_modules, along with their
 * directory listing and whether they are a symlink and their location.
 *
 * Sample contents:
 * /home/user/project/node_modules -> {dirList: ['foo', 'bar']}
 * /home/user/project/node_modules/foo -> {target: '/home/user/project/.yarn/.cache/foo.zip/node_modules/foo', linkType: 'HARD'}
 * /home/user/project/node_modules/bar -> {target: '/home/user/project/packages/bar', linkType: 'SOFT'}
 */
export type NodeModulesTree = Map<PortablePath, NodeModulesBaseNode | NodeModulesPackageNode>;
export type NodeModulesTreeErrors = Array<{messageName: MessageName, text: string}>;

export interface NodeModulesTreeOptions {
  pnpifyFs?: boolean;
  validateExternalSoftLinks?: boolean;
  hoistingLimitsByCwd?: Map<PortablePath, NodeModulesHoistingLimits>;
  project?: Project;
}

/** node_modules path segment */
const NODE_MODULES = `node_modules` as Filename;

/**
 * The workspace name suffix used internally by this implementation and appeneded to the name of workspace package.
 * It is needed to create and distinguuish special nodes for workspaces
 */
const WORKSPACE_NAME_SUFFIX = `$wsroot$`;

/** Package locator key for usage inside maps */
type LocatorKey = string;

type WorkspaceTree = {workspaceLocator?: PhysicalPackageLocator, children: Map<Filename, WorkspaceTree>};

/**
 * Returns path to archive, if package location is inside the archive.
 *
 * @param packagePath package location
 *
 * @returns path to archive is location is insde the archive or null otherwise
 */
export const getArchivePath = (packagePath: PortablePath): PortablePath | null =>
  packagePath.indexOf(`.zip/${NODE_MODULES}/`) >= 0 ?
    npath.toPortablePath(packagePath.split(`/${NODE_MODULES}/`)[0]) :
    null;

/**
 * Retrieve full package list and build hoisted `node_modules` directories
 * representation in-memory.
 *
 * @param pnp PnP API
 *
 * @returns hoisted `node_modules` directories representation in-memory
 */
export const buildNodeModulesTree = (pnp: PnpApi, options: NodeModulesTreeOptions): {tree: NodeModulesTree | null, errors: NodeModulesTreeErrors, preserveSymlinksRequired: boolean} => {
  const {packageTree, hoistingLimits, errors, preserveSymlinksRequired} = buildPackageTree(pnp, options);

  let tree: NodeModulesTree | null = null;
  if (errors.length === 0) {
    const hoistedTree = hoist(packageTree, {hoistingLimits});

    tree = populateNodeModulesTree(pnp, hoistedTree, options);
  }

  return {tree, errors, preserveSymlinksRequired};
};

const stringifyLocator = (locator: PhysicalPackageLocator): LocatorKey => `${locator.name}@${locator.reference}`;

export type NodeModulesLocatorMap = Map<LocatorKey, {
  target: PortablePath;
  linkType: LinkType;
  locations: Array<PortablePath>;
  aliases: Array<string>;
}>;

export const buildLocatorMap = (nodeModulesTree: NodeModulesTree): NodeModulesLocatorMap => {
  const map = new Map();

  for (const [location, val] of nodeModulesTree.entries()) {
    if (!val.dirList) {
      let entry = map.get(val.locator);
      if (!entry) {
        entry = {target: val.target, linkType: val.linkType, locations: [], aliases: val.aliases};
        map.set(val.locator, entry);
      }

      entry.locations.push(location);
    }
  }

  for (const val of map.values()) {
    // Sort locations by depth first and then alphabetically for determinism
    val.locations = val.locations.sort((loc1: PortablePath, loc2: PortablePath) => {
      const len1 = loc1.split(ppath.delimiter).length;
      const len2 = loc2.split(ppath.delimiter).length;
      return len1 !== len2 ? len2 - len1 : loc2.localeCompare(loc1);
    });
  }

  return map;
};

const areRealLocatorsEqual = (a: Locator, b: Locator) => {
  const realA = structUtils.isVirtualLocator(a) ? structUtils.devirtualizeLocator(a) : a;
  const realB = structUtils.isVirtualLocator(b) ? structUtils.devirtualizeLocator(b) : b;
  return structUtils.areLocatorsEqual(realA, realB);
};

/**
 * Traverses PnP tree and produces input for the `RawHoister`
 *
 * @param pnp PnP API
 *
 * @returns package tree, packages info and locators
 */
const buildPackageTree = (pnp: PnpApi, options: NodeModulesTreeOptions): { packageTree: HoisterTree, hoistingLimits: Map<LocatorKey, Set<string>>, errors: NodeModulesTreeErrors, preserveSymlinksRequired: boolean } => {
  const pnpRoots = pnp.getDependencyTreeRoots();
  const errors: NodeModulesTreeErrors = [];
  let preserveSymlinksRequired = false;

  const hoistingLimits = new Map<LocatorKey, Set<string>>();
  const workspaceDependenciesMap = new Map<LocatorKey, Set<PhysicalPackageLocator>>();

  const topPkg = pnp.getPackageInformation(pnp.topLevel);
  if (topPkg === null)
    throw new Error(`Assertion failed: Expected the top-level package to have been registered`);

  const topLocator = pnp.findPackageLocator(topPkg.packageLocation!);
  if (topLocator === null)
    throw new Error(`Assertion failed: Expected the top-level package to have a physical locator`);

  const topPkgPortableLocation = npath.toPortablePath(topPkg.packageLocation);

  const topLocatorKey = stringifyLocator(topLocator);

  if (options.project) {
    const workspaceTree: WorkspaceTree = {children: new Map()};
    const cwdSegments = options.project.cwd.split(ppath.sep);
    for (const [cwd, workspace] of options.project.workspacesByCwd) {
      const segments = cwd.split(ppath.sep).slice(cwdSegments.length);
      let node = workspaceTree;
      for (const segment of segments) {
        let nextNode = node.children.get(segment as Filename);
        if (!nextNode) {
          nextNode = {children: new Map()};
          node.children.set(segment as Filename, nextNode);
        }
        node = nextNode;
      }
      node.workspaceLocator = {name: structUtils.stringifyIdent(workspace.anchoredLocator), reference: workspace.anchoredLocator.reference};
    }

    const addWorkspace = (node: WorkspaceTree, parentWorkspaceLocator: PhysicalPackageLocator) => {
      if (node.workspaceLocator) {
        const parentLocatorKey = stringifyLocator(parentWorkspaceLocator);
        let dependencies = workspaceDependenciesMap.get(parentLocatorKey);
        if (!dependencies) {
          dependencies = new Set();
          workspaceDependenciesMap.set(parentLocatorKey, dependencies);
        }
        dependencies.add(node.workspaceLocator);
      }
      for (const child of node.children.values()) {
        addWorkspace(child, node.workspaceLocator || parentWorkspaceLocator);
      }
    };

    for (const child of workspaceTree.children.values()) {
      addWorkspace(child, workspaceTree.workspaceLocator!);
    }
  } else {
    for (const locator of pnpRoots) {
      if (locator.name !== topLocator.name || locator.reference !== topLocator.reference) {
        let dependencies = workspaceDependenciesMap.get(topLocatorKey);
        if (!dependencies) {
          dependencies = new Set();
          workspaceDependenciesMap.set(topLocatorKey, dependencies);
        }
        dependencies.add(locator);
      }
    }
  }

  const packageTree: HoisterTree = {
    name: topLocator.name,
    identName: topLocator.name,
    reference: topLocator.reference,
    peerNames: topPkg.packagePeers,
    dependencies: new Set<HoisterTree>(),
  };

  const nodes = new Map<string, HoisterTree>();
  const getNodeKey = (name: string, locator: PhysicalPackageLocator) => `${stringifyLocator(locator)}:${name}`;
  const isExternalSoftLink = (pkg: PackageInformation<NativePath>, locator: PhysicalPackageLocator) => {
    if (pkg.linkType !== LinkType.SOFT || !options.project)
      return false;

    const realSoftLinkPath = npath.toPortablePath(pnp.resolveVirtual && locator.reference && locator.reference.startsWith(`virtual:`) ? pnp.resolveVirtual(pkg.packageLocation)! : pkg.packageLocation);
    return ppath.contains(options.project.cwd, realSoftLinkPath) === null;
  };

  const addPackageToTree = (name: string, pkg: PackageInformation<NativePath>, locator: PhysicalPackageLocator, parent: HoisterTree, parentDependencies: Map<string, DependencyTarget>, parentRelativeCwd: PortablePath, isHoistBorder: boolean) => {
    const nodeKey = getNodeKey(name, locator);
    let node = nodes.get(nodeKey);

    const isSeen = !!node;
    if (!isSeen && locator.name === topLocator.name && locator.reference === topLocator.reference) {
      node = packageTree;
      nodes.set(nodeKey, packageTree);
    }

    if (!node) {
      node = {
        name,
        identName: locator.name,
        reference: locator.reference,
        dependencies: new Set(),
        peerNames: pkg.packagePeers,
      };

      nodes.set(nodeKey, node);
    }

    if (isHoistBorder && !isExternalSoftLink(pkg, locator)) {
      const parentLocatorKey = stringifyLocator({name: parent.identName, reference: parent.reference});
      const dependencyBorders = hoistingLimits.get(parentLocatorKey) || new Set();
      hoistingLimits.set(parentLocatorKey, dependencyBorders);
      dependencyBorders.add(node.name);
    }

    const allDependencies = new Map(pkg.packageDependencies);

    if (options.project) {
      const workspace = options.project.workspacesByCwd.get(npath.toPortablePath(pkg.packageLocation.slice(0, -1)));
      if (workspace) {
        const peerCandidates = new Set([
          ...Array.from(workspace.manifest.peerDependencies.values(), x => structUtils.stringifyIdent(x)),
          ...Array.from(workspace.manifest.peerDependenciesMeta.keys()),
        ]);
        for (const peerName of peerCandidates) {
          if (!allDependencies.has(peerName)) {
            allDependencies.set(peerName, parentDependencies.get(peerName) || null);
            node.peerNames.add(peerName);
          }
        }
      }
    }

    const locatorKey = stringifyLocator(locator);
    const workspaceDependencies = workspaceDependenciesMap.get(locatorKey);
    if (workspaceDependencies) {
      for (const workspaceLocator of workspaceDependencies) {
        allDependencies.set(`${workspaceLocator.name}${WORKSPACE_NAME_SUFFIX}`, workspaceLocator.reference);
      }
    }

    parent.dependencies.add(node);

    if (!isSeen) {
      const siblingPortalDependencyMap = new Map<string, {target: DependencyTarget, portal: PhysicalPackageLocator}>();
      for (const [depName, referencish] of allDependencies) {
        if (referencish !== null) {
          const depLocator = pnp.getLocator(depName, referencish);
          const pkgLocator = pnp.getLocator(depName.replace(WORKSPACE_NAME_SUFFIX, ``), referencish);

          const depPkg = pnp.getPackageInformation(pkgLocator);
          if (depPkg === null)
            throw new Error(`Assertion failed: Expected the package to have been registered`);
          const isExternalSoftLinkDep = isExternalSoftLink(depPkg, depLocator);

          if (options.validateExternalSoftLinks && options.project && isExternalSoftLinkDep) {
            if (depPkg.packageDependencies.size > 0)
              preserveSymlinksRequired = true;

            for (const [name, referencish] of depPkg.packageDependencies) {
              const portalDependencyLocator = structUtils.parseLocator(Array.isArray(referencish) ? `${referencish[0]}@${referencish[1]}` : `${name}@${referencish}`);
              // Ignore self-references during portal hoistability check
              if (stringifyLocator(portalDependencyLocator) !== stringifyLocator(depLocator)) {
                const parentDependencyReferencish = allDependencies.get(name);
                if (parentDependencyReferencish) {
                  const parentDependencyLocator = structUtils.parseLocator(Array.isArray(parentDependencyReferencish) ? `${parentDependencyReferencish[0]}@${parentDependencyReferencish[1]}` : `${name}@${parentDependencyReferencish}`);
                  if (!areRealLocatorsEqual(parentDependencyLocator, portalDependencyLocator)) {
                    errors.push({
                      messageName: MessageName.NM_CANT_INSTALL_EXTERNAL_SOFT_LINK,
                      text: `Cannot link ${structUtils.prettyIdent(options.project.configuration, structUtils.parseIdent(depLocator.name))} ` +
                        `into ${structUtils.prettyLocator(options.project.configuration, structUtils.parseLocator(`${locator.name}@${locator.reference}`))} ` +
                        `dependency ${structUtils.prettyLocator(options.project.configuration, portalDependencyLocator)} ` +
                        `conflicts with parent dependency ${structUtils.prettyLocator(options.project.configuration, parentDependencyLocator)}`,
                    });
                  }
                } else {
                  const siblingPortalDependency = siblingPortalDependencyMap.get(name);
                  if (siblingPortalDependency) {
                    const siblingReferncish = siblingPortalDependency.target;
                    const siblingPortalDependencyLocator = structUtils.parseLocator(Array.isArray(siblingReferncish) ? `${siblingReferncish[0]}@${siblingReferncish[1]}` : `${name}@${siblingReferncish}`);
                    if (!areRealLocatorsEqual(siblingPortalDependencyLocator, portalDependencyLocator)) {
                      errors.push({
                        messageName: MessageName.NM_CANT_INSTALL_EXTERNAL_SOFT_LINK,
                        text: `Cannot link ${structUtils.prettyIdent(options.project.configuration, structUtils.parseIdent(depLocator.name))} ` +
                          `into ${structUtils.prettyLocator(options.project.configuration, structUtils.parseLocator(`${locator.name}@${locator.reference}`))} ` +
                          `dependency ${structUtils.prettyLocator(options.project.configuration, portalDependencyLocator)} ` +
                          `conflicts with dependency ${structUtils.prettyLocator(options.project.configuration, siblingPortalDependencyLocator)} ` +
                          `from sibling portal ${structUtils.prettyIdent(options.project.configuration, structUtils.parseIdent(siblingPortalDependency.portal.name))}`,
                      });
                    }
                  } else {
                    siblingPortalDependencyMap.set(name, {target: portalDependencyLocator.reference, portal: depLocator});
                  }
                }
              }
            }
          }

          const parentHoistingLimits = options.hoistingLimitsByCwd?.get(parentRelativeCwd);
          const relativeDepCwd = isExternalSoftLinkDep ? parentRelativeCwd : ppath.relative(topPkgPortableLocation, npath.toPortablePath(depPkg.packageLocation)) || PortablePath.dot;
          const depHoistingLimits = options.hoistingLimitsByCwd?.get(relativeDepCwd);
          const isHoistBorder = parentHoistingLimits === NodeModulesHoistingLimits.DEPENDENCIES
            || depHoistingLimits === NodeModulesHoistingLimits.DEPENDENCIES
            || depHoistingLimits === NodeModulesHoistingLimits.WORKSPACES;

          addPackageToTree(stringifyLocator(depLocator) === stringifyLocator(locator) ? name : depName, depPkg, depLocator, node, allDependencies, relativeDepCwd, isHoistBorder);
        }
      }
    }
  };

  addPackageToTree(topLocator.name, topPkg, topLocator, packageTree, topPkg.packageDependencies, PortablePath.dot, false);

  return {packageTree, hoistingLimits, errors, preserveSymlinksRequired};
};

function getTargetLocatorPath(locator: PhysicalPackageLocator, pnp: PnpApi, options: NodeModulesTreeOptions): {linkType: LinkType, target: PortablePath} {
  const pkgLocator = pnp.getLocator(locator.name.replace(WORKSPACE_NAME_SUFFIX, ``), locator.reference);

  const info = pnp.getPackageInformation(pkgLocator);
  if (info === null)
    throw new Error(`Assertion failed: Expected the package to be registered`);

  let linkType;
  let target;
  if (options.pnpifyFs) {
    // In case of pnpifyFs we represent modules as symlinks to archives in NodeModulesFS
    // `/home/user/project/foo` is a symlink to `/home/user/project/.yarn/.cache/foo.zip/node_modules/foo`
    // To make this fs layout work with legacy tools we make
    // `/home/user/project/.yarn/.cache/foo.zip/node_modules/foo/node_modules` (which normally does not exist inside archive) a symlink to:
    // `/home/user/project/node_modules/foo/node_modules`, so that the tools were able to access it
    target = npath.toPortablePath(info.packageLocation);
    linkType = LinkType.SOFT;
  } else {
    const truePath = pnp.resolveVirtual && locator.reference && locator.reference.startsWith(`virtual:`)
      ? pnp.resolveVirtual(info.packageLocation)
      : info.packageLocation;

    target = npath.toPortablePath(truePath || info.packageLocation);
    linkType = info.linkType;
  }
  return {linkType, target};
}

/**
 * Converts hoisted tree to node modules map
 *
 * @param pnp PnP API
 * @param hoistedTree hoisted package tree from `RawHoister`
 * @param locators locators
 * @param packages package weights
 *
 * @returns node modules map
 */
const populateNodeModulesTree = (pnp: PnpApi, hoistedTree: HoisterResult, options: NodeModulesTreeOptions): NodeModulesTree => {
  const tree: NodeModulesTree = new Map();

  const makeLeafNode = (locator: PhysicalPackageLocator, nodePath: string, aliases: Array<string>): {locator: LocatorKey, nodePath: string, target: PortablePath, linkType: LinkType, aliases: Array<string>} => {
    const {linkType, target} = getTargetLocatorPath(locator, pnp, options);

    return {
      locator: stringifyLocator(locator),
      nodePath,
      target,
      linkType,
      aliases,
    };
  };

  const getPackageName = (identName: string): { name: Filename, scope: Filename | null } => {
    const [nameOrScope, name] = identName.split(`/`);

    return name ? {
      scope: toFilename(nameOrScope),
      name: toFilename(name),
    } : {
      scope: null,
      name: toFilename(nameOrScope),
    };
  };

  const seenNodes = new Set<HoisterResult>();
  const buildTree = (pkg: HoisterResult, locationPrefix: PortablePath, parentNodePath: string) => {
    if (seenNodes.has(pkg))
      return;

    seenNodes.add(pkg);

    for (const dep of pkg.dependencies) {
      // We do not want self-references in node_modules, since they confuse existing tools
      if (dep === pkg)
        continue;
      const references = Array.from(dep.references).sort();
      const locator = {name: dep.identName, reference: references[0]};
      const {name, scope} = getPackageName(dep.name);

      const packageNameParts = scope
        ? [scope, name]
        : [name];

      const nodeModulesDirPath = ppath.join(locationPrefix, NODE_MODULES);
      const nodeModulesLocation = ppath.join(nodeModulesDirPath, ...packageNameParts);

      const nodePath = `${parentNodePath}/${locator.name}`;
      const leafNode = makeLeafNode(locator, parentNodePath, references.slice(1));
      if (!dep.name.endsWith(WORKSPACE_NAME_SUFFIX)) {
        const prevNode = tree.get(nodeModulesLocation);
        if (prevNode) {
          if (prevNode.dirList) {
            throw new Error(`Assertion failed: ${nodeModulesLocation} cannot merge dir node with leaf node`);
          } else {
            const locator1 = structUtils.parseLocator(prevNode.locator);
            const locator2 = structUtils.parseLocator(leafNode.locator);

            if (prevNode.linkType !== leafNode.linkType)
              throw new Error(`Assertion failed: ${nodeModulesLocation} cannot merge nodes with different link types ${prevNode.nodePath}/${structUtils.stringifyLocator(locator1)} and ${parentNodePath}/${structUtils.stringifyLocator(locator2)}`);
            else if (locator1.identHash !== locator2.identHash)
              throw new Error(`Assertion failed: ${nodeModulesLocation} cannot merge nodes with different idents ${prevNode.nodePath}/${structUtils.stringifyLocator(locator1)} and ${parentNodePath}/s${structUtils.stringifyLocator(locator2)}`);

            leafNode.aliases = [...leafNode.aliases, ...prevNode.aliases, structUtils.parseLocator(prevNode.locator).reference];
          }
        }

        tree.set(nodeModulesLocation, leafNode);

        const segments = nodeModulesLocation.split(`/`);
        const nodeModulesIdx = segments.indexOf(NODE_MODULES);

        let segCount = segments.length - 1;
        while (nodeModulesIdx >= 0 && segCount > nodeModulesIdx) {
          const dirPath = npath.toPortablePath(segments.slice(0, segCount).join(ppath.sep));
          const targetDir = toFilename(segments[segCount]);

          const subdirs = tree.get(dirPath);
          if (!subdirs) {
            tree.set(dirPath, {dirList: new Set([targetDir])});
          } else if (subdirs.dirList) {
            if (subdirs.dirList.has(targetDir)) {
              break;
            } else {
              subdirs.dirList.add(targetDir);
            }
          }

          segCount--;
        }
      }

      buildTree(dep, leafNode.linkType === LinkType.SOFT ? leafNode.target : nodeModulesLocation, nodePath);
    }
  };

  const rootNode = makeLeafNode({name: hoistedTree.name, reference: Array.from(hoistedTree.references)[0] as string}, ``, []);
  const rootPath = rootNode.target;
  tree.set(rootPath, rootNode);
  buildTree(hoistedTree, rootPath, ``);

  return tree;
};

/**
 * Benchmarks raw hoisting performance.
 *
 * The function is used for troubleshooting purposes only.
 *
 * @param packageTree package tree
 * @param packages package info
 *
 * @returns average raw hoisting time
 */
// eslint-disable-next-line @typescript-eslint/no-unused-vars
const benchmarkRawHoisting = (packageTree: HoisterTree) => {
  const iterCount = 10;
  const startTime = Date.now();
  for (let iter = 0; iter < iterCount; iter++)
    hoist(packageTree);
  const endTime = Date.now();
  return (endTime - startTime) / iterCount;
};

/**
 * Benchmarks node_modules tree building.
 *
 * The function is used for troubleshooting purposes only.
 *
 * @param packageTree package tree
 * @param packages package info
 *
 * @returns average raw hoisting time
 */
// eslint-disable-next-line @typescript-eslint/no-unused-vars
const benchmarkBuildTree = (pnp: PnpApi, options: NodeModulesTreeOptions): number => {
  const iterCount = 100;
  const startTime = Date.now();
  for (let iter = 0; iter < iterCount; iter++) {
    const {packageTree, hoistingLimits} = buildPackageTree(pnp, options);
    const hoistedTree = hoist(packageTree, {hoistingLimits});
    populateNodeModulesTree(pnp, hoistedTree, options);
  }
  const endTime = Date.now();
  return (endTime - startTime) / iterCount;
};

/**
 * Pretty-prints node_modules tree.
 *
 * The function is used for troubleshooting purposes only.
 *
 * @param tree node_modules tree
 * @param rootPath top-level project root folder
 *
 * @returns sorted node_modules tree
 */
// eslint-disable-next-line @typescript-eslint/no-unused-vars
const dumpNodeModulesTree = (tree: NodeModulesTree, rootPath: PortablePath): string => {
  const sortedTree: NodeModulesTree = new Map();

  const keys = Array.from(tree.keys()).sort();
  for (const key of keys) {
    const val = tree.get(key)!;
    sortedTree.set(key, val.dirList ? {dirList: new Set(Array.from(val.dirList).sort())} : val);
  }

  const seenPaths = new Set();
  const dumpTree = (nodePath: PortablePath, prefix: string = ``, dirPrefix = ``): string => {
    const node = sortedTree.get(nodePath);
    if (!node)
      return ``;
    seenPaths.add(nodePath);
    let str = ``;
    if (node.dirList) {
      const dirs = Array.from(node.dirList);
      for (let idx = 0; idx < dirs.length; idx++) {
        const dir = dirs[idx];
        str += `${prefix}${idx < dirs.length - 1 ? `├─` : `└─`}${dirPrefix}${dir}\n`;
        str += dumpTree(ppath.join(nodePath, dir), `${prefix}${idx < dirs.length - 1 ? `│ ` : `  `}`);
      }
    } else {
      const {target, linkType} = node;
      str += dumpTree(ppath.join(nodePath, NODE_MODULES), `${prefix}│ `, `${NODE_MODULES}/`);
      str += `${prefix}└─${linkType === LinkType.SOFT ? `s>` : `>`}${target}\n`;
    }
    return str;
  };

  let str = dumpTree(ppath.join(rootPath, NODE_MODULES));
  for (const key of sortedTree.keys()) {
    if (!seenPaths.has(key)) {
      str += `${key.replace(rootPath, ``)}\n${dumpTree(key)}`;
    }
  }
  return str;
};

/**
 * Pretty-prints dependency tree in the `yarn why`-like format
 *
 * The function is used for troubleshooting purposes only.
 *
 * @param pkg node_modules tree
 *
 * @returns sorted node_modules tree
 */
// eslint-disable-next-line @typescript-eslint/no-unused-vars
const dumpDepTree = (tree: HoisterResult) => {
  const dumpLocator = (locator: PhysicalPackageLocator): string => {
    if (locator.reference === `workspace:.`) {
      return `.`;
    } else if (!locator.reference) {
      return `${locator.name}@${locator.reference}`;
    } else {
      const version = (locator.reference.indexOf(`#`) > 0 ? locator.reference.split(`#`)[1] : locator.reference).replace(`npm:`, ``);
      if (locator.reference.startsWith(`virtual`)) {
        return `v:${locator.name}@${version}`;
      } else {
        return `${locator.name}@${version}`;
      }
    }
  };

  const dumpPackage = (pkg: HoisterResult, parents: Array<HoisterResult>, prefix = ``): string => {
    if (parents.includes(pkg))
      return ``;

    const dependencies = Array.from(pkg.dependencies);

    let str = ``;
    for (let idx = 0; idx < dependencies.length; idx++) {
      const dep = dependencies[idx];
      str += `${prefix}${idx < dependencies.length - 1 ? `├─` : `└─`}${(parents.includes(dep) ? `>` : ``) + dumpLocator({name: dep.name, reference: Array.from(dep.references)[0]})}\n`;
      str += dumpPackage(dep, [...parents, dep], `${prefix}${idx < dependencies.length - 1 ? `│ ` : `  `}`);
    }
    return str;
  };

  return dumpPackage(tree, []);
};<|MERGE_RESOLUTION|>--- conflicted
+++ resolved
@@ -1,14 +1,7 @@
-<<<<<<< HEAD
-import {structUtils, Project}                                                      from '@yarnpkg/core';
-import {NativePath, PortablePath, Filename}                                        from '@yarnpkg/fslib';
-import {toFilename, npath, ppath}                                                  from '@yarnpkg/fslib';
-import type {PnpApi, PhysicalPackageLocator, PackageInformation, DependencyTarget} from '@yarnpkg/pnp';
-=======
 import {structUtils, Project, MessageName, Locator}                           from '@yarnpkg/core';
 import {toFilename, npath, ppath}                                             from '@yarnpkg/fslib';
 import {NativePath, PortablePath, Filename}                                   from '@yarnpkg/fslib';
-import {PnpApi, PhysicalPackageLocator, PackageInformation, DependencyTarget} from '@yarnpkg/pnp';
->>>>>>> 2f484880
+import type {PnpApi, PhysicalPackageLocator, PackageInformation, DependencyTarget} from '@yarnpkg/pnp';
 
 import {hoist, HoisterTree, HoisterResult}                                         from './hoist';
 
