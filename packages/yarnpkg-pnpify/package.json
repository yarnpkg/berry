{
  "name": "@yarnpkg/pnpify",
  "version": "2.0.0-rc.4",
  "nextVersion": {
    "semver": "2.0.0-rc.5",
<<<<<<< HEAD
    "nonce": "5287904019665653"
=======
    "nonce": "3464953388196635"
>>>>>>> 78d5ec94
  },
  "main": "./sources/boot-dev.js",
  "bin": "./sources/boot-cli-dev.js",
  "sideEffects": false,
  "dependencies": {
    "@yarnpkg/fslib": "workspace:2.0.0-rc.3",
    "cross-spawn": "^6.0.5"
  },
  "devDependencies": {
    "@yarnpkg/monorepo": "workspace:0.0.0",
    "@yarnpkg/pnp": "workspace:2.0.0-rc.3",
    "eslint": "^5.16.0",
    "typescript": "^3.5.3"
  },
  "peerDependencies": {
    "eslint": "*",
    "typescript": "*"
  },
  "peerDependenciesMeta": {
    "eslint": {
      "optional": true
    },
    "typescript": {
      "optional": true
    }
  },
  "scripts": {
    "postpack": "rm -rf lib",
    "prepack": "run build:compile packages/yarnpkg-pnpify",
    "release": "yarn npm publish",
    "test": "run test:unit packages/yarnpkg-pnpify"
  },
  "publishConfig": {
    "main": "./lib/index.js",
    "bin": "./lib/cli.js",
    "types": "./lib/index.d.ts"
  },
  "files": [
    "/lib/**/*",
    "/bin.js"
  ],
  "repository": {
    "type": "git",
    "url": "ssh://git@github.com/yarnpkg/berry.git"
  }
}<|MERGE_RESOLUTION|>--- conflicted
+++ resolved
@@ -3,11 +3,7 @@
   "version": "2.0.0-rc.4",
   "nextVersion": {
     "semver": "2.0.0-rc.5",
-<<<<<<< HEAD
-    "nonce": "5287904019665653"
-=======
     "nonce": "3464953388196635"
->>>>>>> 78d5ec94
   },
   "main": "./sources/boot-dev.js",
   "bin": "./sources/boot-cli-dev.js",
