--- conflicted
+++ resolved
@@ -7,16 +7,9 @@
   "types": "./sources/index.ts",
   "sideEffects": false,
   "dependencies": {
-<<<<<<< HEAD
-    "@yarnpkg/core": "workspace:^3.0.0-rc.6",
-    "@yarnpkg/fslib": "workspace:^2.5.0-rc.6",
-    "@yarnpkg/nm": "workspace:^3.0.0-rc.7",
-=======
     "@yarnpkg/core": "workspace:^3.0.0-rc.9",
     "@yarnpkg/fslib": "workspace:^2.5.0-rc.9",
-    "@yarnpkg/parsers": "workspace:^2.4.0-rc.7",
-    "chalk": "^3.0.0",
->>>>>>> fce9eb66
+    "@yarnpkg/nm": "workspace:^3.0.0-rc.10",
     "clipanion": "^3.0.0-rc.10",
     "cross-spawn": "7.0.3",
     "tslib": "^1.13.0"
