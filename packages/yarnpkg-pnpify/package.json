{
  "name": "@yarnpkg/pnpify",
  "version": "2.0.0-rc.23",
  "license": "BSD-2-Clause",
  "main": "./sources/index.ts",
  "bin": "./sources/boot-cli-dev.js",
  "types": "./sources/index.ts",
  "sideEffects": false,
  "dependencies": {
<<<<<<< HEAD
    "@yarnpkg/core": "workspace:^2.0.0-rc.27",
    "@yarnpkg/fslib": "workspace:^2.0.0-rc.20",
    "@yarnpkg/parsers": "workspace:^2.0.0-rc.11",
=======
    "@yarnpkg/core": "workspace:^2.0.0-rc.28",
    "@yarnpkg/fslib": "workspace:^2.0.0-rc.21",
>>>>>>> 29ae3aae
    "chalk": "^3.0.0",
    "clipanion": "^2.4.0",
    "comment-json": "^2.2.0",
    "lodash": "^4.17.15"
  },
  "devDependencies": {
    "@types/chalk": "2.2.0",
    "@types/comment-json": "^1.1.1",
    "@types/lodash": "^4.14.136",
    "@yarnpkg/monorepo": "workspace:0.0.0",
    "@yarnpkg/pnp": "workspace:^2.0.0-rc.21",
    "eslint": "^6.8.0",
    "typescript": "^3.8.3"
  },
  "peerDependencies": {
    "eslint": "*",
    "typescript": "*"
  },
  "peerDependenciesMeta": {
    "eslint": {
      "optional": true
    },
    "typescript": {
      "optional": true
    }
  },
  "scripts": {
    "postpack": "rm -rf lib",
    "prepack": "run build:compile \"$(pwd)\"",
    "release": "yarn npm publish",
    "test": "run test:unit packages/yarnpkg-pnpify"
  },
  "publishConfig": {
    "main": "./lib/index.js",
    "bin": "./lib/cli.js",
    "types": "./lib/index.d.ts"
  },
  "files": [
    "/lib/**/*",
    "/bin.js"
  ],
  "repository": {
    "type": "git",
    "url": "ssh://git@github.com/yarnpkg/berry.git"
  },
  "engines": {
    "node": ">=10.19.0"
  }
}<|MERGE_RESOLUTION|>--- conflicted
+++ resolved
@@ -7,14 +7,9 @@
   "types": "./sources/index.ts",
   "sideEffects": false,
   "dependencies": {
-<<<<<<< HEAD
-    "@yarnpkg/core": "workspace:^2.0.0-rc.27",
-    "@yarnpkg/fslib": "workspace:^2.0.0-rc.20",
-    "@yarnpkg/parsers": "workspace:^2.0.0-rc.11",
-=======
     "@yarnpkg/core": "workspace:^2.0.0-rc.28",
     "@yarnpkg/fslib": "workspace:^2.0.0-rc.21",
->>>>>>> 29ae3aae
+    "@yarnpkg/parsers": "workspace:^2.0.0-rc.11",
     "chalk": "^3.0.0",
     "clipanion": "^2.4.0",
     "comment-json": "^2.2.0",
