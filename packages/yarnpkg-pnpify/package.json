--- conflicted
+++ resolved
@@ -13,12 +13,8 @@
     "chalk": "^3.0.0",
     "clipanion": "^2.4.0",
     "comment-json": "^2.2.0",
-<<<<<<< HEAD
-    "cross-spawn": "7.0.3",
+    "lodash": "^4.17.15",
     "tslib": "^1.13.0"
-=======
-    "lodash": "^4.17.15"
->>>>>>> e4e5a950
   },
   "devDependencies": {
     "@types/chalk": "2.2.0",
