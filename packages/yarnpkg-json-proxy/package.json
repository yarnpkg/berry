--- conflicted
+++ resolved
@@ -2,12 +2,8 @@
   "name": "@yarnpkg/json-proxy",
   "version": "2.0.0-rc.5",
   "nextVersion": {
-<<<<<<< HEAD
-    "nonce": "3809192083668187"
-=======
     "semver": "2.0.0-rc.6",
     "nonce": "6611533137052923"
->>>>>>> f4f0fcfb
   },
   "main": "./sources/index.ts",
   "dependencies": {
