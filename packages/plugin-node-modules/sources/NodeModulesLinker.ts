<<<<<<< HEAD
import {MessageName, Project, FetchResult, Installer, LocatorHash, Descriptor, DependencyMeta} from '@yarnpkg/core';
import {Linker, LinkOptions, MinimalLinkOptions, LinkType}                                     from '@yarnpkg/core';
import type {Locator, Package, FinalizeInstallStatus}                                          from '@yarnpkg/core';
import {structUtils, Report, Manifest, miscUtils}                                              from '@yarnpkg/core';
import {VirtualFS, ZipOpenFS, xfs, FakeFS, NativePath}                                         from '@yarnpkg/fslib';
import {PortablePath, npath, ppath, toFilename, Filename}                                      from '@yarnpkg/fslib';
import {getLibzipPromise}                                                                      from '@yarnpkg/libzip';
import {parseSyml}                                                                             from '@yarnpkg/parsers';
import {jsInstallUtils}                                                                        from '@yarnpkg/plugin-pnp';
import {NodeModulesLocatorMap, buildLocatorMap, NodeModulesHoistingLimits}                     from '@yarnpkg/pnpify';
import {buildNodeModulesTree}                                                                  from '@yarnpkg/pnpify';
import type {PnpApi, PackageInformation}                                                       from '@yarnpkg/pnp';
import cmdShim                                                                                 from '@zkochan/cmd-shim';
import {UsageError}                                                                            from 'clipanion';
import fs                                                                                      from 'fs';
=======
import {MessageName, Project, FetchResult, Installer}                      from '@yarnpkg/core';
import {LocatorHash, Descriptor, DependencyMeta, Configuration}            from '@yarnpkg/core';
import {Linker, LinkOptions, MinimalLinkOptions, LinkType}                 from '@yarnpkg/core';
import {Locator, Package, FinalizeInstallStatus, hashUtils}                from '@yarnpkg/core';
import {structUtils, Report, Manifest, miscUtils, formatUtils}             from '@yarnpkg/core';
import {VirtualFS, ZipOpenFS, xfs, FakeFS, NativePath}                     from '@yarnpkg/fslib';
import {PortablePath, npath, ppath, toFilename, Filename}                  from '@yarnpkg/fslib';
import {getLibzipPromise}                                                  from '@yarnpkg/libzip';
import {parseSyml}                                                         from '@yarnpkg/parsers';
import {jsInstallUtils}                                                    from '@yarnpkg/plugin-pnp';
import {NodeModulesLocatorMap, buildLocatorMap, NodeModulesHoistingLimits} from '@yarnpkg/pnpify';
import {buildNodeModulesTree}                                              from '@yarnpkg/pnpify';
import {PnpApi, PackageInformation}                                        from '@yarnpkg/pnp';
import cmdShim                                                             from '@zkochan/cmd-shim';
import {UsageError}                                                        from 'clipanion';
import crypto                                                              from 'crypto';
import fs                                                                  from 'fs';
>>>>>>> 2f484880

const STATE_FILE_VERSION = 1;
const NODE_MODULES = `node_modules` as Filename;
const DOT_BIN = `.bin` as Filename;
const INSTALL_STATE_FILE = `.yarn-state.yml` as Filename;

type InstallState = {locatorMap: NodeModulesLocatorMap, locationTree: LocationTree, binSymlinks: BinSymlinkMap, nmMode: NodeModulesMode};
type BinSymlinkMap = Map<PortablePath, Map<Filename, PortablePath>>;
type LoadManifest = (locator: LocatorKey, installLocation: PortablePath) => Promise<Pick<Manifest, 'bin'>>;

export enum NodeModulesMode {
  CLASSIC = `classic`,
  HARDLINKS_LOCAL = `hardlinks-local`,
  HARDLINKS_GLOBAL = `hardlinks-global`,
}

export class NodeModulesLinker implements Linker {
  private installStateCache: Map<string, Promise<InstallState | null>> = new Map();

  supportsPackage(pkg: Package, opts: MinimalLinkOptions) {
    return opts.project.configuration.get(`nodeLinker`) === `node-modules`;
  }

  async findPackageLocation(locator: Locator, opts: LinkOptions) {
    const workspace = opts.project.tryWorkspaceByLocator(locator);
    if (workspace)
      return workspace.cwd;

    const installState = await miscUtils.getFactoryWithDefault(this.installStateCache, opts.project.cwd, async () => {
      return await findInstallState(opts.project, {unrollAliases: true});
    });

    if (installState === null)
      throw new UsageError(`Couldn't find the node_modules state file - running an install might help (findPackageLocation)`);

    const locatorInfo = installState.locatorMap.get(structUtils.stringifyLocator(locator));
    if (!locatorInfo) {
      const err = new UsageError(`Couldn't find ${structUtils.prettyLocator(opts.project.configuration, locator)} in the currently installed node_modules map - running an install might help`);
      (err as any).code = `LOCATOR_NOT_INSTALLED`;
      throw err;
    }

    const startingCwd = opts.project.configuration.startingCwd;
    return locatorInfo.locations.find(location => ppath.contains(startingCwd, location)) || locatorInfo.locations[0];
  }

  async findPackageLocator(location: PortablePath, opts: LinkOptions) {
    const installState = await miscUtils.getFactoryWithDefault(this.installStateCache, opts.project.cwd, async () => {
      return await findInstallState(opts.project, {unrollAliases: true});
    });

    if (installState === null)
      return null;

    const {locationRoot, segments} = parseLocation(ppath.resolve(location), {skipPrefix: opts.project.cwd});

    let locationNode = installState.locationTree.get(locationRoot);
    if (!locationNode)
      return null;

    let locator = locationNode.locator!;
    for (const segment of segments) {
      locationNode = locationNode.children.get(segment);
      if (!locationNode)
        break;
      locator = locationNode.locator || locator;
    }

    return structUtils.parseLocator(locator);
  }

  makeInstaller(opts: LinkOptions) {
    return new NodeModulesInstaller(opts);
  }
}

class NodeModulesInstaller implements Installer {
  // Stores data that we need to extract in the `installPackage` step but use
  // in the `finalizeInstall` step. Contrary to custom data this isn't persisted
  // anywhere - we literally just use it for the lifetime of the installer then
  // discard it.
  private localStore: Map<LocatorHash, {
    pkg: Package,
    customPackageData: CustomPackageData,
    dependencyMeta: DependencyMeta,
    pnpNode: PackageInformation<NativePath>,
  }> = new Map();

  private realLocatorChecksums: Map<LocatorHash, string | null> = new Map();

  constructor(private opts: LinkOptions) {
    // Nothing to do
  }

  getCustomDataKey() {
    return JSON.stringify({
      name: `NodeModulesInstaller`,
      version: 1,
    });
  }

  private customData: {
    store: Map<LocatorHash, CustomPackageData>,
  } = {
    store: new Map(),
  };

  attachCustomData(customData: any) {
    this.customData = customData;
  }

  async installPackage(pkg: Package, fetchResult: FetchResult) {
    const packageLocation = ppath.resolve(fetchResult.packageFs.getRealPath(), fetchResult.prefixPath);

    let customPackageData = this.customData.store.get(pkg.locatorHash);
    if (typeof customPackageData === `undefined`) {
      customPackageData = await extractCustomPackageData(pkg, fetchResult);
      if (pkg.linkType === LinkType.HARD) {
        this.customData.store.set(pkg.locatorHash, customPackageData);
      }
    }

    // We don't link the package at all if it's for an unsupported platform
    if (!jsInstallUtils.checkAndReportManifestCompatibility(pkg, customPackageData, `link`, {configuration: this.opts.project.configuration, report: this.opts.report}))
      return {packageLocation: null, buildDirective: null};

    const packageDependencies = new Map<string, string | [string, string] | null>();
    const packagePeers = new Set<string>();

    if (!packageDependencies.has(structUtils.stringifyIdent(pkg)))
      packageDependencies.set(structUtils.stringifyIdent(pkg), pkg.reference);

    let realLocator: Locator = pkg;
    // Only virtual packages should have effective peer dependencies, but the
    // workspaces are a special case because the original packages are kept in
    // the dependency tree even after being virtualized; so in their case we
    // just ignore their declared peer dependencies.
    if (structUtils.isVirtualLocator(pkg)) {
      realLocator = structUtils.devirtualizeLocator(pkg);
      for (const descriptor of pkg.peerDependencies.values()) {
        packageDependencies.set(structUtils.stringifyIdent(descriptor), null);
        packagePeers.add(structUtils.stringifyIdent(descriptor));
      }
    }

    const pnpNode: PackageInformation<NativePath> = {
      packageLocation: `${npath.fromPortablePath(packageLocation)}/`,
      packageDependencies,
      packagePeers,
      linkType: pkg.linkType,
      discardFromLookup: fetchResult.discardFromLookup ?? false,
    };

    this.localStore.set(pkg.locatorHash, {
      pkg,
      customPackageData,
      dependencyMeta: this.opts.project.getDependencyMeta(pkg, pkg.version),
      pnpNode,
    });

    // We need ZIP contents checksum for CAS addressing purposes, so we need to strip cache key from checksum here
    const checksum = fetchResult.checksum ? fetchResult.checksum.substring(fetchResult.checksum.indexOf(`/`) + 1) : null;
    this.realLocatorChecksums.set(realLocator.locatorHash, checksum);

    return {
      packageLocation,
      buildDirective: null,
    };
  }

  async attachInternalDependencies(locator: Locator, dependencies: Array<[Descriptor, Locator]>) {
    const slot = this.localStore.get(locator.locatorHash);
    if (typeof slot === `undefined`)
      throw new Error(`Assertion failed: Expected information object to have been registered`);

    for (const [descriptor, locator] of dependencies) {
      const target = !structUtils.areIdentsEqual(descriptor, locator)
        ? [structUtils.stringifyIdent(locator), locator.reference] as [string, string]
        : locator.reference;

      slot.pnpNode.packageDependencies.set(structUtils.stringifyIdent(descriptor), target);
    }
  }

  async attachExternalDependents(locator: Locator, dependentPaths: Array<PortablePath>) {
    throw new Error(`External dependencies haven't been implemented for the node-modules linker`);
  }

  async finalizeInstall() {
    if (this.opts.project.configuration.get(`nodeLinker`) !== `node-modules`)
      return undefined;

    const defaultFsLayer = new VirtualFS({
      baseFs: new ZipOpenFS({
        libzip: await getLibzipPromise(),
        maxOpenFiles: 80,
        readOnlyArchives: true,
      }),
    });

    let preinstallState = await findInstallState(this.opts.project);
    const nmMode = this.opts.project.configuration.get(`nmMode`);

    // Remove build state as well, to force rebuild of all the packages
    if (preinstallState === null || nmMode !== preinstallState.nmMode) {
      this.opts.project.storedBuildState.clear();

      preinstallState = {locatorMap: new Map(), binSymlinks: new Map(), locationTree: new Map(), nmMode};
    }

    const hoistingLimitsByCwd = new Map(this.opts.project.workspaces.map(workspace => {
      let hoistingLimits = this.opts.project.configuration.get(`nmHoistingLimits`);
      try {
        hoistingLimits = miscUtils.validateEnum(NodeModulesHoistingLimits, workspace.manifest.installConfig?.hoistingLimits ?? hoistingLimits);
      } catch (e) {
        const workspaceName = structUtils.prettyWorkspace(this.opts.project.configuration, workspace);
        this.opts.report.reportWarning(MessageName.INVALID_MANIFEST, `${workspaceName}: Invalid 'installConfig.hoistingLimits' value. Expected one of ${Object.values(NodeModulesHoistingLimits).join(`, `)}, using default: "${hoistingLimits}"`);
      }
      return [workspace.relativeCwd, hoistingLimits];
    }));

    const pnpApi: PnpApi = {
      VERSIONS: {
        std: 1,
      },
      topLevel: {
        name: null,
        reference: null,
      },
      getLocator: (name, referencish) => {
        if (Array.isArray(referencish)) {
          return {name: referencish[0], reference: referencish[1]};
        } else {
          return {name, reference: referencish};
        }
      },
      getDependencyTreeRoots: () => {
        return this.opts.project.workspaces.map(workspace => {
          const anchoredLocator = workspace.anchoredLocator;
          return {name: structUtils.stringifyIdent(workspace.locator), reference: anchoredLocator.reference};
        });
      },
      getPackageInformation: pnpLocator => {
        const locator = pnpLocator.reference === null
          ? this.opts.project.topLevelWorkspace.anchoredLocator
          : structUtils.makeLocator(structUtils.parseIdent(pnpLocator.name), pnpLocator.reference);

        const slot = this.localStore.get(locator.locatorHash);
        if (typeof slot === `undefined`)
          throw new Error(`Assertion failed: Expected the package reference to have been registered`);

        return slot.pnpNode;
      },
      findPackageLocator: location => {
        const workspace = this.opts.project.tryWorkspaceByCwd(npath.toPortablePath(location));
        if (workspace !== null) {
          const anchoredLocator = workspace.anchoredLocator;
          return {name: structUtils.stringifyIdent(anchoredLocator), reference: anchoredLocator.reference};
        }

        throw new Error(`Assertion failed: Unimplemented`);
      },
      resolveToUnqualified: () => {
        throw new Error(`Assertion failed: Unimplemented`);
      },
      resolveUnqualified: () => {
        throw new Error(`Assertion failed: Unimplemented`);
      },
      resolveRequest: () => {
        throw new Error(`Assertion failed: Unimplemented`);
      },
      resolveVirtual: path => {
        return npath.fromPortablePath(VirtualFS.resolveVirtual(npath.toPortablePath(path)));
      },
    };

    const {tree, errors, preserveSymlinksRequired} = buildNodeModulesTree(pnpApi, {pnpifyFs: false, validateExternalSoftLinks: true, hoistingLimitsByCwd, project: this.opts.project});
    if (!tree) {
      for (const {messageName, text} of errors)
        this.opts.report.reportError(messageName, text);

      return undefined;
    }
    const locatorMap = buildLocatorMap(tree);

    await persistNodeModules(preinstallState, locatorMap, {
      baseFs: defaultFsLayer,
      project: this.opts.project,
      report: this.opts.report,
      realLocatorChecksums: this.realLocatorChecksums,
      loadManifest: async locatorKey => {
        const locator = structUtils.parseLocator(locatorKey);

        const slot = this.localStore.get(locator.locatorHash);
        if (typeof slot === `undefined`)
          throw new Error(`Assertion failed: Expected the slot to exist`);

        return slot.customPackageData.manifest;
      },
    });

    const installStatuses: Array<FinalizeInstallStatus> = [];

    for (const [locatorKey, installRecord] of locatorMap.entries()) {
      if (isLinkLocator(locatorKey))
        continue;

      const locator = structUtils.parseLocator(locatorKey);
      const slot = this.localStore.get(locator.locatorHash);
      if (typeof slot === `undefined`)
        throw new Error(`Assertion failed: Expected the slot to exist`);

      // Workspaces are built by the core
      if (this.opts.project.tryWorkspaceByLocator(slot.pkg))
        continue;

      const buildScripts = jsInstallUtils.extractBuildScripts(slot.pkg, slot.customPackageData, slot.dependencyMeta, {configuration: this.opts.project.configuration, report: this.opts.report});
      if (buildScripts.length === 0)
        continue;

      installStatuses.push({
        buildLocations: installRecord.locations,
        locatorHash: locator.locatorHash,
        buildDirective: buildScripts,
      });
    }

    if (preserveSymlinksRequired)
      this.opts.report.reportWarning(MessageName.NM_PRESERVE_SYMLINKS_REQUIRED, `The application uses portals and that's why ${formatUtils.pretty(this.opts.project.configuration, `--preserve-symlinks`, formatUtils.Type.CODE)} Node option is required for launching it`);

    return {
      customData: this.customData,
      records: installStatuses,
    };
  }
}


type UnboxPromise<T extends Promise<any>> = T extends Promise<infer U> ? U: never;
type CustomPackageData = UnboxPromise<ReturnType<typeof extractCustomPackageData>>;

async function extractCustomPackageData(pkg: Package, fetchResult: FetchResult) {
  const manifest = await Manifest.tryFind(fetchResult.prefixPath, {baseFs: fetchResult.packageFs}) ?? new Manifest();

  const preservedScripts = new Set([`preinstall`, `install`, `postinstall`]);
  for (const scriptName of manifest.scripts.keys())
    if (!preservedScripts.has(scriptName))
      manifest.scripts.delete(scriptName);

  return {
    manifest: {
      bin: manifest.bin,
      os: manifest.os,
      cpu: manifest.cpu,
      scripts: manifest.scripts,
    },
    misc: {
      extractHint: jsInstallUtils.getExtractHint(fetchResult),
      hasBindingGyp: jsInstallUtils.hasBindingGyp(fetchResult),
    },
  };
}

async function writeInstallState(project: Project, locatorMap: NodeModulesLocatorMap, binSymlinks: BinSymlinkMap, nmMode: NodeModulesMode) {
  let locatorState = ``;

  locatorState += `# Warning: This file is automatically generated. Removing it is fine, but will\n`;
  locatorState += `# cause your node_modules installation to become invalidated.\n`;
  locatorState += `\n`;
  locatorState += `__metadata:\n`;
  locatorState += `  version: ${STATE_FILE_VERSION}\n`;
  locatorState += `  nmMode: ${nmMode}\n`;

  const locators = Array.from(locatorMap.keys()).sort();
  const topLevelLocator = structUtils.stringifyLocator(project.topLevelWorkspace.anchoredLocator);

  for (const locator of locators) {
    const installRecord = locatorMap.get(locator)!;
    locatorState += `\n`;
    locatorState += `${JSON.stringify(locator)}:\n`;
    locatorState += `  locations:\n`;

    for (const location of installRecord.locations) {
      const internalPath = ppath.contains(project.cwd, location);
      if (internalPath === null)
        throw new Error(`Assertion failed: Expected the path to be within the project (${location})`);

      locatorState += `    - ${JSON.stringify(internalPath)}\n`;
    }

    if (installRecord.aliases.length > 0) {
      locatorState += `  aliases:\n`;
      for (const alias of installRecord.aliases) {
        locatorState += `    - ${JSON.stringify(alias)}\n`;
      }
    }

    if (locator === topLevelLocator && binSymlinks.size > 0) {
      locatorState += `  bin:\n`;
      for (const [location, symlinks] of binSymlinks) {
        const internalPath = ppath.contains(project.cwd, location);
        if (internalPath === null)
          throw new Error(`Assertion failed: Expected the path to be within the project (${location})`);

        locatorState += `    ${JSON.stringify(internalPath)}:\n`;
        for (const [name, target] of symlinks) {
          const relativePath = ppath.relative(ppath.join(location, NODE_MODULES), target);
          locatorState += `      ${JSON.stringify(name)}: ${JSON.stringify(relativePath)}\n`;
        }
      }
    }
  }

  const rootPath = project.cwd;
  const installStatePath = ppath.join(rootPath, NODE_MODULES, INSTALL_STATE_FILE);

  await xfs.changeFilePromise(installStatePath, locatorState, {
    automaticNewlines: true,
  });
}

async function findInstallState(project: Project, {unrollAliases = false}: {unrollAliases?: boolean} = {}): Promise<InstallState | null> {
  const rootPath = project.cwd;
  const installStatePath = ppath.join(rootPath, NODE_MODULES, INSTALL_STATE_FILE);

  if (!xfs.existsSync(installStatePath))
    return null;

  const locatorState = parseSyml(await xfs.readFilePromise(installStatePath, `utf8`));

  // If we have a higher serialized version than we can handle, ignore the state alltogether
  if (locatorState.__metadata.version > STATE_FILE_VERSION)
    return null;

  const nmMode = locatorState.__metadata.nmMode || NodeModulesMode.CLASSIC;

  const locatorMap: NodeModulesLocatorMap = new Map();
  const binSymlinks: BinSymlinkMap = new Map();

  delete locatorState.__metadata;

  for (const [locatorStr, installRecord] of Object.entries(locatorState)) {
    const locations = installRecord.locations.map((location: PortablePath) => {
      return ppath.join(rootPath, location);
    });

    const recordSymlinks = installRecord.bin;
    if (recordSymlinks) {
      for (const [relativeLocation, locationSymlinks] of Object.entries(recordSymlinks)) {
        const location = ppath.join(rootPath, npath.toPortablePath(relativeLocation));
        const symlinks = miscUtils.getMapWithDefault(binSymlinks, location);
        for (const [name, target] of Object.entries(locationSymlinks as any)) {
          symlinks.set(toFilename(name), npath.toPortablePath([location, NODE_MODULES, target].join(ppath.delimiter)));
        }
      }
    }

    locatorMap.set(locatorStr, {
      target: PortablePath.dot,
      linkType: LinkType.HARD,
      locations,
      aliases: installRecord.aliases || [],
    });

    if (unrollAliases && installRecord.aliases) {
      for (const reference of installRecord.aliases) {
        const {scope, name} = structUtils.parseLocator(locatorStr);

        const alias = structUtils.makeLocator(structUtils.makeIdent(scope, name), reference);
        const aliasStr = structUtils.stringifyLocator(alias);

        locatorMap.set(aliasStr, {
          target: PortablePath.dot,
          linkType: LinkType.HARD,
          locations,
          aliases: [],
        });
      }
    }
  }

  return {locatorMap, binSymlinks, locationTree: buildLocationTree(locatorMap, {skipPrefix: project.cwd}), nmMode};
}

const removeDir = async (dir: PortablePath, options: {contentsOnly: boolean, innerLoop?: boolean}): Promise<any> => {
  if (dir.split(ppath.sep).indexOf(NODE_MODULES) < 0)
    throw new Error(`Assertion failed: trying to remove dir that doesn't contain node_modules: ${dir}`);

  try {
    if (!options.innerLoop) {
      const stats = await xfs.lstatPromise(dir);
      if (stats.isSymbolicLink()) {
        await xfs.unlinkPromise(dir);
        return;
      }
    }
    const entries = await xfs.readdirPromise(dir, {withFileTypes: true});
    for (const entry of entries) {
      const targetPath = ppath.join(dir, toFilename(entry.name));
      if (entry.isDirectory()) {
        if (entry.name !== NODE_MODULES || (options && options.innerLoop)) {
          await removeDir(targetPath, {innerLoop: true, contentsOnly: false});
        }
      } else {
        await xfs.unlinkPromise(targetPath);
      }
    }
    if (!options.contentsOnly) {
      await xfs.rmdirPromise(dir);
    }
  } catch (e) {
    if (e.code !== `ENOENT` && e.code !== `ENOTEMPTY`) {
      throw e;
    }
  }
};

const CONCURRENT_OPERATION_LIMIT = 4;

type LocatorKey = string;
type LocationNode = { children: Map<Filename, LocationNode>, locator?: LocatorKey, linkType: LinkType };
type LocationRoot = PortablePath;

/**
 * Locations tree. It starts with the map of location roots and continues as maps
 * of nested directory entries.
 *
 * Example:
 *  Map {
 *   '' => children: Map {
 *     'react-apollo' => {
 *       children: Map {
 *         'node_modules' => {
 *           children: Map {
 *             '@apollo' => {
 *               children: Map {
 *                 'react-hooks' => {
 *                   children: Map {},
 *                   locator: '@apollo/react-hooks:virtual:cf...#npm:3.1.3'
 *                 }
 *               }
 *             }
 *           }
 *         }
 *       },
 *       locator: 'react-apollo:virtual:24...#npm:3.1.3'
 *     },
 *   },
 *   'packages/client' => children: Map {
 *     'node_modules' => Map {
 *       ...
 *     }
 *   }
 *   ...
 * }
 */
type LocationTree = Map<LocationRoot, LocationNode>;

const parseLocation = (location: PortablePath, {skipPrefix}: {skipPrefix: PortablePath}): {locationRoot: PortablePath, segments: Array<Filename>} => {
  const projectRelativePath = ppath.contains(skipPrefix, location);
  if (projectRelativePath === null)
    throw new Error(`Assertion failed: Writing attempt prevented to ${location} which is outside project root: ${skipPrefix}`);

  const allSegments = projectRelativePath
    .split(ppath.sep)
    // Ignore empty segments (after trailing slashes)
    .filter(segment => segment !== ``);
  const nmIndex = allSegments.indexOf(NODE_MODULES);

  // Project path, up until the first node_modules segment
  const relativeRoot = allSegments.slice(0, nmIndex).join(ppath.sep) as PortablePath;
  const locationRoot = ppath.join(skipPrefix, relativeRoot);

  // All segments that follow
  const segments = allSegments.slice(nmIndex) as Array<Filename>;

  return {locationRoot, segments};
};

const buildLocationTree = (locatorMap: NodeModulesLocatorMap | null, {skipPrefix}: {skipPrefix: PortablePath}): LocationTree => {
  const locationTree: LocationTree = new Map();
  if (locatorMap === null)
    return locationTree;

  const makeNode: () => LocationNode = () => ({
    children: new Map(),
    linkType: LinkType.HARD,
  });

  for (const [locator, info] of locatorMap.entries()) {
    if (info.linkType === LinkType.SOFT) {
      const internalPath = ppath.contains(skipPrefix, info.target);
      if (internalPath !== null) {
        const node = miscUtils.getFactoryWithDefault(locationTree, info.target, makeNode);
        node.locator = locator;
        node.linkType = info.linkType;
      }
    }

    for (const location of info.locations) {
      const {locationRoot, segments} = parseLocation(location, {skipPrefix});

      let node = miscUtils.getFactoryWithDefault(locationTree, locationRoot, makeNode);

      for (let idx = 0; idx < segments.length; ++idx) {
        const segment = segments[idx];
        // '.' segment exists only for top-level locator, skip it
        if (segment !== `.`) {
          const nextNode = miscUtils.getFactoryWithDefault(node.children, segment, makeNode);

          node.children.set(segment, nextNode);
          node = nextNode;
        }

        if (idx === segments.length - 1) {
          node.locator = locator;
          node.linkType = info.linkType;
        }
      }
    }
  }

  return locationTree;
};

const symlinkPromise = async (srcPath: PortablePath, dstPath: PortablePath) => {
  let stats;

  try {
    if (process.platform === `win32`) {
      stats = await xfs.lstatPromise(srcPath);
    }
  } catch (e) {
  }

  if (process.platform == `win32` && (!stats || stats.isDirectory())) {
    await xfs.symlinkPromise(srcPath, dstPath, `junction`);
  } else {
    await xfs.symlinkPromise(ppath.relative(ppath.dirname(dstPath), srcPath), dstPath);
  }
};

async function atomicFileWrite(tmpDir: PortablePath, dstPath: PortablePath, content: Buffer) {
  const tmpPath = ppath.join(tmpDir, toFilename(`${crypto.randomBytes(16).toString(`hex`)}.tmp`));
  try {
    await xfs.writeFilePromise(tmpPath, content);
    try {
      await xfs.linkPromise(tmpPath, dstPath);
    } catch (e) {
    }
  } finally {
    await xfs.unlinkPromise(tmpPath);
  }
}

async function copyFilePromise({srcPath, dstPath, srcMode, globalHardlinksStore, baseFs, nmMode, digest}: {srcPath: PortablePath, dstPath: PortablePath, srcMode: number, globalHardlinksStore: PortablePath | null, baseFs: FakeFS<PortablePath>, nmMode: NodeModulesMode, digest?: string}) {
  if (nmMode === NodeModulesMode.HARDLINKS_GLOBAL && globalHardlinksStore && digest) {
    const contentFilePath = ppath.join(globalHardlinksStore, digest.substring(0, 2) as Filename, `${digest.substring(2)}.dat` as Filename);

    let doesContentFileExist;
    try {
      const contentDigest = await hashUtils.checksumFile(contentFilePath, {baseFs: xfs, algorithm: `sha1`});
      if (contentDigest !== digest) {
        // If file content was modified by the user, or corrupted, we first move it out of the way
        const tmpPath = ppath.join(globalHardlinksStore, toFilename(`${crypto.randomBytes(16).toString(`hex`)}.tmp`));
        await xfs.renamePromise(contentFilePath, tmpPath);

        // Then we overwrite the temporary file, thus restorting content of original file in all the linked projects
        const content = await baseFs.readFilePromise(srcPath);
        await xfs.writeFilePromise(tmpPath, content);

        try {
          // Then we try to move content file back on its place, if its still free
          // If we fail here, it means that some other process or thread has created content file
          // And this is okay, we will end up with two content files, but both with original content, unlucky files will have `.tmp` extension
          await xfs.linkPromise(tmpPath, contentFilePath);
          await xfs.unlinkPromise(tmpPath);
        } catch (e) {
        }
      }
      await xfs.linkPromise(contentFilePath, dstPath);
      doesContentFileExist = true;
    } catch (e) {
      doesContentFileExist = false;
    }

    if (!doesContentFileExist) {
      const content = await baseFs.readFilePromise(srcPath);
      await atomicFileWrite(globalHardlinksStore, contentFilePath, content);
      await xfs.linkPromise(contentFilePath, dstPath);
    }
  } else {
    await baseFs.copyFilePromise(srcPath, dstPath);
  }
  const mode = srcMode & 0o777;
  // An optimization - files will have rw-r-r permissions (0o644) by default, we can skip chmod for them
  if (mode !== 0o644) {
    await xfs.chmodPromise(dstPath, mode);
  }
}

enum DirEntryKind {
  FILE = `file`, DIRECTORY = `directory`, SYMLINK = `symlink`,
}

type DirEntry = {
  kind: DirEntryKind.FILE,
  mode: number,
  digest?: string,
} | {
  kind: DirEntryKind. DIRECTORY
} | {
  kind: DirEntryKind.SYMLINK,
  symlinkTo: PortablePath
};

const copyPromise = async (dstDir: PortablePath, srcDir: PortablePath, {baseFs, globalHardlinksStore, nmMode, packageChecksum}: {baseFs: FakeFS<PortablePath>, globalHardlinksStore: PortablePath | null, nmMode: NodeModulesMode, packageChecksum: string | null}) => {
  await xfs.mkdirPromise(dstDir, {recursive: true});

  const getEntriesRecursive = async (relativePath: PortablePath = PortablePath.dot): Promise<Map<PortablePath, DirEntry>> => {
    const srcPath = ppath.join(srcDir, relativePath);
    const entries = await baseFs.readdirPromise(srcPath, {withFileTypes: true});
    const entryMap = new Map();

    for (const entry of entries) {
      const relativeEntryPath = ppath.join(relativePath, entry.name);
      let entryValue: DirEntry;
      const srcEntryPath = ppath.join(srcPath, entry.name);
      if (entry.isFile()) {
        entryValue = {kind: DirEntryKind.FILE, mode: (await baseFs.lstatPromise(srcEntryPath)).mode};
        if (nmMode === NodeModulesMode.HARDLINKS_GLOBAL) {
          const digest = await hashUtils.checksumFile(srcEntryPath, {baseFs, algorithm: `sha1`});
          entryValue.digest = digest;
        }
      } else if (entry.isDirectory()) {
        entryValue = {kind: DirEntryKind.DIRECTORY};
      } else  if (entry.isSymbolicLink()) {
        entryValue = {kind: DirEntryKind.SYMLINK, symlinkTo: await baseFs.readlinkPromise(srcEntryPath)};
      } else {
        throw new Error(`Unsupported file type (file: ${srcEntryPath}, mode: 0o${await baseFs.statSync(srcEntryPath).mode.toString(8).padStart(6, `0`)})`);
      }

      entryMap.set(relativeEntryPath, entryValue);
      if (entry.isDirectory() && relativeEntryPath !== NODE_MODULES) {
        const childEntries = await getEntriesRecursive(relativeEntryPath);
        for (const [childRelativePath, childEntry] of childEntries) {
          entryMap.set(childRelativePath, childEntry);
        }
      }
    }

    return entryMap;
  };

  let allEntries: Map<PortablePath, DirEntry>;
  if (nmMode === NodeModulesMode.HARDLINKS_GLOBAL && globalHardlinksStore && packageChecksum) {
    const entriesJsonPath = ppath.join(globalHardlinksStore, packageChecksum.substring(0, 2) as Filename, `${packageChecksum.substring(2)}.json` as Filename);
    try {
      allEntries = new Map(Object.entries(JSON.parse(await xfs.readFilePromise(entriesJsonPath, `utf8`)))) as Map<PortablePath, DirEntry>;
    } catch (e) {
      allEntries = await getEntriesRecursive();
      await atomicFileWrite(globalHardlinksStore, entriesJsonPath, Buffer.from(JSON.stringify(Object.fromEntries(allEntries))));
    }
  } else {
    allEntries = await getEntriesRecursive();
  }

  for (const [relativePath, entry] of allEntries) {
    const srcPath = ppath.join(srcDir, relativePath);
    const dstPath = ppath.join(dstDir, relativePath);
    if (entry.kind === DirEntryKind.DIRECTORY) {
      await xfs.mkdirPromise(dstPath, {recursive: true});
    } else if (entry.kind === DirEntryKind.FILE) {
      await copyFilePromise({srcPath, dstPath, srcMode: entry.mode, digest: entry.digest, nmMode, baseFs, globalHardlinksStore});
    } else if (entry.kind === DirEntryKind.SYMLINK) {
      await symlinkPromise(ppath.resolve(ppath.dirname(dstPath), entry.symlinkTo), dstPath);
    }
  }
};

/**
 * This function removes node_modules roots that do not exist on the filesystem from the location tree.
 *
 * This is needed to transparently support workflows on CI systems. When
 * user caches only top-level node_modules and forgets to cache node_modules
 * from deeper workspaces. By removing non-existent node_modules roots
 * we make our location tree to represent the real tree on the file system.
 *
 * Please note, that this function doesn't help with any other inconsistency
 * on a deeper level inside node_modules tree, it helps only when some node_modules roots
 * do not exist at all
 *
 * @param locationTree location tree
 *
 * @returns location tree with non-existent node_modules roots stripped
 */
function refineNodeModulesRoots(locationTree: LocationTree, binSymlinks: BinSymlinkMap): {locationTree: LocationTree, binSymlinks: BinSymlinkMap} {
  const refinedLocationTree: LocationTree = new Map([...locationTree]);
  const refinedBinSymlinks: BinSymlinkMap = new Map([...binSymlinks]);

  for (const [workspaceRoot, node] of locationTree) {
    const nodeModulesRoot = ppath.join(workspaceRoot, NODE_MODULES);
    if (!xfs.existsSync(nodeModulesRoot)) {
      node.children.delete(NODE_MODULES);

      // O(m^2) complexity algorithm, but on a very few values, so not worth the trouble to optimize it
      for (const location of refinedBinSymlinks.keys()) {
        if (ppath.contains(nodeModulesRoot, location) !== null) {
          refinedBinSymlinks.delete(location);
        }
      }
    }
  }

  return {locationTree: refinedLocationTree, binSymlinks: refinedBinSymlinks};
}

function isLinkLocator(locatorKey: LocatorKey): boolean {
  let descriptor = structUtils.parseDescriptor(locatorKey);
  if (structUtils.isVirtualDescriptor(descriptor))
    descriptor = structUtils.devirtualizeDescriptor(descriptor);

  return descriptor.range.startsWith(`link:`);
}

async function createBinSymlinkMap(installState: NodeModulesLocatorMap, locationTree: LocationTree, projectRoot: PortablePath, {loadManifest}: {loadManifest: LoadManifest}) {
  const locatorScriptMap = new Map<LocatorKey, Map<string, string>>();
  for (const [locatorKey, {locations}] of installState) {
    const manifest = !isLinkLocator(locatorKey)
      ? await loadManifest(locatorKey, locations[0])
      : null;

    const bin = new Map();
    if (manifest) {
      for (const [name, value] of manifest.bin) {
        const target = ppath.join(locations[0], value);
        if (value !== `` && xfs.existsSync(target)) {
          bin.set(name, value);
        }
      }
    }

    locatorScriptMap.set(locatorKey, bin);
  }

  const binSymlinks: BinSymlinkMap = new Map();

  const getBinSymlinks = (location: PortablePath, parentLocatorLocation: PortablePath, node: LocationNode): Map<Filename, PortablePath> => {
    const symlinks = new Map();
    const internalPath = ppath.contains(projectRoot, location);
    if (node.locator && internalPath !== null) {
      const binScripts = locatorScriptMap.get(node.locator)!;
      for (const [filename, scriptPath] of binScripts) {
        const symlinkTarget = ppath.join(location, npath.toPortablePath(scriptPath));
        symlinks.set(toFilename(filename), symlinkTarget);
      }
      for (const [childLocation, childNode] of node.children) {
        const absChildLocation = ppath.join(location, childLocation);
        const childSymlinks = getBinSymlinks(absChildLocation, absChildLocation, childNode);
        if (childSymlinks.size > 0) {
          binSymlinks.set(location, new Map([...(binSymlinks.get(location) || new Map()), ...childSymlinks]));
        }
      }
    } else {
      for (const [childLocation, childNode] of node.children) {
        const childSymlinks = getBinSymlinks(ppath.join(location, childLocation), parentLocatorLocation, childNode);
        for (const [name, symlinkTarget] of childSymlinks) {
          symlinks.set(name, symlinkTarget);
        }
      }
    }
    return symlinks;
  };

  for (const [location, node] of locationTree) {
    const symlinks = getBinSymlinks(location, location, node);
    if (symlinks.size > 0) {
      binSymlinks.set(location, new Map([...(binSymlinks.get(location) || new Map()), ...symlinks]));
    }
  }

  return binSymlinks;
}

const areRealLocatorsEqual = (locatorKey1?: LocatorKey, locatorKey2?: LocatorKey) => {
  if (!locatorKey1 || !locatorKey2)
    return locatorKey1 === locatorKey2;

  let locator1 = structUtils.parseLocator(locatorKey1);
  if (structUtils.isVirtualLocator(locator1))
    locator1 = structUtils.devirtualizeLocator(locator1);
  let locator2 = structUtils.parseLocator(locatorKey2);
  if (structUtils.isVirtualLocator(locator2))
    locator2 = structUtils.devirtualizeLocator(locator2);

  return structUtils.areLocatorsEqual(locator1, locator2);
};

export function getGlobalHardlinksStore(configuration: Configuration): PortablePath {
  return ppath.join(configuration.get(`globalFolder`), `store` as Filename);
}

async function persistNodeModules(preinstallState: InstallState, installState: NodeModulesLocatorMap, {baseFs, project, report, loadManifest, realLocatorChecksums}: {project: Project, baseFs: FakeFS<PortablePath>, report: Report, loadManifest: LoadManifest, realLocatorChecksums: Map<LocatorHash, string | null>}) {
  const rootNmDirPath = ppath.join(project.cwd, NODE_MODULES);

  const {locationTree: prevLocationTree, binSymlinks: prevBinSymlinks} = refineNodeModulesRoots(preinstallState.locationTree, preinstallState.binSymlinks);

  const locationTree = buildLocationTree(installState, {skipPrefix: project.cwd});

  const addQueue: Array<Promise<void>> = [];
  const addModule = async ({srcDir, dstDir, linkType, globalHardlinksStore, nmMode, packageChecksum}: {srcDir: PortablePath, dstDir: PortablePath, linkType: LinkType, globalHardlinksStore: PortablePath | null, nmMode: NodeModulesMode, packageChecksum: string | null}) => {
    const promise: Promise<any> = (async () => {
      try {
        if (linkType === LinkType.SOFT) {
          await xfs.mkdirPromise(ppath.dirname(dstDir), {recursive: true});
          await symlinkPromise(ppath.resolve(srcDir), dstDir);
        } else {
          await copyPromise(dstDir, srcDir, {baseFs, globalHardlinksStore, nmMode, packageChecksum});
        }
      } catch (e) {
        e.message = `While persisting ${srcDir} -> ${dstDir} ${e.message}`;
        throw e;
      } finally {
        progress.tick();
      }
    })().then(() => addQueue.splice(addQueue.indexOf(promise), 1));
    addQueue.push(promise);
    if (addQueue.length > CONCURRENT_OPERATION_LIMIT) {
      await Promise.race(addQueue);
    }
  };

  const cloneModule = async (srcDir: PortablePath, dstDir: PortablePath, options: { nmMode: NodeModulesMode, innerLoop?: boolean }) => {
    const promise: Promise<any> = (async () => {
      const cloneDir = async (srcDir: PortablePath, dstDir: PortablePath, options: { nmMode: NodeModulesMode, innerLoop?: boolean }) => {
        try {
          if (!options.innerLoop)
            await xfs.mkdirPromise(dstDir, {recursive: true});

          const entries = await xfs.readdirPromise(srcDir, {withFileTypes: true});
          for (const entry of entries) {
            if ((!options.innerLoop) && entry.name === DOT_BIN)
              continue;

            const src = ppath.join(srcDir, entry.name);
            const dst = ppath.join(dstDir, entry.name);

            if (entry.isDirectory()) {
              if (entry.name !== NODE_MODULES || (options && options.innerLoop)) {
                await xfs.mkdirPromise(dst, {recursive: true});
                await cloneDir(src, dst, {...options, innerLoop: true});
              }
            } else {
              if (nmMode === NodeModulesMode.HARDLINKS_LOCAL || nmMode === NodeModulesMode.HARDLINKS_GLOBAL) {
                await xfs.linkPromise(src, dst);
              } else {
                await xfs.copyFilePromise(src, dst, fs.constants.COPYFILE_FICLONE);
              }
            }
          }
        } catch (e) {
          if (!options.innerLoop)
            e.message = `While cloning ${srcDir} -> ${dstDir} ${e.message}`;

          throw e;
        } finally {
          if (!options.innerLoop) {
            progress.tick();
          }
        }
      };

      await cloneDir(srcDir, dstDir, options);
    })().then(() => addQueue.splice(addQueue.indexOf(promise), 1));
    addQueue.push(promise);
    if (addQueue.length > CONCURRENT_OPERATION_LIMIT) {
      await Promise.race(addQueue);
    }
  };

  const removeOutdatedDirs = async (location: PortablePath, prevNode: LocationNode, node?: LocationNode) => {
    if (!node) {
      if (prevNode.children.has(NODE_MODULES))
        await removeDir(ppath.join(location, NODE_MODULES), {contentsOnly: false});

      await removeDir(location, {contentsOnly: location === rootNmDirPath});
    } else {
      for (const [segment, prevChildNode] of prevNode.children) {
        const childNode = node.children.get(segment);
        await removeOutdatedDirs(ppath.join(location, segment), prevChildNode, childNode);
      }
    }
  };

  // Find locations that existed previously, but no longer exist
  for (const [location, prevNode] of prevLocationTree) {
    const node = locationTree.get(location);
    for (const [segment, prevChildNode] of prevNode.children) {
      // '.' segment exists only for top-level locator, skip it
      if (segment === `.`)
        continue;
      const childNode = node ? node.children.get(segment) : node;
      await removeOutdatedDirs(ppath.join(location, segment), prevChildNode, childNode);
    }
  }

  const cleanNewDirs = async (location: PortablePath, node: LocationNode, prevNode?: LocationNode) => {
    if (!prevNode) {
      // We want to clean only contents of top-level node_modules dir, since we need these dirs to be present
      if (node.children.has(NODE_MODULES))
        await removeDir(ppath.join(location, NODE_MODULES), {contentsOnly: true});

      // 1. If old directory is a symlink removeDir will remove it, regardless contentsOnly value
      // 2. If old and new directories are hardlinks - we pass contentsOnly: true
      // so that removeDir cleared only contents
      // 3. If new directory is a symlink - we pass contentsOnly: false
      // so that removeDir removed the whole directory
      await removeDir(location, {contentsOnly: node.linkType === LinkType.HARD});
    } else {
      if (!areRealLocatorsEqual(node.locator, prevNode.locator))
        await removeDir(location, {contentsOnly: node.linkType === LinkType.HARD});

      for (const [segment, childNode] of node.children) {
        const prevChildNode = prevNode.children.get(segment);
        await cleanNewDirs(ppath.join(location, segment), childNode, prevChildNode);
      }
    }
  };

  // Find new locations that are being added/changed and need to be cleaned up first
  for (const [location, node] of locationTree) {
    const prevNode = prevLocationTree.get(location);
    for (const [segment, childNode] of node.children) {
      // '.' segment exists only for top-level locator, skip it
      if (segment === `.`)
        continue;
      const prevChildNode = prevNode ? prevNode.children.get(segment) : prevNode;
      await cleanNewDirs(ppath.join(location, segment), childNode, prevChildNode);
    }
  }

  const persistedLocations = new Map<PortablePath, PortablePath>();

  // Update changed locations
  const addList: Array<{srcDir: PortablePath, dstDir: PortablePath, linkType: LinkType, realLocatorHash: LocatorHash}> = [];
  for (const [prevLocator, {locations}] of preinstallState.locatorMap.entries()) {
    for (const location of locations) {
      const {locationRoot, segments} = parseLocation(location, {
        skipPrefix: project.cwd,
      });

      let node = locationTree.get(locationRoot);
      let curLocation = locationRoot;
      if (node) {
        for (const segment of segments) {
          curLocation = ppath.join(curLocation, segment);
          node = node.children.get(segment);
          if (!node) {
            break;
          }
        }
        if (node) {
          const areLocatorsEqual = areRealLocatorsEqual(node.locator, prevLocator);
          const info = installState.get(node.locator!)!;
          const srcDir = info.target;
          const dstDir = curLocation;
          const linkType = info.linkType;
          if (areLocatorsEqual) {
            // Remember the first location for each locator which is already persisted and is not going to be updated
            if (!persistedLocations.has(srcDir)) {
              persistedLocations.set(srcDir, dstDir);
            }
          } else if (srcDir !== dstDir) {
            let realLocator = structUtils.parseLocator(node.locator!);
            if (structUtils.isVirtualLocator(realLocator))
              realLocator = structUtils.devirtualizeLocator(realLocator);
            addList.push({srcDir, dstDir, linkType, realLocatorHash: realLocator.locatorHash});
          }
        }
      }
    }
  }

  // Add new locations
  for (const [locator, {locations}] of installState.entries()) {
    for (const location of locations) {
      const {locationRoot, segments} = parseLocation(location, {
        skipPrefix: project.cwd,
      });

      let prevTreeNode = prevLocationTree.get(locationRoot);
      let node = locationTree.get(locationRoot);
      let curLocation = locationRoot;

      const info = installState.get(locator)!;
      let realLocator = structUtils.parseLocator(locator);
      if (structUtils.isVirtualLocator(realLocator))
        realLocator = structUtils.devirtualizeLocator(realLocator);
      const realLocatorHash = realLocator.locatorHash;
      const srcDir = info.target;
      const dstDir = location;
      if (srcDir === dstDir)
        continue;

      const linkType = info.linkType;

      for (const segment of segments)
        node = node!.children.get(segment);

      if (!prevTreeNode) {
        addList.push({srcDir, dstDir, linkType, realLocatorHash});
      } else {
        for (const segment of segments) {
          curLocation = ppath.join(curLocation, segment);
          prevTreeNode = prevTreeNode.children.get(segment);
          if (!prevTreeNode) {
            addList.push({srcDir, dstDir, linkType, realLocatorHash});
            break;
          }
        }
      }
    }
  }

  const progress = Report.progressViaCounter(addList.length);
  const reportedProgress = report.reportProgress(progress);
  const nmMode = project.configuration.get(`nmMode`);

  try {
    // For the first pass we'll only want to install a single copy for each
    // source directory. We'll later use the resulting install directories for
    // the other instances of the same package (this will avoid us having to
    // crawl the zip archives for each package).
    const globalHardlinksStore = nmMode === NodeModulesMode.HARDLINKS_GLOBAL ? `${getGlobalHardlinksStore(project.configuration)}/v1` as PortablePath : null;
    if (globalHardlinksStore) {
      if (!await xfs.existsPromise(globalHardlinksStore)) {
        await xfs.mkdirpPromise(globalHardlinksStore);
        for (let idx = 0; idx < 256; idx++) {
          await xfs.mkdirPromise(ppath.join(globalHardlinksStore, idx.toString(16).padStart(2, `0`) as Filename));
        }
      }
    }
    for (const entry of addList) {
      if (entry.linkType === LinkType.SOFT || !persistedLocations.has(entry.srcDir)) {
        persistedLocations.set(entry.srcDir, entry.dstDir);
        await addModule({...entry, globalHardlinksStore, nmMode, packageChecksum: realLocatorChecksums.get(entry.realLocatorHash) || null});
      }
    }

    await Promise.all(addQueue);
    addQueue.length = 0;

    // Second pass: clone module duplicates
    for (const entry of addList) {
      const persistedDir = persistedLocations.get(entry.srcDir)!;
      if (entry.linkType !== LinkType.SOFT && entry.dstDir !== persistedDir) {
        await cloneModule(persistedDir, entry.dstDir, {nmMode});
      }
    }

    await Promise.all(addQueue);

    await xfs.mkdirPromise(rootNmDirPath, {recursive: true});

    const binSymlinks = await createBinSymlinkMap(installState, locationTree, project.cwd, {loadManifest});
    await persistBinSymlinks(prevBinSymlinks, binSymlinks, project.cwd);

    await writeInstallState(project, installState, binSymlinks, nmMode);
  } finally {
    reportedProgress.stop();
  }
}

async function persistBinSymlinks(previousBinSymlinks: BinSymlinkMap, binSymlinks: BinSymlinkMap, projectCwd: PortablePath) {
  // Delete outdated .bin folders
  for (const location of previousBinSymlinks.keys()) {
    if (ppath.contains(projectCwd, location) === null)
      throw new Error(`Assertion failed. Excepted bin symlink location to be inside project dir, instead it was at ${location}`);
    if (!binSymlinks.has(location)) {
      const binDir = ppath.join(location, NODE_MODULES, DOT_BIN);
      await xfs.removePromise(binDir);
    }
  }

  for (const [location, symlinks] of binSymlinks) {
    if (ppath.contains(projectCwd, location) === null)
      throw new Error(`Assertion failed. Excepted bin symlink location to be inside project dir, instead it was at ${location}`);
    const binDir = ppath.join(location, NODE_MODULES, DOT_BIN);
    const prevSymlinks = previousBinSymlinks.get(location) || new Map();
    await xfs.mkdirPromise(binDir, {recursive: true});
    for (const name of prevSymlinks.keys()) {
      if (!symlinks.has(name)) {
        // Remove outdated symlinks
        await xfs.removePromise(ppath.join(binDir, name));
        if (process.platform === `win32`) {
          await xfs.removePromise(ppath.join(binDir, toFilename(`${name}.cmd`)));
        }
      }
    }

    for (const [name, target] of symlinks) {
      const prevTarget = prevSymlinks.get(name);
      const symlinkPath = ppath.join(binDir, name);
      // Skip unchanged .bin symlinks
      if (prevTarget === target)
        continue;

      if (process.platform === `win32`) {
        await cmdShim(npath.fromPortablePath(target), npath.fromPortablePath(symlinkPath), {createPwshFile: false});
      } else {
        await xfs.removePromise(symlinkPath);
        await symlinkPromise(target, symlinkPath);
        if (ppath.contains(projectCwd, await xfs.realpathPromise(target)) !== null) {
          await xfs.chmodPromise(target, 0o755);
        }
      }
    }
  }
}<|MERGE_RESOLUTION|>--- conflicted
+++ resolved
@@ -1,24 +1,7 @@
-<<<<<<< HEAD
-import {MessageName, Project, FetchResult, Installer, LocatorHash, Descriptor, DependencyMeta} from '@yarnpkg/core';
-import {Linker, LinkOptions, MinimalLinkOptions, LinkType}                                     from '@yarnpkg/core';
-import type {Locator, Package, FinalizeInstallStatus}                                          from '@yarnpkg/core';
-import {structUtils, Report, Manifest, miscUtils}                                              from '@yarnpkg/core';
-import {VirtualFS, ZipOpenFS, xfs, FakeFS, NativePath}                                         from '@yarnpkg/fslib';
-import {PortablePath, npath, ppath, toFilename, Filename}                                      from '@yarnpkg/fslib';
-import {getLibzipPromise}                                                                      from '@yarnpkg/libzip';
-import {parseSyml}                                                                             from '@yarnpkg/parsers';
-import {jsInstallUtils}                                                                        from '@yarnpkg/plugin-pnp';
-import {NodeModulesLocatorMap, buildLocatorMap, NodeModulesHoistingLimits}                     from '@yarnpkg/pnpify';
-import {buildNodeModulesTree}                                                                  from '@yarnpkg/pnpify';
-import type {PnpApi, PackageInformation}                                                       from '@yarnpkg/pnp';
-import cmdShim                                                                                 from '@zkochan/cmd-shim';
-import {UsageError}                                                                            from 'clipanion';
-import fs                                                                                      from 'fs';
-=======
 import {MessageName, Project, FetchResult, Installer}                      from '@yarnpkg/core';
 import {LocatorHash, Descriptor, DependencyMeta, Configuration}            from '@yarnpkg/core';
 import {Linker, LinkOptions, MinimalLinkOptions, LinkType}                 from '@yarnpkg/core';
-import {Locator, Package, FinalizeInstallStatus, hashUtils}                from '@yarnpkg/core';
+import type {Locator, Package, FinalizeInstallStatus, hashUtils}                from '@yarnpkg/core';
 import {structUtils, Report, Manifest, miscUtils, formatUtils}             from '@yarnpkg/core';
 import {VirtualFS, ZipOpenFS, xfs, FakeFS, NativePath}                     from '@yarnpkg/fslib';
 import {PortablePath, npath, ppath, toFilename, Filename}                  from '@yarnpkg/fslib';
@@ -27,12 +10,11 @@
 import {jsInstallUtils}                                                    from '@yarnpkg/plugin-pnp';
 import {NodeModulesLocatorMap, buildLocatorMap, NodeModulesHoistingLimits} from '@yarnpkg/pnpify';
 import {buildNodeModulesTree}                                              from '@yarnpkg/pnpify';
-import {PnpApi, PackageInformation}                                        from '@yarnpkg/pnp';
+import type {PnpApi, PackageInformation}                                        from '@yarnpkg/pnp';
 import cmdShim                                                             from '@zkochan/cmd-shim';
 import {UsageError}                                                        from 'clipanion';
 import crypto                                                              from 'crypto';
 import fs                                                                  from 'fs';
->>>>>>> 2f484880
 
 const STATE_FILE_VERSION = 1;
 const NODE_MODULES = `node_modules` as Filename;
