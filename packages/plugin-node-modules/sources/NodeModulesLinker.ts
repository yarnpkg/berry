--- conflicted
+++ resolved
@@ -218,13 +218,6 @@
         throw new Error(`Assertion failed: Expected the path to be within the project (${location})`);
 
       locatorState += `    - ${JSON.stringify(internalPath)}\n`;
-<<<<<<< HEAD
-
-      if (ppath.relative(location, project.cwd) === ``) {
-        topLevelLocator = true;
-      }
-=======
->>>>>>> afb771c9
     }
 
     if (installRecord.aliases.length > 0) {
