--- conflicted
+++ resolved
@@ -1071,55 +1071,7 @@
       }
     )
   );
-<<<<<<< HEAD
-
-
-  test(`should honor transparently nmHardlinks option during subsequent installs`,
-    makeTemporaryEnv(
-      {
-        workspaces: [`ws1`, `ws2`, `ws3`],
-        dependencies: {
-          [`no-deps`]: `1.0.0`,
-        },
-      },
-      async ({path, run}) => {
-        await writeJson(`${path}/ws1/package.json`, {
-          dependencies: {
-            [`no-deps`]: `1.0.0`,
-          },
-        });
-
-        await writeJson(`${path}/ws2/package.json`, {
-          dependencies: {
-            [`no-deps`]: `2.0.0`,
-          },
-        });
-
-        await writeJson(`${path}/ws3/package.json`, {
-          dependencies: {
-            [`no-deps`]: `2.0.0`,
-          },
-        });
-
-        await writeFile(`${path}/.yarnrc.yml`, `nodeLinker: node-modules\nnmHardlinks: true\n`);
-        await run(`install`);
-
-        expect(await xfs.statPromise(`${path}/ws3/node_modules/no-deps/package.json` as PortablePath)).toMatchObject({nlink: 2});
-
-        await writeFile(`${path}/.yarnrc.yml`, `nodeLinker: node-modules\nnmHardlinks: false\n`);
-        await run(`install`);
-
-        expect(await xfs.statPromise(`${path}/ws3/node_modules/no-deps/package.json` as PortablePath)).toMatchObject({nlink: 1});
-
-        await writeFile(`${path}/.yarnrc.yml`, `nodeLinker: node-modules\nnmHardlinks: true\n`);
-        await run(`install`);
-
-        expect(await xfs.statPromise(`${path}/ws3/node_modules/no-deps/package.json` as PortablePath)).toMatchObject({nlink: 2});
-      }
-    )
-  );
-=======
->>>>>>> 95dd7d6f
+
   test(
     `should prefer bin executables from the calling workspace`,
     makeTemporaryEnv(
