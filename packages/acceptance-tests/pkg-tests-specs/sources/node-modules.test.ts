--- conflicted
+++ resolved
@@ -891,14 +891,6 @@
     ),
   );
 
-<<<<<<< HEAD
-  it(`should handle the edge case when node_modules is a file`, () => {
-    makeTemporaryEnv(
-      {
-        private: true,
-        dependencies: {
-          'no-deps': `1.0.0`,
-=======
   test(`should install dependencies from portals without modifying portal directory`,
     makeTemporaryEnv({},
       {
@@ -1088,33 +1080,11 @@
         workspaces: [`dep`],
         dependencies: {
           dep: `workspace:*`,
->>>>>>> d004727d
-        },
-      },
-      {
-        nodeLinker: `node-modules`,
-      },
-<<<<<<< HEAD
-      async ({path, run, source}) => {
-        await xfs.writeFilePromise(ppath.resolve(path, `node_modules` as Filename), ``);
-
-        await run(`install`);
-
-        await expect(source(`require('no-deps')`)).resolves.toEqual({
-          name: `no-deps`,
-          version: `1.0.0`,
-        });
-      }
-    );
-  });
-
-  it(`should tolerate if node_modules is a symlink to other directory`, () => {
-    makeTemporaryEnv(
-      {
-        private: true,
-        dependencies: {
-          'no-deps': `1.0.0`,
-=======
+        },
+      },
+      {
+        nodeLinker: `node-modules`,
+      },
       async ({path, run}) => {
         await writeJson(`${path}/dep/package.json`, {
           name: `dep`,
@@ -1392,27 +1362,11 @@
         workspaces: [`ws1`, `ws2`],
         dependencies: {
           [`one-fixed-dep`]: `1.0.0`,
->>>>>>> d004727d
-        },
-      },
-      {
-        nodeLinker: `node-modules`,
-      },
-<<<<<<< HEAD
-      async ({path, run}) => {
-        const nmDir = ppath.resolve(path, `node_modules` as Filename);
-        const trueInstallDir = ppath.resolve(path, `target` as Filename);
-        await xfs.mkdirPromise(trueInstallDir);
-        await xfs.symlinkPromise(trueInstallDir, nmDir);
-
-        await run(`install`);
-
-        expect((await xfs.lstatPromise(nmDir)).isSymbolicLink()).toBeTruthy();
-        expect(await xfs.existsSync(ppath.join(trueInstallDir, `no-deps` as Filename))).toBeTruthy();
-      }
-    );
-  });
-=======
+        },
+      },
+      {
+        nodeLinker: `node-modules`,
+      },
       async ({path, run, source}) => {
         await writeJson(`${path}/ws1/package.json`, {
           dependencies: {
@@ -1433,7 +1387,6 @@
       },
     ),
   );
-
 
   test(
     `should fallback to dependencies if the parent doesn't provide the peer dependency`,
@@ -1550,5 +1503,53 @@
       },
     ),
   );
->>>>>>> d004727d
+
+  it(`should handle the edge case when node_modules is a file`, () => {
+    makeTemporaryEnv(
+      {
+        private: true,
+        dependencies: {
+          'no-deps': `1.0.0`,
+        },
+      },
+      {
+        nodeLinker: `node-modules`,
+      },
+      async ({path, run, source}) => {
+        await xfs.writeFilePromise(ppath.resolve(path, `node_modules` as Filename), ``);
+
+        await run(`install`);
+
+        await expect(source(`require('no-deps')`)).resolves.toEqual({
+          name: `no-deps`,
+          version: `1.0.0`,
+        });
+      },
+    );
+  });
+
+  it(`should tolerate if node_modules is a symlink to other directory`, () => {
+    makeTemporaryEnv(
+      {
+        private: true,
+        dependencies: {
+          'no-deps': `1.0.0`,
+        },
+      },
+      {
+        nodeLinker: `node-modules`,
+      },
+      async ({path, run}) => {
+        const nmDir = ppath.resolve(path, `node_modules` as Filename);
+        const trueInstallDir = ppath.resolve(path, `target` as Filename);
+        await xfs.mkdirPromise(trueInstallDir);
+        await xfs.symlinkPromise(trueInstallDir, nmDir);
+
+        await run(`install`);
+
+        expect((await xfs.lstatPromise(nmDir)).isSymbolicLink()).toBeTruthy();
+        expect(await xfs.existsSync(ppath.join(trueInstallDir, `no-deps` as Filename))).toBeTruthy();
+      },
+    );
+  });
 });