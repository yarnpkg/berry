--- conflicted
+++ resolved
@@ -432,7 +432,6 @@
               version: `1.0.0`,
             });
           },
-<<<<<<< HEAD
         ),
       );
 
@@ -478,70 +477,24 @@
           }
         )
       );
+
+      test(
+        `it should allow accessing a package via too many slashes`,
+        makeTemporaryEnv(
+          {
+            dependencies: {[`various-requires`]: `1.0.0`},
+          },
+          config,
+          async ({path, run, source}) => {
+            await run(`install`);
+
+            await expect(source(`require('various-requires//self')`)).resolves.toMatchObject({
+              name: `various-requires`,
+              version: `1.0.0`,
+            });
+          },
+        ),
+      );
     });
   }
-=======
-        });
-      },
-    ),
-  );
-
-  test(
-    `it should allow accessing a package via too many slashes`,
-    makeTemporaryEnv(
-      {
-        dependencies: {[`various-requires`]: `1.0.0`},
-      },
-      async ({path, run, source}) => {
-        await run(`install`);
-
-        await expect(source(`require('various-requires//self')`)).resolves.toMatchObject({
-          name: `various-requires`,
-          version: `1.0.0`,
-        });
-      },
-    ),
-  );
-
-  test(
-    `it should fallback to dependencies if the parent doesn't provide the peer dependency`,
-    makeTemporaryEnv(
-      {},
-      {
-        nodeLinker: `node-modules`,
-      },
-      async ({path, run, source}) => {
-        await xfs.mkdirPromise(`${path}/lib-2`);
-        await xfs.writeJsonPromise(`${path}/lib-2/package.json`, {
-          dependencies: {
-            'no-deps': `*`,
-          },
-          peerDependencies: {
-            'no-deps': `*`,
-          },
-        });
-
-        await xfs.mkdirPromise(`${path}/lib-1`);
-        await xfs.writeJsonPromise(`${path}/lib-1/package.json`, {
-          dependencies: {
-            'lib-2': `portal:${path}/lib-2`,
-          },
-          peerDependencies: {
-            'no-deps': `*`,
-          },
-        });
-
-        await xfs.writeJsonPromise(`${path}/package.json`, {
-          dependencies: {
-            'lib-1': `portal:${path}/lib-1`,
-          },
-        });
-
-        await run(`install`);
-
-        await expect(xfs.existsPromise(`${path}/node_modules/no-deps`)).resolves.toEqual(true);
-      },
-    ),
-  );
->>>>>>> f13472fd
 });