--- conflicted
+++ resolved
@@ -1,10 +1,6 @@
 import {PortablePath, npath, ppath, xfs} from '@yarnpkg/fslib';
 import {parseSyml}                       from '@yarnpkg/parsers';
-<<<<<<< HEAD
-=======
-import klaw                              from 'klaw';
 import stream                            from 'stream';
->>>>>>> 0ea04e96
 import tarFs                             from 'tar-fs';
 import {promisify}                       from 'util';
 import zlib, {Gzip}                      from 'zlib';
