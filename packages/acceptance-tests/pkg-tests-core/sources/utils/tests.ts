<<<<<<< HEAD
import {PortablePath, npath, toFilename, xfs, ppath, Filename} from '@yarnpkg/fslib';
import assert                                                  from 'assert';
import crypto                                                  from 'crypto';
import finalhandler                                            from 'finalhandler';
import https                                                   from 'https';
import {IncomingMessage, ServerResponse}                       from 'http';
import http                                                    from 'http';
import invariant                                               from 'invariant';
import {AddressInfo}                                           from 'net';
import os                                                      from 'os';
import pem                                                     from 'pem';
import semver                                                  from 'semver';
import serveStatic                                             from 'serve-static';
import {promisify}                                             from 'util';
import {v5 as uuidv5}                                          from 'uuid';
import {Gzip}                                                  from 'zlib';

import {ExecResult}                                            from './exec';
import * as fsUtils                                            from './fs';
=======
import {PortablePath, npath, toFilename, xfs, ppath} from '@yarnpkg/fslib';
import assert                                        from 'assert';
import crypto                                        from 'crypto';
import finalhandler                                  from 'finalhandler';
import https                                         from 'https';
import {IncomingMessage, ServerResponse}             from 'http';
import http                                          from 'http';
import invariant                                     from 'invariant';
import {AddressInfo}                                 from 'net';
import os                                            from 'os';
import pem                                           from 'pem';
import semver                                        from 'semver';
import serveStatic                                   from 'serve-static';
import stream                                        from 'stream';
import {promisify}                                   from 'util';
import {v5 as uuidv5}                                from 'uuid';
import {Gzip}                                        from 'zlib';

import {ExecResult}                                  from './exec';
import * as fsUtils                                  from './fs';
>>>>>>> 0ea04e96

const deepResolve = require(`super-resolve`);
const staticServer = serveStatic(npath.fromPortablePath(require(`pkg-tests-fixtures`)));

// TODO: Use stream.promises.pipeline when dropping support for Node.js < 15.0.0
const pipelinePromise = promisify(stream.pipeline);

// Testing things inside a big-endian container takes forever
export const TEST_TIMEOUT = os.endianness() === `BE`
  ? 150000
  : 50000;

export type PackageEntry = Map<string, {path: string, packageJson: Record<string, any>}>;
export type PackageRegistry = Map<string, PackageEntry>;

interface RunDriverOptions extends Record<string, any> {
  cwd?: PortablePath;
  projectFolder?: PortablePath;
  registryUrl: string;
  env?: Record<string, string | undefined>;
}

export type PackageRunDriver = (
  path: PortablePath,
  args: Array<string>,
  opts: RunDriverOptions,
) => Promise<ExecResult>;

export enum RequestType {
  Login = `login`,
  PackageInfo = `packageInfo`,
  PackageTarball = `packageTarball`,
  Whoami = `whoami`,
  Repository = `repository`,
  Publish = `publish`,
}

export type Request = {
  type: RequestType.Login;
  username: string;
} | {
  type: RequestType.PackageInfo;
  scope?: string;
  localName: string;
} | {
  type: RequestType.PackageTarball;
  scope?: string;
  localName: string;
  version?: string;
} | {
  type: RequestType.Whoami;
  login: Login;
} | {
  type: RequestType.Repository;
} | {
  type: RequestType.Publish;
  scope?: string;
  localName: string;
};

export class Login {
  username: string;
  password: string;

  npmOtpToken: string | null;
  npmOtpNotice: string | null;
  npmAuthToken: string | null;

  npmAuthIdent: {
    decoded: string;
    encoded: string;
  };

  constructor(username: string, {otp, notice}: {otp?: boolean, notice?: boolean} = {}) {
    this.username = username;
    this.password = crypto.createHash(`sha1`).update(username).digest(`hex`);

    this.npmOtpToken = otp ? Buffer.from(this.password, `hex`).slice(0, 4).join(``) : null;
    this.npmAuthToken = uuidv5(this.password, `06030d6c-8c43-412a-ad0a-787f1fb9e31e`);
    this.npmOtpNotice = otp && notice ? `You're looking handsome today` : null;

    const authIdent = `${this.username}:${this.password}`;

    this.npmAuthIdent = {
      decoded: authIdent,
      encoded: Buffer.from(authIdent).toString(`base64`),
    };
  }
}

export const validLogins = {
  fooUser: new Login(`foo-user`),
  barUser: new Login(`bar-user`),
  otpUser: new Login(`otp-user`, {otp: true}),
  otpUserWithNotice: new Login(`otp-user-with-notice`, {otp: true, notice: true}),
} as const;

let whitelist = new Map();
let recording: Array<Request> | null = null;

export const startRegistryRecording = async (
  fn: () => Promise<void>,
) => {
  const currentRecording: Array<Request> = [];
  recording = currentRecording;

  try {
    await fn();
    return currentRecording;
  } finally {
    recording = null;
  }
};

export const setPackageWhitelist = async (
  packages: Map<string, Set<string>>,
  fn: () => Promise<void>,
) => {
  whitelist = packages;
  try {
    await fn();
  } finally {
    whitelist = new Map();
  }
};

let packageRegistryPromise: Promise<PackageRegistry> | null = null;

export const getPackageRegistry = (): Promise<PackageRegistry> => {
  if (packageRegistryPromise)
    return packageRegistryPromise;

  return (packageRegistryPromise = (async () => {
    const packageRegistry = new Map();
    const packagesDir = npath.toPortablePath(`${require(`pkg-tests-fixtures`)}/packages`);

    for (const packageName of (await xfs.readdirPromise(packagesDir))) {
      const packageFile = ppath.join(packagesDir, packageName, Filename.manifest);
      const packageJson = await xfs.readJsonPromise(packageFile);

      const {name, version} = packageJson;
      if (name.startsWith(`git-`))
        continue;

      let packageEntry = packageRegistry.get(name);
      if (!packageEntry)
        packageRegistry.set(name, (packageEntry = new Map()));

      packageEntry.set(version, {
        path: ppath.dirname(packageFile),
        packageJson,
      });
    }

    return packageRegistry;
  })());
};

export const getPackageEntry = async (name: string): Promise<PackageEntry | undefined> => {
  const packageRegistry = await getPackageRegistry();

  return packageRegistry.get(name);
};

export const getPackageArchiveStream = async (name: string, version: string): Promise<Gzip> => {
  const packageEntry = await getPackageEntry(name);
  if (!packageEntry)
    throw new Error(`Unknown package "${name}"`);

  const packageVersionEntry = packageEntry.get(version);
  if (!packageVersionEntry)
    throw new Error(`Unknown version "${version}" for package "${name}"`);

  return fsUtils.packToStream(npath.toPortablePath(packageVersionEntry.path), {
    virtualPath: npath.toPortablePath(`/package`),
  });
};

export const getPackageArchivePath = async (name: string, version: string): Promise<PortablePath> => {
  const packageEntry = await getPackageEntry(name);
  if (!packageEntry)
    throw new Error(`Unknown package "${name}"`);

  const packageVersionEntry = packageEntry.get(version);
  if (!packageVersionEntry)
    throw new Error(`Unknown version "${version}" for package "${name}"`);

  const tmpDir = await xfs.mktempPromise();
  const archivePath = `${tmpDir}/${toFilename(`${name}-${version}.tar.gz`)}` as PortablePath;

  await fsUtils.packToFile(archivePath, npath.toPortablePath(packageVersionEntry.path), {
    virtualPath: npath.toPortablePath(`/package`),
  });

  return archivePath;
};

export const getPackageArchiveHash = async (
  name: string,
  version: string,
): Promise<string | Buffer> => {
  const stream = await getPackageArchiveStream(name, version);
  const hash = crypto.createHash(`sha1`);

  await pipelinePromise(stream, hash);

  return hash.digest(`hex`);
};

export const getPackageHttpArchivePath = async (
  name: string,
  version: string,
): Promise<string> => {
  const packageEntry = await getPackageEntry(name);
  if (!packageEntry)
    throw new Error(`Unknown package "${name}"`);

  const packageVersionEntry = packageEntry.get(version);
  if (!packageVersionEntry)
    throw new Error(`Unknown version "${version}" for package "${name}"`);

  const localName = name.replace(/^@[^/]+\//, ``);

  const serverUrl = await startPackageServer();
  const archiveUrl = `${serverUrl}/${name}/-/${localName}-${version}.tgz`;

  return archiveUrl;
};

export const getPackageDirectoryPath = async (
  name: string,
  version: string,
): Promise<string> => {
  const packageEntry = await getPackageEntry(name);
  if (!packageEntry)
    throw new Error(`Unknown package "${name}"`);

  const packageVersionEntry = packageEntry.get(version);
  if (!packageVersionEntry)
    throw new Error(`Unknown version "${version}" for package "${name}"`);

  return packageVersionEntry.path;
};

const packageServerUrls: {
  http: Promise<string> | null;
  https: Promise<string> | null;
} = {http: null, https: null};

export const startPackageServer = ({type}: { type: keyof typeof packageServerUrls } = {type: `http`}): Promise<string> => {
  const serverUrl = packageServerUrls[type];
  if (serverUrl !== null)
    return serverUrl;

  const applyOtpValidation = (req: IncomingMessage, res: ServerResponse, user: Login) => {
    const otp = req.headers[`npm-otp`];
    if (user.npmOtpToken === null || otp === user.npmOtpToken)
      return true;

    res.writeHead(401, {
      [`Content-Type`]: `application/json`,
      [`www-authenticate`]: `OTP`,
      ...user.npmOtpNotice && {
        [`npm-notice`]: user.npmOtpNotice,
      },
    });

    res.end();
    return false;
  };

  const processors: {[requestType in RequestType]: (parsedRequest: Request, request: IncomingMessage, response: ServerResponse) => Promise<void>} = {
    async [RequestType.PackageInfo](parsedRequest, _, response) {
      if (parsedRequest.type !== RequestType.PackageInfo)
        throw new Error(`Assertion failed: Invalid request type`);

      const {scope, localName} = parsedRequest;
      const name = scope ? `${scope}/${localName}` : localName;

      const packageEntry = await getPackageEntry(name);
      if (!packageEntry) {
        processError(response, 404, `Package not found: ${name}`);
        return;
      }

      let versions = Array.from(packageEntry.keys());

      const whitelistedVersions = whitelist.get(name);
      if (whitelistedVersions)
        versions = versions.filter(version => whitelistedVersions.has(version));

      const allDistTags = versions.map(version => {
        const packageVersionEntry = packageEntry.get(version);
        invariant(packageVersionEntry, `This can only exist`);

        return packageVersionEntry!.packageJson[`dist-tags`];
      });

      const distTags = allDistTags[0];

      // If a package defines dist-tags, all of its versions must define the same dist-tags
      for (const versionDistTags of allDistTags.slice(1))
        assert.deepStrictEqual(versionDistTags, distTags);

      if (typeof distTags === `object` && distTags !== null && !Object.prototype.hasOwnProperty.call(distTags, `latest`))
        throw new Error(`Assertion failed: The package "${name}" must define a "latest" dist-tag too if it defines any dist-tags`);

      const data = JSON.stringify({
        name,
        versions: Object.assign(
          {},
          ...(await Promise.all(
            versions.map(async version => {
              const packageVersionEntry = packageEntry.get(version);
              invariant(packageVersionEntry, `This can only exist`);

              return {
                [version as string]: Object.assign({}, packageVersionEntry!.packageJson, {
                  dist: {
                    shasum: await getPackageArchiveHash(name, version),
                    tarball: (localName === `unconventional-tarball` || localName === `private-unconventional-tarball`)
                      ? (await getPackageHttpArchivePath(name, version)).replace(`/-/`, `/tralala/`)
                      : await getPackageHttpArchivePath(name, version),
                  },
                }),
              };
            }),
          )),
        ),
        [`dist-tags`]: {
          latest: semver.maxSatisfying(versions, `*`),
          ...distTags,
        },
      });

      response.writeHead(200, {[`Content-Type`]: `application/json`});
      response.end(data);
    },

    async [RequestType.PackageTarball](parsedRequest, request, response) {
      if (parsedRequest.type !== RequestType.PackageTarball)
        throw new Error(`Assertion failed: Invalid request type`);

      const {scope, localName, version} = parsedRequest;
      const name = scope ? `${scope}/${localName}` : localName;

      const packageEntry = await getPackageEntry(name);
      if (!packageEntry) {
        processError(response, 404, `Package not found: ${name}`);
        return;
      }

      const packageVersionEntry = packageEntry.get(version!);
      if (!packageVersionEntry) {
        processError(response, 404, `Package not found: ${name}@${version}`);
        return;
      }

      response.writeHead(200, {
        [`Content-Type`]: `application/octet-stream`,
        [`Transfer-Encoding`]: `chunked`,
      });

      await pipelinePromise(
        fsUtils.packToStream(npath.toPortablePath(packageVersionEntry.path), {virtualPath: npath.toPortablePath(`/package`)}),
        response,
      );
    },

    async [RequestType.Whoami](parsedRequest, request, response) {
      if (parsedRequest.type !== RequestType.Whoami)
        throw new Error(`Assertion failed: Invalid request type`);

      const data = JSON.stringify({
        username: parsedRequest.login.username,
      });

      response.writeHead(200, {[`Content-Type`]: `application/json`});
      response.end(data);
    },

    async [RequestType.Login](parsedRequest, request, response) {
      if (parsedRequest.type !== RequestType.Login)
        throw new Error(`Assertion failed: Invalid request type`);

      const user = [...Object.values(validLogins)].find(user => {
        return user.username === parsedRequest.username;
      });

      if (typeof user === `undefined`) {
        processError(response, 401, `Unauthorized`);
        return;
      }

      if (!applyOtpValidation(request, response, user))
        return;

      let rawData = ``;

      request.on(`data`, chunk => rawData += chunk);
      request.on(`end`, () => {
        let body;
        try {
          body = JSON.parse(rawData);
        } catch (e) {
          return processError(response, 401, `Unauthorized`);
        }

        if (body.name !== user.username || body.password !== user.password)
          return processError(response, 401, `Unauthorized`);

        const data = JSON.stringify({token: user.npmAuthToken});

        response.writeHead(200, {[`Content-Type`]: `application/json`});

        return response.end(data);
      });
    },

    async [RequestType.Repository](parsedRequest, request, response) {
      staticServer(request as any, response as any, finalhandler(request, response));
    },
    async [RequestType.Publish](parsedRequest, request, response) {
      if (parsedRequest.type !== RequestType.Publish)
        throw new Error(`Assertion failed: Invalid request type`);

      const {scope, localName} = parsedRequest;
      const name = scope ? `${scope}/${localName}` : localName;

      let rawData = ``;

      request.on(`data`, chunk => rawData += chunk);
      request.on(`end`, () => {
        let body;
        try {
          body = JSON.parse(rawData);
        } catch (e) {
          return processError(response, 401, `Invalid`);
        }

        const [version] = Object.keys(body.versions);
        if (!body.versions[version].gitHead && name === `githead-required`)
          return processError(response, 400, `Missing gitHead`);

        if (typeof body.versions[version].gitHead !== `undefined` && name === `githead-forbidden`)
          return processError(response, 400, `Unexpected gitHead`);

        response.writeHead(200, {[`Content-Type`]: `application/json`});
        return response.end(rawData);
      });
    },
  };

  const sendError = (res: ServerResponse, statusCode: number, errorMessage: string): void => {
    res.writeHead(statusCode);
    res.end(errorMessage);
  };

  const processError = (res: ServerResponse, statusCode: number, errorMessage: string): void => {
    if (statusCode !== 404 && statusCode !== 401)
      console.error(errorMessage);

    sendError(res, statusCode, errorMessage);
  };

  const parseRequest = (url: string, method: string): Request | null => {
    let match: RegExpMatchArray | null;

    url = url.replace(/%2f/g, `/`);

    if ((match = url.match(/^\/repositories\//))) {
      return {
        type: RequestType.Repository,
      };
    } else if ((match = url.match(/^\/-\/user\/org\.couchdb\.user:(.+)/))) {
      const [, username] = match;

      return {
        type: RequestType.Login,
        username,
      };
    } else if (url === `/-/whoami`) {
      return {
        type: RequestType.Whoami,
        // Set later when login is parsed
        login: null as any,
      };
    } else if ((match = url.match(/^\/(?:(@[^/]+)\/)?([^@/][^/]*)$/)) && method == `PUT`) {
      const [, scope, localName] = match;

      return {
        type: RequestType.Publish,
        scope,
        localName,
      };
    } else if ((match = url.match(/^\/(?:(@[^/]+)\/)?([^@/][^/]*)$/))) {
      const [, scope, localName] = match;

      return {
        type: RequestType.PackageInfo,
        scope,
        localName,
      };
    } else if ((match = url.match(/^\/(?:(@[^/]+)\/)?([^@/][^/]*)\/(-|tralala)\/\2-(.*)\.tgz$/))) {
      const [, scope, localName, split, version] = match;

      if ((localName === `unconventional-tarball` || localName === `private-unconventional-tarball`) && split === `-`)
        return null;

      return {
        type: RequestType.PackageTarball,
        scope,
        localName,
        version,
      };
    }

    return null;
  };

  const needsAuth = (parsedRequest: Request): boolean => {
    switch (parsedRequest.type) {
      case RequestType.Publish:
      case RequestType.Whoami:
        return true;

      case RequestType.PackageInfo:
      case RequestType.PackageTarball: {
        if (parsedRequest.scope && parsedRequest.scope.startsWith(`@private`)) {
          return true;
        } else {
          return parsedRequest.localName.startsWith(`private`);
        }
      }

      default: {
        return false;
      }
    }
  };

  const validAuthorizations = new Map<string, Login>();

  for (const user of Object.values(validLogins)) {
    validAuthorizations.set(`Bearer ${user.npmAuthToken}`, user);
    validAuthorizations.set(`Basic ${user.npmAuthIdent.encoded}`, user);
  }

  return packageServerUrls[type] = new Promise((resolve, reject) => {
    const listener: http.RequestListener = (req, res) =>
      void (async () => {
        try {
          const parsedRequest = parseRequest(req.url!, req.method!);
          if (parsedRequest == null) {
            processError(res, 404, `Invalid route: ${req.url}`);
            return;
          }

          if (recording !== null)
            recording.push(parsedRequest);

          const {authorization} = req.headers;
          if (authorization != null) {
            const user = validAuthorizations.get(authorization);
            if (!user) {
              sendError(res, 401, `Invalid token`);
              return;
            }

            if (!applyOtpValidation(req, res, user))
              return;

            if (parsedRequest.type === RequestType.Whoami) {
              parsedRequest.login = user;
            }
          } else if (needsAuth(parsedRequest)) {
            sendError(res, 401, `Authentication required`);
            return;
          }

          await processors[parsedRequest.type](parsedRequest, req, res);
        } catch (error) {
          processError(res, 500, error.stack);
        }
      })();

    (async () => {
      let server: https.Server | http.Server;

      if (type === `https`) {
        const certs = await getHttpsCertificates();

        server = https.createServer({
          cert: certs.server.certificate,
          key: certs.server.clientKey,
          ca: certs.ca.certificate,
        }, listener);
      } else if (type === `http`) {
        server = http.createServer(listener);
      } else {
        throw new Error(`Invalid server type: ${type}`);
      }

      // We don't want the server to prevent the process from exiting
      server.unref();
      server.listen(() => {
        const {port} = server.address() as AddressInfo;
        resolve(`${type}://localhost:${port}`);
      });
    })();
  });
};

export interface PackageDriver {
  (packageJson: Record<string, any>, subDefinition: Record<string, any> | RunFunction, fn?: RunFunction): any;
  getPackageManagerName: () => string;
  withConfig: (definition: Record<string, any>) => PackageDriver;
}

export type Run = (...args: Array<string> | [...Array<string>, Partial<RunDriverOptions>]) => Promise<ExecResult>;
export type Source = (script: string, callDefinition?: Record<string, any>) => Promise<Record<string, any>>;

export type RunFunction = (
  {path, run, source}:
  {
    path: PortablePath;
    run: Run;
    source: Source;
  }
) => Promise<void>;

export const generatePkgDriver = ({
  getName,
  runDriver,
}: {
  getName: () => string;
  runDriver: PackageRunDriver;
}): PackageDriver => {
  const withConfig = (definition: Record<string, any>): PackageDriver => {
    const makeTemporaryEnv: PackageDriver = (packageJson, subDefinition, fn) => {
      if (typeof subDefinition === `function`) {
        fn = subDefinition as RunFunction;
        subDefinition = {};
      }

      if (typeof fn !== `function`) {
        throw new Error(
          // eslint-disable-next-line
          `Invalid test function (got ${typeof fn}) - you probably put the closing parenthesis of the "makeTemporaryEnv" utility at the wrong place`,
        );
      }

      return Object.assign(async (): Promise<void> => {
        const homePath = await xfs.mktempPromise();

        const path = ppath.join(homePath, `test`);
        await xfs.mkdirPromise(path);

        const registryUrl = await startPackageServer();

        function cleanup(content: string) {
          return content.replace(/(https?):\/\/localhost:\d+/g, `$1://registry.example.org`);
        }

        // Writes a new package.json file into our temporary directory
        await xfs.writeJsonPromise(npath.toPortablePath(`${path}/package.json`), await deepResolve(packageJson));

        const run = async (...args: Array<any>) => {
          let callDefinition = {};

          if (args.length > 0 && typeof args[args.length - 1] === `object`)
            callDefinition = args.pop();

          const {stdout, stderr, ...rest} = await runDriver(path, args, {
            registryUrl,
            ...definition,
            ...subDefinition,
            ...callDefinition,
          });

          return {
            stdout: cleanup(stdout),
            stderr: cleanup(stderr),
            ...rest,
          };
        };

        const source = async (script: string, callDefinition: Record<string, any> = {}): Promise<Record<string, any>> => {
          const scriptWrapper = `
            Promise.resolve().then(async () => ${script}).then(result => {
              return {type: 'success', result};
            }, err => {
              if (!(err instanceof Error))
                return err;

              const copy = {message: err.message};
              if (err.code)
                copy.code = err.code;
              if (err.pnpCode)
                copy.pnpCode = err.pnpCode;

              return {type: 'failure', result: copy};
            }).then(payload => {
              console.log(JSON.stringify(payload));
            })
          `.replace(/\n/g, ``);

          const result = await run(`node`, `-e`, scriptWrapper, callDefinition);
          const content = result.stdout.toString();

          let data;
          try {
            data = JSON.parse(content);
          } catch {
            throw new Error(`Error when parsing JSON payload (${content})`);
          }

          if (data.type === `failure`) {
            throw {externalException: data.result};
          } else {
            return data.result;
          }
        };

        try {
          // To pass [citgm](https://github.com/nodejs/citgm), we need to suppress timeout failures
          // So add env variable TEST_IGNORE_TIMEOUT_FAILURES to turn on this suppression
          // TODO: investigate whether this is still needed.
          if (process.env.TEST_IGNORE_TIMEOUT_FAILURES) {
            let timer: NodeJS.Timeout | undefined;
            await Promise.race([
              new Promise(resolve => {
                // Resolve 1s ahead of the jest timeout
                timer = setTimeout(resolve, TEST_TIMEOUT - 1000);
              }),
              fn!({path, run, source}),
            ]).finally(() => {
              if (timer) {
                clearTimeout(timer);
              }
            });
            return;
          }
          await fn!({path, run, source});
        } catch (error) {
          error.message = `Temporary fixture folder: ${npath.fromPortablePath(path)}\n\n${error.message}`;
          throw error;
        }
      });
    };

    makeTemporaryEnv.getPackageManagerName = () => {
      return getName();
    };

    makeTemporaryEnv.withConfig = (subDefinition: Record<string, any>) => {
      return withConfig({...definition, ...subDefinition});
    };

    return makeTemporaryEnv;
  };

  return withConfig({});
};

export const testIf = (condition: () => boolean, name: string,
  execute?: jest.ProvidesCallback | undefined, timeout?: number | undefined) => {
  if (condition()) {
    test(name, execute, timeout);
  }
};

let httpsCertificates: {
  server: pem.CertificateCreationResult;
  ca: pem.CertificateCreationResult;
};

export const getHttpsCertificates = async () => {
  if (httpsCertificates)
    return httpsCertificates;

  const createCSR = promisify<pem.CSRCreationOptions, { csr: string, clientKey: string }>(pem.createCSR);
  const createCertificate = promisify<pem.CertificateCreationOptions, pem.CertificateCreationResult>(pem.createCertificate);

  const {csr, clientKey} = await createCSR({commonName: `yarn`});
  const caCertificate = await createCertificate({
    csr,
    clientKey,
    selfSigned: true,
  });

  const serverCSRResult = await createCSR({commonName: `localhost`});

  const serverCertificate = await createCertificate({
    csr: serverCSRResult.csr,
    clientKey: serverCSRResult.clientKey,
    serviceKey: caCertificate.clientKey,
    serviceCertificate: caCertificate.certificate,
    days: 365,
  });

  return (httpsCertificates = {server: serverCertificate, ca: caCertificate});
};<|MERGE_RESOLUTION|>--- conflicted
+++ resolved
@@ -1,4 +1,3 @@
-<<<<<<< HEAD
 import {PortablePath, npath, toFilename, xfs, ppath, Filename} from '@yarnpkg/fslib';
 import assert                                                  from 'assert';
 import crypto                                                  from 'crypto';
@@ -12,34 +11,13 @@
 import pem                                                     from 'pem';
 import semver                                                  from 'semver';
 import serveStatic                                             from 'serve-static';
+import stream                                                  from 'stream';
 import {promisify}                                             from 'util';
 import {v5 as uuidv5}                                          from 'uuid';
 import {Gzip}                                                  from 'zlib';
 
 import {ExecResult}                                            from './exec';
 import * as fsUtils                                            from './fs';
-=======
-import {PortablePath, npath, toFilename, xfs, ppath} from '@yarnpkg/fslib';
-import assert                                        from 'assert';
-import crypto                                        from 'crypto';
-import finalhandler                                  from 'finalhandler';
-import https                                         from 'https';
-import {IncomingMessage, ServerResponse}             from 'http';
-import http                                          from 'http';
-import invariant                                     from 'invariant';
-import {AddressInfo}                                 from 'net';
-import os                                            from 'os';
-import pem                                           from 'pem';
-import semver                                        from 'semver';
-import serveStatic                                   from 'serve-static';
-import stream                                        from 'stream';
-import {promisify}                                   from 'util';
-import {v5 as uuidv5}                                from 'uuid';
-import {Gzip}                                        from 'zlib';
-
-import {ExecResult}                                  from './exec';
-import * as fsUtils                                  from './fs';
->>>>>>> 0ea04e96
 
 const deepResolve = require(`super-resolve`);
 const staticServer = serveStatic(npath.fromPortablePath(require(`pkg-tests-fixtures`)));
