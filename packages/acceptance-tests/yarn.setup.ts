<<<<<<< HEAD
import os      from 'os';
=======
import 'jest-json';
>>>>>>> e4a5b234
import {tests} from 'pkg-tests-core';

const {startPackageServer, getPackageRegistry} = tests;

jest.setTimeout(
  // Testing things inside a big-endian container takes forever
  os.endianness() === `BE`
    ? 150000
    : 45000,
);

beforeEach(async () => {
  await startPackageServer();
  await getPackageRegistry();
});<|MERGE_RESOLUTION|>--- conflicted
+++ resolved
@@ -1,8 +1,5 @@
-<<<<<<< HEAD
+import 'jest-json';
 import os      from 'os';
-=======
-import 'jest-json';
->>>>>>> e4a5b234
 import {tests} from 'pkg-tests-core';
 
 const {startPackageServer, getPackageRegistry} = tests;
