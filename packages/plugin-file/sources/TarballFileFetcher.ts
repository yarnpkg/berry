<<<<<<< HEAD
import type {Fetcher, FetchOptions, MinimalFetchOptions} from '@yarnpkg/core';
import type {Locator}                                    from '@yarnpkg/core';
import {miscUtils, structUtils, tgzUtils}                from '@yarnpkg/core';
import {PortablePath, ppath, CwdFS}                      from '@yarnpkg/fslib';

import {TARBALL_REGEXP, PROTOCOL}                        from './constants';
=======
import {Fetcher, FetchOptions, FetchResult, MinimalFetchOptions} from '@yarnpkg/core';
import {Locator}                                                 from '@yarnpkg/core';
import {miscUtils, structUtils, tgzUtils}                        from '@yarnpkg/core';
import {PortablePath, ppath, CwdFS}                              from '@yarnpkg/fslib';

import {TARBALL_REGEXP, PROTOCOL}                                from './constants';
>>>>>>> 2f484880

export class TarballFileFetcher implements Fetcher {
  supports(locator: Locator, opts: MinimalFetchOptions) {
    if (!TARBALL_REGEXP.test(locator.reference))
      return false;

    if (locator.reference.startsWith(PROTOCOL))
      return true;

    return false;
  }

  getLocalPath(locator: Locator, opts: FetchOptions) {
    return null;
  }

  async fetch(locator: Locator, opts: FetchOptions) {
    const expectedChecksum = opts.checksums.get(locator.locatorHash) || null;

    const [packageFs, releaseFs, checksum] = await opts.cache.fetchPackageFromCache(locator, expectedChecksum, {
      onHit: () => opts.report.reportCacheHit(locator),
      onMiss: () => opts.report.reportCacheMiss(locator, `${structUtils.prettyLocator(opts.project.configuration, locator)} can't be found in the cache and will be fetched from the disk`),
      loader: () => this.fetchFromDisk(locator, opts),
      skipIntegrityCheck: opts.skipIntegrityCheck,
    });

    return {
      packageFs,
      releaseFs,
      prefixPath: structUtils.getIdentVendorPath(locator),
      checksum,
    };
  }

  async fetchFromDisk(locator: Locator, opts: FetchOptions) {
    const {parentLocator, path} = structUtils.parseFileStyleRange(locator.reference, {protocol: PROTOCOL});

    // If the file target is an absolute path we can directly access it via its
    // location on the disk. Otherwise we must go through the package fs.
    const parentFetch: FetchResult = ppath.isAbsolute(path)
      ? {packageFs: new CwdFS(PortablePath.root), prefixPath: PortablePath.dot, localPath: PortablePath.root}
      : await opts.fetcher.fetch(parentLocator, opts);

    // If the package fs publicized its "original location" (for example like
    // in the case of "file:" packages), we use it to derive the real location.
    const effectiveParentFetch: FetchResult = parentFetch.localPath
      ? {packageFs: new CwdFS(PortablePath.root), prefixPath: ppath.relative(PortablePath.root, parentFetch.localPath)}
      : parentFetch;

    // Discard the parent fs unless we really need it to access the files
    if (parentFetch !== effectiveParentFetch && parentFetch.releaseFs)
      parentFetch.releaseFs();

    const sourceFs = effectiveParentFetch.packageFs;
    const sourcePath = ppath.join(effectiveParentFetch.prefixPath, path);
    const sourceBuffer = await sourceFs.readFilePromise(sourcePath);

    return await miscUtils.releaseAfterUseAsync(async () => {
      return await tgzUtils.convertToZip(sourceBuffer, {
        compressionLevel: opts.project.configuration.get(`compressionLevel`),
        prefixPath: structUtils.getIdentVendorPath(locator),
        stripComponents: 1,
      });
    }, effectiveParentFetch.releaseFs);
  }
}<|MERGE_RESOLUTION|>--- conflicted
+++ resolved
@@ -1,18 +1,9 @@
-<<<<<<< HEAD
-import type {Fetcher, FetchOptions, MinimalFetchOptions} from '@yarnpkg/core';
-import type {Locator}                                    from '@yarnpkg/core';
-import {miscUtils, structUtils, tgzUtils}                from '@yarnpkg/core';
-import {PortablePath, ppath, CwdFS}                      from '@yarnpkg/fslib';
-
-import {TARBALL_REGEXP, PROTOCOL}                        from './constants';
-=======
-import {Fetcher, FetchOptions, FetchResult, MinimalFetchOptions} from '@yarnpkg/core';
-import {Locator}                                                 from '@yarnpkg/core';
+import type {Fetcher, FetchOptions, FetchResult, MinimalFetchOptions} from '@yarnpkg/core';
+import type {Locator}                                                 from '@yarnpkg/core';
 import {miscUtils, structUtils, tgzUtils}                        from '@yarnpkg/core';
 import {PortablePath, ppath, CwdFS}                              from '@yarnpkg/fslib';
 
 import {TARBALL_REGEXP, PROTOCOL}                                from './constants';
->>>>>>> 2f484880
 
 export class TarballFileFetcher implements Fetcher {
   supports(locator: Locator, opts: MinimalFetchOptions) {
