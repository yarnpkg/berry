{
  "name": "@berry/parsers",
  "version": "0.0.2",
  "main": "./sources/index.ts",
  "devDependencies": {
    "@berry/pnpify": "workspace:0.0.3",
    "pegjs": "^0.10.0",
    "typescript": "^3.3.3333"
  },
  "scripts": {
    "grammar:shell": "run pegjs -o sources/grammars/shell.js sources/grammars/shell.pegjs",
    "grammar:resolution": "run pegjs -o sources/grammars/resolution.js sources/grammars/resolution.pegjs",
    "grammar:syml": "run pegjs -o sources/grammars/syml.js sources/grammars/syml.pegjs",
    "postpack": "rm -rf lib",
    "prepack": "mkdir -p lib && rsync -a --exclude '*.ts' sources/ lib/ && pnpify tsc",
    "release": "yarn npm publish",
    "test:parsers": "run test:unit packages/berry-parsers"
  },
<<<<<<< HEAD
  "dependencies": {
    "js-yaml": "npm:^3.10.0"
  }
=======
  "publishConfig": {
    "main": "./lib/index.js",
    "typings": "./lib/index.d.ts"
  },
  "files": [
    "/lib/**/*"
  ]
>>>>>>> b937035f
}<|MERGE_RESOLUTION|>--- conflicted
+++ resolved
@@ -16,11 +16,9 @@
     "release": "yarn npm publish",
     "test:parsers": "run test:unit packages/berry-parsers"
   },
-<<<<<<< HEAD
   "dependencies": {
     "js-yaml": "npm:^3.10.0"
-  }
-=======
+  },
   "publishConfig": {
     "main": "./lib/index.js",
     "typings": "./lib/index.d.ts"
@@ -28,5 +26,4 @@
   "files": [
     "/lib/**/*"
   ]
->>>>>>> b937035f
 }