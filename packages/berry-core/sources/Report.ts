--- conflicted
+++ resolved
@@ -38,16 +38,13 @@
   DANGEROUS_NODE_MODULES = 31,
   NODE_GYP_INJECTED = 32,
   AUTHENTICATION_NOT_FOUND = 33,
-<<<<<<< HEAD
-  CONSTRAINTS_MISSING_FIELD = 34,
-  CONSTRAINTS_INCOMPATIBLE_FIELD = 35,
-  CONSTRAINTS_EXTRANEOUS_FIELD = 36,
-  CONSTRAINTS_INVALID_FIELD = 37,
-=======
   INVALID_CONFIGURATION_KEY = 34,
   NETWORK_ERROR = 35,
   LIFECYCLE_SCRIPT = 36,
->>>>>>> 014bc852
+  CONSTRAINTS_MISSING_FIELD = 37,
+  CONSTRAINTS_INCOMPATIBLE_FIELD = 38,
+  CONSTRAINTS_EXTRANEOUS_FIELD = 39,
+  CONSTRAINTS_INVALID_FIELD = 40,
 }
 
 export class ReportError extends Error {
