<<<<<<< HEAD
import {ppath, Filename}                                                                                         from '@yarnpkg/fslib';
import {FakeFS, NativePath, Path, PortablePath, VirtualFS, npath}                                                from '@yarnpkg/fslib';

import {Module}                                                                                                  from 'module';

import type {PackageInformation, PackageLocator, PnpApi, RuntimeState, PhysicalPackageLocator, DependencyTarget} from '../types';

import {ErrorCode, makeError, getPathForDisplay}                                                                 from './internalTools';
=======
import {ppath, Filename}                                                                                                                                                                   from '@yarnpkg/fslib';
import {FakeFS, NativePath, PortablePath, VirtualFS, npath}                                                                                                                                from '@yarnpkg/fslib';
import {Module}                                                                                                                                                                            from 'module';
import {resolve as resolveExport}                                                                                                                                                          from 'resolve.exports';
import {inspect}                                                                                                                                                                           from 'util';

import {PackageInformation, PackageLocator, PnpApi, RuntimeState, PhysicalPackageLocator, DependencyTarget, ResolveToUnqualifiedOptions, ResolveUnqualifiedOptions, ResolveRequestOptions} from '../types';

import {ErrorCode, makeError, getPathForDisplay}                                                                                                                                           from './internalTools';
>>>>>>> 2f484880

export type MakeApiOptions = {
  allowDebug?: boolean,
  compatibilityMode?: boolean,
  fakeFs: FakeFS<PortablePath>,
  pnpapiResolution: NativePath,
};

export function makeApi(runtimeState: RuntimeState, opts: MakeApiOptions): PnpApi {
  const alwaysWarnOnFallback = Number(process.env.PNP_ALWAYS_WARN_ON_FALLBACK) > 0;
  const debugLevel = Number(process.env.PNP_DEBUG_LEVEL);

  // @ts-expect-error
  const builtinModules = new Set(Module.builtinModules || Object.keys(process.binding(`natives`)));
  const isBuiltinModule = (request: string) => builtinModules.has(request) || request.startsWith(`node:`);

  // Splits a require request into its components, or return null if the request is a file path
  const pathRegExp = /^(?![a-zA-Z]:[\\/]|\\\\|\.{0,2}(?:\/|$))((?:node:)?(?:@[^/]+\/)?[^/]+)\/*(.*|)$/;

  // Matches if the path starts with a valid path qualifier (./, ../, /)
  // eslint-disable-next-line no-unused-vars
  const isStrictRegExp = /^(\/|\.{1,2}(\/|$))/;

  // Matches if the path must point to a directory (ie ends with /)
  const isDirRegExp = /\/$/;

  // Matches if the path starts with a relative path qualifier (./, ../)
  const isRelativeRegexp = /^\.{0,2}\//;

  // We only instantiate one of those so that we can use strict-equal comparisons
  const topLevelLocator = {name: null, reference: null};

  // Used for compatibility purposes - cf setupCompatibilityLayer
  const fallbackLocators: Array<PackageLocator> = [];

  // To avoid emitting the same warning multiple times
  const emittedWarnings = new Set<string>();

  if (runtimeState.enableTopLevelFallback === true)
    fallbackLocators.push(topLevelLocator);

  if (opts.compatibilityMode !== false) {
    // ESLint currently doesn't have any portable way for shared configs to
    // specify their own plugins that should be used (cf issue #10125). This
    // will likely get fixed at some point but it'll take time, so in the
    // meantime we'll just add additional fallback entries for common shared
    // configs.

    // Similarly, Gatsby generates files within the `public` folder located
    // within the project, but doesn't pre-resolve the `require` calls to use
    // its own dependencies. Meaning that when PnP see a file from the `public`
    // folder making a require, it thinks that your project forgot to list one
    // of your dependencies.

    for (const name of [`react-scripts`, `gatsby`]) {
      const packageStore = runtimeState.packageRegistry.get(name);
      if (packageStore) {
        for (const reference of packageStore.keys()) {
          if (reference === null) {
            throw new Error(`Assertion failed: This reference shouldn't be null`);
          } else {
            fallbackLocators.push({name, reference});
          }
        }
      }
    }
  }

  /**
   * The setup code will be injected here. The tables listed below are guaranteed to be filled after the call to
   * the $$DYNAMICALLY_GENERATED_CODE function.
   */

  const {
    ignorePattern,
    packageRegistry,
    packageLocatorsByLocations,
  } = runtimeState as RuntimeState;

  /**
   * Allows to print useful logs just be setting a value in the environment
   */

  function makeLogEntry(name: string, args: Array<any>) {
    return {
      fn: name,
      args,
      error: null as ReturnType<typeof makeError> | Error | null,
      result: null as any,
    };
  }

  function trace(entry: ReturnType<typeof makeLogEntry>) {
    const colors = process.stderr?.hasColors?.() ?? process.stdout.isTTY;
    const c = (n: number | string, str: string) => `\u001b[${n}m${str}\u001b[0m`;

    const error = entry.error;
    if (error)
      console.error(c(`31;1`, `✖ ${entry.error?.message.replace(/\n.*/s, ``)}`));
    else
      console.error(c(`33;1`, `‼ Resolution`));

    if (entry.args.length > 0)
      console.error();
    for (const arg of entry.args)
      console.error(`  ${c(`37;1`, `In ←`)} ${inspect(arg, {colors, compact: true})}`);

    if (entry.result) {
      console.error();
      console.error(`  ${c(`37;1`, `Out →`)} ${inspect(entry.result, {colors, compact: true})}`);
    }

    const stack = new Error().stack!.match(/(?<=^ +)at.*/gm)?.slice(2) ?? [];
    if (stack.length > 0) {
      console.error();
      for (const line of stack) {
        console.error(`  ${c(`38;5;244`, line)}`);
      }
    }

    console.error();
  }

  function maybeLog(name: string, fn: any): any {
    if (opts.allowDebug === false)
      return fn;

    if (Number.isFinite(debugLevel)) {
      if (debugLevel >= 2) {
        return (...args: Array<any>) => {
          const logEntry = makeLogEntry(name, args);
          try {
            return logEntry.result = fn(...args);
          } catch (error) {
            throw logEntry.error = error;
          } finally {
            trace(logEntry);
          }
        };
      } else if (debugLevel >= 1) {
        return (...args: Array<any>) => {
          try {
            return fn(...args);
          } catch (error) {
            const logEntry = makeLogEntry(name, args);
            logEntry.error = error;
            trace(logEntry);
            throw error;
          }
        };
      }
    }

    return fn;
  }

  /**
   * Returns information about a package in a safe way (will throw if they cannot be retrieved)
   */

  function getPackageInformationSafe(packageLocator: PackageLocator): PackageInformation<PortablePath> {
    const packageInformation = getPackageInformation(packageLocator);

    if (!packageInformation) {
      throw makeError(
        ErrorCode.INTERNAL,
        `Couldn't find a matching entry in the dependency tree for the specified parent (this is probably an internal error)`,
      );
    }

    return packageInformation;
  }

  /**
   * Returns whether the specified locator is a dependency tree root (in which case it's part of the project) or not
   */
  function isDependencyTreeRoot(packageLocator: PackageLocator) {
    if (packageLocator.name === null)
      return true;

    for (const dependencyTreeRoot of runtimeState.dependencyTreeRoots)
      if (dependencyTreeRoot.name === packageLocator.name && dependencyTreeRoot.reference === packageLocator.reference)
        return true;

    return false;
  }

  /**
   * Implements the node resolution for the "exports" field
   *
   * @returns The remapped path or `null` if the package doesn't have a package.json or an "exports" field
   */
  function applyNodeExportsResolution(unqualifiedPath: PortablePath) {
    const locator = findPackageLocator(ppath.join(unqualifiedPath, `internal.js` as Filename), {
      resolveIgnored: true,
      includeDiscardFromLookup: true,
    });
    if (locator === null) {
      throw makeError(
        ErrorCode.INTERNAL,
        `The locator that owns the "${unqualifiedPath}" path can't be found inside the dependency tree (this is probably an internal error)`,
      );
    }

    const {packageLocation} = getPackageInformationSafe(locator);

    const manifestPath = ppath.join(packageLocation, Filename.manifest);
    if (!opts.fakeFs.existsSync(manifestPath))
      return null;

    const pkgJson = JSON.parse(opts.fakeFs.readFileSync(manifestPath, `utf8`));

    let subpath = ppath.contains(packageLocation, unqualifiedPath);
    if (subpath === null) {
      throw makeError(
        ErrorCode.INTERNAL,
        `unqualifiedPath doesn't contain the packageLocation (this is probably an internal error)`,
      );
    }

    if (!isRelativeRegexp.test(subpath))
      subpath = `./${subpath}` as PortablePath;

    const resolvedExport = resolveExport(pkgJson, ppath.normalize(subpath), {
      browser: false,
      require: true,
      // TODO: implement support for the --conditions flag
      // Waiting on https://github.com/nodejs/node/issues/36935
      conditions: [],
    });

    if (typeof resolvedExport === `string`)
      return ppath.join(packageLocation, resolvedExport as PortablePath);

    return null;
  }

  /**
   * Implements the node resolution for folder access and extension selection
   */
  function applyNodeExtensionResolution(unqualifiedPath: PortablePath, candidates: Array<PortablePath>, {extensions}: {extensions: Array<string>}): PortablePath | null {
    let stat;

    try {
      candidates.push(unqualifiedPath);
      stat = opts.fakeFs.statSync(unqualifiedPath);
    } catch (error) {}

    // If the file exists and is a file, we can stop right there

    if (stat && !stat.isDirectory())
      return opts.fakeFs.realpathSync(unqualifiedPath);

    // If the file is a directory, we must check if it contains a package.json with a "main" entry

    if (stat && stat.isDirectory()) {
      let pkgJson;

      try {
        pkgJson = JSON.parse(opts.fakeFs.readFileSync(ppath.join(unqualifiedPath, Filename.manifest), `utf8`));
      } catch (error) {}

      let nextUnqualifiedPath;

      if (pkgJson && pkgJson.main)
        nextUnqualifiedPath = ppath.resolve(unqualifiedPath, pkgJson.main);

      // If the "main" field changed the path, we start again from this new location

      if (nextUnqualifiedPath && nextUnqualifiedPath !== unqualifiedPath) {
        const resolution = applyNodeExtensionResolution(nextUnqualifiedPath, candidates, {extensions});

        if (resolution !== null) {
          return resolution;
        }
      }
    }

    // Otherwise we check if we find a file that match one of the supported extensions

    for (let i = 0, length = extensions.length; i < length; i++) {
      const candidateFile = `${unqualifiedPath}${extensions[i]}` as PortablePath;
      candidates.push(candidateFile);
      if (opts.fakeFs.existsSync(candidateFile)) {
        return candidateFile;
      }
    }

    // Otherwise, we check if the path is a folder - in such a case, we try to use its index

    if (stat && stat.isDirectory()) {
      for (let i = 0, length = extensions.length; i < length; i++) {
        const candidateFile = ppath.format({dir: unqualifiedPath, name: `index` as Filename, ext: extensions[i]});
        candidates.push(candidateFile);
        if (opts.fakeFs.existsSync(candidateFile)) {
          return candidateFile;
        }
      }
    }

    // Otherwise there's nothing else we can do :(

    return null;
  }

  /**
   * This function creates fake modules that can be used with the _resolveFilename function.
   * Ideally it would be nice to be able to avoid this, since it causes useless allocations
   * and cannot be cached efficiently (we recompute the nodeModulePaths every time).
   *
   * Fortunately, this should only affect the fallback, and there hopefully shouldn't have a
   * lot of them.
   */

  function makeFakeModule(path: NativePath): NodeModule {
    // @ts-expect-error
    const fakeModule = new Module(path, null);
    fakeModule.filename = path;
    fakeModule.paths = Module._nodeModulePaths(path);
    return fakeModule;
  }

  /**
   * Forward the resolution to the next resolver (usually the native one)
   */

  function callNativeResolution(request: PortablePath, issuer: PortablePath): NativePath | false {
    if (issuer.endsWith(`/`))
      issuer = ppath.join(issuer, `internal.js` as Filename);

    // Since we would need to create a fake module anyway (to call _resolveLookupPath that
    // would give us the paths to give to _resolveFilename), we can as well not use
    // the {paths} option at all, since it internally makes _resolveFilename create another
    // fake module anyway.
    return Module._resolveFilename(npath.fromPortablePath(request), makeFakeModule(npath.fromPortablePath(issuer)), false, {plugnplay: false});
  }

  /**
   *
   */

  function isPathIgnored(path: PortablePath) {
    if (ignorePattern === null)
      return false;

    const subPath = ppath.contains(runtimeState.basePath, path);
    if (subPath === null)
      return false;

    if (ignorePattern.test(subPath.replace(/\/$/, ``))) {
      return true;
    } else {
      return false;
    }
  }

  /**
   * This key indicates which version of the standard is implemented by this resolver. The `std` key is the
   * Plug'n'Play standard, and any other key are third-party extensions. Third-party extensions are not allowed
   * to override the standard, and can only offer new methods.
   *
   * If a new version of the Plug'n'Play standard is released and some extensions conflict with newly added
   * functions, they'll just have to fix the conflicts and bump their own version number.
   */

  const VERSIONS = {std: 3, resolveVirtual: 1, getAllLocators: 1};

  /**
   * We export a special symbol for easy access to the top level locator.
   */

  const topLevel = topLevelLocator;

  /**
   * Gets the package information for a given locator. Returns null if they cannot be retrieved.
   */

  function getPackageInformation({name, reference}: PackageLocator): PackageInformation<PortablePath> | null {
    const packageInformationStore = packageRegistry.get(name);
    if (!packageInformationStore)
      return null;

    const packageInformation = packageInformationStore.get(reference);
    if (!packageInformation)
      return null;

    return packageInformation;
  }

  /**
   * Find all packages that depend on the specified one.
   *
   * Note: This is a private function; we expect consumers to implement it
   * themselves. We keep it that way because this implementation isn't
   * optimized at all, since we only need it when printing errors.
   */

  function findPackageDependents({name, reference}: PhysicalPackageLocator): Array<PhysicalPackageLocator> {
    const dependents: Array<PhysicalPackageLocator> = [];

    for (const [dependentName, packageInformationStore] of packageRegistry) {
      if (dependentName === null)
        continue;

      for (const [dependentReference, packageInformation] of packageInformationStore) {
        if (dependentReference === null)
          continue;

        const dependencyReference = packageInformation.packageDependencies.get(name);
        if (dependencyReference !== reference)
          continue;

        // Don't forget that all packages depend on themselves
        if (dependentName === name && dependentReference === reference)
          continue;

        dependents.push({
          name: dependentName,
          reference: dependentReference,
        });
      }
    }

    return dependents;
  }

  /**
   * Find all packages that broke the peer dependency on X, starting from Y.
   *
   * Note: This is a private function; we expect consumers to implement it
   * themselves. We keep it that way because this implementation isn't
   * optimized at all, since we only need it when printing errors.
   */

  function findBrokenPeerDependencies(dependency: string, initialPackage: PhysicalPackageLocator): Array<PhysicalPackageLocator> {
    const brokenPackages = new Map<string, Set<string>>();

    const alreadyVisited = new Set<string>();

    const traversal = (currentPackage: PhysicalPackageLocator) => {
      const identifier = JSON.stringify(currentPackage.name);
      if (alreadyVisited.has(identifier))
        return;

      alreadyVisited.add(identifier);

      const dependents = findPackageDependents(currentPackage);

      for (const dependent of dependents) {
        const dependentInformation = getPackageInformationSafe(dependent);

        if (dependentInformation.packagePeers.has(dependency)) {
          traversal(dependent);
        } else {
          let brokenSet = brokenPackages.get(dependent.name);
          if (typeof brokenSet === `undefined`)
            brokenPackages.set(dependent.name, brokenSet = new Set());

          brokenSet.add(dependent.reference);
        }
      }
    };

    traversal(initialPackage);

    const brokenList: Array<PhysicalPackageLocator> = [];

    for (const name of [...brokenPackages.keys()].sort())
      for (const reference of [...brokenPackages.get(name)!].sort())
        brokenList.push({name, reference});

    return brokenList;
  }

  /**
   * Finds the package locator that owns the specified path. If none is found, returns null instead.
   */

  function findPackageLocator(location: PortablePath, {resolveIgnored = false, includeDiscardFromLookup = false}: {resolveIgnored?: boolean, includeDiscardFromLookup?: boolean} = {}): PhysicalPackageLocator | null {
    if (isPathIgnored(location) && !resolveIgnored)
      return null;

    let relativeLocation = ppath.relative(runtimeState.basePath, location);

    if (!relativeLocation.match(isStrictRegExp))
      relativeLocation = `./${relativeLocation}` as PortablePath;

    if (!relativeLocation.endsWith(`/`))
      relativeLocation = `${relativeLocation}/` as PortablePath;

    do {
      const entry = packageLocatorsByLocations.get(relativeLocation);

      if (typeof entry === `undefined` || (entry.discardFromLookup && !includeDiscardFromLookup)) {
        relativeLocation = relativeLocation.substring(0, relativeLocation.lastIndexOf(`/`, relativeLocation.length - 2) + 1) as PortablePath;
        continue;
      }

      return entry.locator;
    } while (relativeLocation !== ``);

    return null;
  }

  /**
   * Transforms a request (what's typically passed as argument to the require function) into an unqualified path.
   * This path is called "unqualified" because it only changes the package name to the package location on the disk,
   * which means that the end result still cannot be directly accessed (for example, it doesn't try to resolve the
   * file extension, or to resolve directories to their "index.js" content). Use the "resolveUnqualified" function
   * to convert them to fully-qualified paths, or just use "resolveRequest" that do both operations in one go.
   *
   * Note that it is extremely important that the `issuer` path ends with a forward slash if the issuer is to be
   * treated as a folder (ie. "/tmp/foo/" rather than "/tmp/foo" if "foo" is a directory). Otherwise relative
   * imports won't be computed correctly (they'll get resolved relative to "/tmp/" instead of "/tmp/foo/").
   */

  function resolveToUnqualified(request: PortablePath, issuer: PortablePath | null, {considerBuiltins = true}: ResolveToUnqualifiedOptions = {}): PortablePath | null {
    // The 'pnpapi' request is reserved and will always return the path to the PnP file, from everywhere
    if (request === `pnpapi`)
      return npath.toPortablePath(opts.pnpapiResolution);

    // Bailout if the request is a native module
    if (considerBuiltins && isBuiltinModule(request))
      return null;

    const requestForDisplay = getPathForDisplay(request);
    const issuerForDisplay = issuer && getPathForDisplay(issuer);

    // We allow disabling the pnp resolution for some subpaths.
    // This is because some projects, often legacy, contain multiple
    // levels of dependencies (ie. a yarn.lock inside a subfolder of
    // a yarn.lock). This is typically solved using workspaces, but
    // not all of them have been converted already.

    if (issuer && isPathIgnored(issuer)) {
      // Absolute paths that seem to belong to a PnP tree are still
      // handled by our runtime even if the issuer isn't. This is
      // because the native Node resolution uses a special version
      // of the `stat` syscall which would otherwise bypass the
      // filesystem layer we require to access the files.

      if (!ppath.isAbsolute(request) || findPackageLocator(request) === null) {
        const result = callNativeResolution(request, issuer);

        if (result === false) {
          throw makeError(
            ErrorCode.BUILTIN_NODE_RESOLUTION_FAILED,
            `The builtin node resolution algorithm was unable to resolve the requested module (it didn't go through the pnp resolver because the issuer was explicitely ignored by the regexp)\n\nRequire request: "${requestForDisplay}"\nRequired by: ${issuerForDisplay}\n`,
            {request: requestForDisplay, issuer: issuerForDisplay},
          );
        }

        return npath.toPortablePath(result);
      }
    }

    let unqualifiedPath: PortablePath;

    // If the request is a relative or absolute path, we just return it normalized

    const dependencyNameMatch = request.match(pathRegExp);
    if (!dependencyNameMatch) {
      if (ppath.isAbsolute(request)) {
        unqualifiedPath = ppath.normalize(request);
      } else {
        if (!issuer) {
          throw makeError(
            ErrorCode.API_ERROR,
            `The resolveToUnqualified function must be called with a valid issuer when the path isn't a builtin nor absolute`,
            {request: requestForDisplay, issuer: issuerForDisplay},
          );
        }

        // We use ppath.join instead of ppath.resolve because:
        // 1) The request is a relative path in this branch
        // 2) ppath.join preserves trailing slashes

        const absoluteIssuer = ppath.resolve(issuer);
        if (issuer.match(isDirRegExp)) {
          unqualifiedPath = ppath.normalize(ppath.join(absoluteIssuer, request));
        } else {
          unqualifiedPath = ppath.normalize(ppath.join(ppath.dirname(absoluteIssuer), request));
        }
      }
    } else {
      // Things are more hairy if it's a package require - we then need to figure out which package is needed, and in
      // particular the exact version for the given location on the dependency tree

      if (!issuer) {
        throw makeError(
          ErrorCode.API_ERROR,
          `The resolveToUnqualified function must be called with a valid issuer when the path isn't a builtin nor absolute`,
          {request: requestForDisplay, issuer: issuerForDisplay},
        );
      }

      const [, dependencyName, subPath] = dependencyNameMatch as [unknown, string, PortablePath];

      const issuerLocator = findPackageLocator(issuer);

      // If the issuer file doesn't seem to be owned by a package managed through pnp, then we resort to using the next
      // resolution algorithm in the chain, usually the native Node resolution one

      if (!issuerLocator) {
        const result = callNativeResolution(request, issuer);

        if (result === false) {
          throw makeError(
            ErrorCode.BUILTIN_NODE_RESOLUTION_FAILED,
            `The builtin node resolution algorithm was unable to resolve the requested module (it didn't go through the pnp resolver because the issuer doesn't seem to be part of the Yarn-managed dependency tree).\n\nRequire path: "${requestForDisplay}"\nRequired by: ${issuerForDisplay}\n`,
            {request: requestForDisplay, issuer: issuerForDisplay},
          );
        }

        return npath.toPortablePath(result);
      }

      const issuerInformation = getPackageInformationSafe(issuerLocator);

      // We obtain the dependency reference in regard to the package that request it

      let dependencyReference = issuerInformation.packageDependencies.get(dependencyName);
      let fallbackReference: DependencyTarget | null = null;

      // If we can't find it, we check if we can potentially load it from the packages that have been defined as potential fallbacks.
      // It's a bit of a hack, but it improves compatibility with the existing Node ecosystem. Hopefully we should eventually be able
      // to kill this logic and become stricter once pnp gets enough traction and the affected packages fix themselves.

      if (dependencyReference == null) {
        if (issuerLocator.name !== null) {
          // To allow programs to become gradually stricter, starting from the v2 we enforce that workspaces cannot depend on fallbacks.
          // This works by having a list containing all their locators, and checking when a fallback is required whether it's one of them.
          const exclusionEntry = runtimeState.fallbackExclusionList.get(issuerLocator.name);
          const canUseFallbacks = !exclusionEntry || !exclusionEntry.has(issuerLocator.reference);

          if (canUseFallbacks) {
            for (let t = 0, T = fallbackLocators.length; t < T; ++t) {
              const fallbackInformation = getPackageInformationSafe(fallbackLocators[t]);
              const reference = fallbackInformation.packageDependencies.get(dependencyName);

              if (reference == null)
                continue;

              if (alwaysWarnOnFallback)
                fallbackReference = reference;
              else
                dependencyReference = reference;

              break;
            }

            if (runtimeState.enableTopLevelFallback) {
              if (dependencyReference == null && fallbackReference === null) {
                const reference = runtimeState.fallbackPool.get(dependencyName);
                if (reference != null) {
                  fallbackReference = reference;
                }
              }
            }
          }
        }
      }

      // If we can't find the path, and if the package making the request is the top-level, we can offer nicer error messages

      let error: Error | null = null;

      if (dependencyReference === null) {
        if (isDependencyTreeRoot(issuerLocator)) {
          error = makeError(
            ErrorCode.MISSING_PEER_DEPENDENCY,
            `Your application tried to access ${dependencyName} (a peer dependency); this isn't allowed as there is no ancestor to satisfy the requirement. Use a devDependency if needed.\n\nRequired package: ${dependencyName}${dependencyName !== requestForDisplay ? ` (via "${requestForDisplay}")` : ``}\nRequired by: ${issuerForDisplay}\n`,
            {request: requestForDisplay, issuer: issuerForDisplay, dependencyName},
          );
        } else {
          const brokenAncestors = findBrokenPeerDependencies(dependencyName, issuerLocator);
          if (brokenAncestors.every(ancestor => isDependencyTreeRoot(ancestor))) {
            error = makeError(
              ErrorCode.MISSING_PEER_DEPENDENCY,
              `${issuerLocator.name} tried to access ${dependencyName} (a peer dependency) but it isn't provided by your application; this makes the require call ambiguous and unsound.\n\nRequired package: ${dependencyName}${dependencyName !== requestForDisplay ? ` (via "${requestForDisplay}")` : ``}\nRequired by: ${issuerLocator.name}@${issuerLocator.reference} (via ${issuerForDisplay})\n${brokenAncestors.map(ancestorLocator => `Ancestor breaking the chain: ${ancestorLocator.name}@${ancestorLocator.reference}\n`).join(``)}\n`,
              {request: requestForDisplay, issuer: issuerForDisplay, issuerLocator: Object.assign({}, issuerLocator), dependencyName, brokenAncestors},
            );
          } else {
            error = makeError(
              ErrorCode.MISSING_PEER_DEPENDENCY,
              `${issuerLocator.name} tried to access ${dependencyName} (a peer dependency) but it isn't provided by its ancestors; this makes the require call ambiguous and unsound.\n\nRequired package: ${dependencyName}${dependencyName !== requestForDisplay ? ` (via "${requestForDisplay}")` : ``}\nRequired by: ${issuerLocator.name}@${issuerLocator.reference} (via ${issuerForDisplay})\n\n${brokenAncestors.map(ancestorLocator => `Ancestor breaking the chain: ${ancestorLocator.name}@${ancestorLocator.reference}\n`).join(``)}\n`,
              {request: requestForDisplay, issuer: issuerForDisplay, issuerLocator: Object.assign({}, issuerLocator), dependencyName, brokenAncestors},
            );
          }
        }
      } else if (dependencyReference === undefined) {
        if (!considerBuiltins && isBuiltinModule(request)) {
          if (isDependencyTreeRoot(issuerLocator)) {
            error = makeError(
              ErrorCode.UNDECLARED_DEPENDENCY,
              `Your application tried to access ${dependencyName}. While this module is usually interpreted as a Node builtin, your resolver is running inside a non-Node resolution context where such builtins are ignored. Since ${dependencyName} isn't otherwise declared in your dependencies, this makes the require call ambiguous and unsound.\n\nRequired package: ${dependencyName}${dependencyName !== requestForDisplay ? ` (via "${requestForDisplay}")` : ``}\nRequired by: ${issuerForDisplay}\n`,
              {request: requestForDisplay, issuer: issuerForDisplay, dependencyName},
            );
          } else {
            error = makeError(
              ErrorCode.UNDECLARED_DEPENDENCY,
              `${issuerLocator.name} tried to access ${dependencyName}. While this module is usually interpreted as a Node builtin, your resolver is running inside a non-Node resolution context where such builtins are ignored. Since ${dependencyName} isn't otherwise declared in ${issuerLocator.name}'s dependencies, this makes the require call ambiguous and unsound.\n\nRequired package: ${dependencyName}${dependencyName !== requestForDisplay ? ` (via "${requestForDisplay}")` : ``}\nRequired by: ${issuerForDisplay}\n`,
              {request: requestForDisplay, issuer: issuerForDisplay, issuerLocator: Object.assign({}, issuerLocator), dependencyName},
            );
          }
        } else {
          if (isDependencyTreeRoot(issuerLocator)) {
            error = makeError(
              ErrorCode.UNDECLARED_DEPENDENCY,
              `Your application tried to access ${dependencyName}, but it isn't declared in your dependencies; this makes the require call ambiguous and unsound.\n\nRequired package: ${dependencyName}${dependencyName !== requestForDisplay ? ` (via "${requestForDisplay}")` : ``}\nRequired by: ${issuerForDisplay}\n`,
              {request: requestForDisplay, issuer: issuerForDisplay, dependencyName},
            );
          } else {
            error = makeError(
              ErrorCode.UNDECLARED_DEPENDENCY,
              `${issuerLocator.name} tried to access ${dependencyName}, but it isn't declared in its dependencies; this makes the require call ambiguous and unsound.\n\nRequired package: ${dependencyName}${dependencyName !== requestForDisplay ? ` (via "${requestForDisplay}")` : ``}\nRequired by: ${issuerLocator.name}@${issuerLocator.reference} (via ${issuerForDisplay})\n`,
              {request: requestForDisplay, issuer: issuerForDisplay, issuerLocator: Object.assign({}, issuerLocator), dependencyName},
            );
          }
        }
      }

      if (dependencyReference == null) {
        if (fallbackReference === null || error === null)
          throw error || new Error(`Assertion failed: Expected an error to have been set`);

        dependencyReference = fallbackReference;

        const message = error.message.replace(/\n.*/g, ``);
        error.message = message;

        if (!emittedWarnings.has(message) && debugLevel !== 0) {
          emittedWarnings.add(message);
          process.emitWarning(error);
        }
      }

      // We need to check that the package exists on the filesystem, because it might not have been installed

      const dependencyLocator = Array.isArray(dependencyReference)
        ? {name: dependencyReference[0], reference: dependencyReference[1]}
        : {name: dependencyName, reference: dependencyReference};

      const dependencyInformation = getPackageInformationSafe(dependencyLocator);

      if (!dependencyInformation.packageLocation) {
        throw makeError(
          ErrorCode.MISSING_DEPENDENCY,
          `A dependency seems valid but didn't get installed for some reason. This might be caused by a partial install, such as dev vs prod.\n\nRequired package: ${dependencyLocator.name}@${dependencyLocator.reference}${dependencyLocator.name !== requestForDisplay ? ` (via "${requestForDisplay}")` : ``}\nRequired by: ${issuerLocator.name}@${issuerLocator.reference} (via ${issuerForDisplay})\n`,
          {request: requestForDisplay, issuer: issuerForDisplay, dependencyLocator: Object.assign({}, dependencyLocator)},
        );
      }

      // Now that we know which package we should resolve to, we only have to find out the file location

      // packageLocation is always absolute as it's returned by getPackageInformationSafe
      const dependencyLocation = dependencyInformation.packageLocation;

      if (subPath) {
        // We use ppath.join instead of ppath.resolve because:
        // 1) subPath is always a relative path
        // 2) ppath.join preserves trailing slashes
        unqualifiedPath = ppath.join(dependencyLocation, subPath);
      } else {
        unqualifiedPath = dependencyLocation;
      }
    }

    return ppath.normalize(unqualifiedPath);
  }

  function resolveUnqualifiedExport(request: PortablePath, unqualifiedPath: PortablePath) {
    // "exports" only apply when requiring a package, not when requiring via an absolute / relative path
    if (isStrictRegExp.test(request))
      return unqualifiedPath;

    const unqualifiedExportPath = applyNodeExportsResolution(unqualifiedPath);
    if (unqualifiedExportPath) {
      return ppath.normalize(unqualifiedExportPath);
    } else {
      return unqualifiedPath;
    }
  }

  /**
   * Transforms an unqualified path into a qualified path by using the Node resolution algorithm (which automatically
   * appends ".js" / ".json", and transforms directory accesses into "index.js").
   */

  function resolveUnqualified(unqualifiedPath: PortablePath, {extensions = Object.keys(Module._extensions)}: ResolveUnqualifiedOptions = {}): PortablePath {
    const candidates: Array<PortablePath> = [];
    const qualifiedPath = applyNodeExtensionResolution(unqualifiedPath, candidates, {extensions});

    if (qualifiedPath) {
      return ppath.normalize(qualifiedPath);
    } else {
      const unqualifiedPathForDisplay = getPathForDisplay(unqualifiedPath);
      throw makeError(
        ErrorCode.QUALIFIED_PATH_RESOLUTION_FAILED,
        `Qualified path resolution failed - none of those files can be found on the disk.\n\nSource path: ${unqualifiedPathForDisplay}\n${candidates.map(candidate => `Not found: ${getPathForDisplay(candidate)}\n`).join(``)}`,
        {unqualifiedPath: unqualifiedPathForDisplay},
      );
    }
  }

  /**
   * Transforms a request into a fully qualified path.
   *
   * Note that it is extremely important that the `issuer` path ends with a forward slash if the issuer is to be
   * treated as a folder (ie. "/tmp/foo/" rather than "/tmp/foo" if "foo" is a directory). Otherwise relative
   * imports won't be computed correctly (they'll get resolved relative to "/tmp/" instead of "/tmp/foo/").
   */

  function resolveRequest(request: PortablePath, issuer: PortablePath | null, {considerBuiltins, extensions}: ResolveRequestOptions = {}): PortablePath | null {
    const unqualifiedPath = resolveToUnqualified(request, issuer, {considerBuiltins});
    if (unqualifiedPath === null)
      return null;

    const isIssuerIgnored = () =>
      issuer !== null
        ? isPathIgnored(issuer)
        : false;

    const remappedPath = (!considerBuiltins || !isBuiltinModule(request)) && !isIssuerIgnored()
      ? resolveUnqualifiedExport(request, unqualifiedPath)
      : unqualifiedPath;

    try {
      return resolveUnqualified(remappedPath, {extensions});
    } catch (resolutionError) {
      if (resolutionError.pnpCode === `QUALIFIED_PATH_RESOLUTION_FAILED`)
        Object.assign(resolutionError.data, {request: getPathForDisplay(request), issuer: issuer && getPathForDisplay(issuer)});

      throw resolutionError;
    }
  }

  function resolveVirtual(request: PortablePath) {
    const normalized = ppath.normalize(request);
    const resolved = VirtualFS.resolveVirtual(normalized);

    return resolved !== normalized ? resolved : null;
  }

  return {
    VERSIONS,
    topLevel,

    getLocator: (name: string, referencish: [string, string] | string): PhysicalPackageLocator => {
      if (Array.isArray(referencish)) {
        return {name: referencish[0], reference: referencish[1]};
      } else {
        return {name, reference: referencish};
      }
    },

    getDependencyTreeRoots: () => {
      return [...runtimeState.dependencyTreeRoots];
    },

    getAllLocators() {
      const locators: Array<PhysicalPackageLocator> = [];

      for (const [name, entry] of packageRegistry)
        for (const reference of entry.keys())
          if (name !== null && reference !== null)
            locators.push({name, reference});

      return locators;
    },

    getPackageInformation: (locator: PackageLocator) => {
      const info = getPackageInformation(locator);

      if (info === null)
        return null;

      const packageLocation = npath.fromPortablePath(info.packageLocation);
      const nativeInfo = {...info, packageLocation};

      return nativeInfo;
    },

    findPackageLocator: (path: string) => {
      return findPackageLocator(npath.toPortablePath(path));
    },

    resolveToUnqualified: maybeLog(`resolveToUnqualified`, (request: NativePath, issuer: NativePath | null, opts?: ResolveToUnqualifiedOptions) => {
      const portableIssuer = issuer !== null ?  npath.toPortablePath(issuer) : null;

      const resolution = resolveToUnqualified(npath.toPortablePath(request), portableIssuer, opts);
      if (resolution === null)
        return null;

      return npath.fromPortablePath(resolution);
    }),

    resolveUnqualified: maybeLog(`resolveUnqualified`, (unqualifiedPath: NativePath, opts?: ResolveUnqualifiedOptions) => {
      return npath.fromPortablePath(resolveUnqualified(npath.toPortablePath(unqualifiedPath), opts));
    }),

    resolveRequest: maybeLog(`resolveRequest`, (request: NativePath, issuer: NativePath | null, opts?: ResolveRequestOptions) => {
      const portableIssuer = issuer !== null ? npath.toPortablePath(issuer) : null;

      const resolution = resolveRequest(npath.toPortablePath(request), portableIssuer, opts);
      if (resolution === null)
        return null;

      return npath.fromPortablePath(resolution);
    }),

    resolveVirtual: maybeLog(`resolveVirtual`, (path: NativePath) => {
      const result = resolveVirtual(npath.toPortablePath(path));

      if (result !== null) {
        return npath.fromPortablePath(result);
      } else {
        return null;
      }
    }),
  };
}<|MERGE_RESOLUTION|>--- conflicted
+++ resolved
@@ -1,23 +1,12 @@
-<<<<<<< HEAD
-import {ppath, Filename}                                                                                         from '@yarnpkg/fslib';
-import {FakeFS, NativePath, Path, PortablePath, VirtualFS, npath}                                                from '@yarnpkg/fslib';
-
-import {Module}                                                                                                  from 'module';
-
-import type {PackageInformation, PackageLocator, PnpApi, RuntimeState, PhysicalPackageLocator, DependencyTarget} from '../types';
-
-import {ErrorCode, makeError, getPathForDisplay}                                                                 from './internalTools';
-=======
 import {ppath, Filename}                                                                                                                                                                   from '@yarnpkg/fslib';
 import {FakeFS, NativePath, PortablePath, VirtualFS, npath}                                                                                                                                from '@yarnpkg/fslib';
 import {Module}                                                                                                                                                                            from 'module';
 import {resolve as resolveExport}                                                                                                                                                          from 'resolve.exports';
 import {inspect}                                                                                                                                                                           from 'util';
 
-import {PackageInformation, PackageLocator, PnpApi, RuntimeState, PhysicalPackageLocator, DependencyTarget, ResolveToUnqualifiedOptions, ResolveUnqualifiedOptions, ResolveRequestOptions} from '../types';
+import type {PackageInformation, PackageLocator, PnpApi, RuntimeState, PhysicalPackageLocator, DependencyTarget, ResolveToUnqualifiedOptions, ResolveUnqualifiedOptions, ResolveRequestOptions} from '../types';
 
 import {ErrorCode, makeError, getPathForDisplay}                                                                                                                                           from './internalTools';
->>>>>>> 2f484880
 
 export type MakeApiOptions = {
   allowDebug?: boolean,
