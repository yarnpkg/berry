--- conflicted
+++ resolved
@@ -1,14 +1,8 @@
-<<<<<<< HEAD
 import {ppath, Filename}                                                                                                                                                                                                    from '@yarnpkg/fslib';
 import {FakeFS, NativePath, PortablePath, VirtualFS, npath}                                                                                                                                                                 from '@yarnpkg/fslib';
 import {Module}                                                                                                                                                                                                             from 'module';
 import {resolve as resolveExport}                                                                                                                                                                                           from 'resolve.exports';
-=======
-import {ppath, Filename}                                                                                    from '@yarnpkg/fslib';
-import {FakeFS, NativePath, PortablePath, VirtualFS, npath}                                                 from '@yarnpkg/fslib';
-import {Module}                                                                                             from 'module';
-import {inspect}                                                                                            from 'util';
->>>>>>> 1bd25069
+import {inspect}                                                                                                                                                                                                            from 'util';
 
 import {PackageInformation, PackageLocator, PnpApi, RuntimeState, PhysicalPackageLocator, DependencyTarget, ResolveToUnqualifiedOptions, ResolveUnqualifiedOptions, ResolveRequestOptions, ResolveUnqualifiedExportOptions} from '../types';
 
