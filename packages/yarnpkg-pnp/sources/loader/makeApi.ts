--- conflicted
+++ resolved
@@ -865,7 +865,6 @@
         ? isPathIgnored(issuer)
         : false;
 
-<<<<<<< HEAD
     const wrapError = <T>(fn: () => T, errorCode: ErrorCode) => {
       try {
         return fn();
@@ -877,12 +876,8 @@
       }
     };
 
-    const remappedPath = (!considerBuiltins || !isBuiltinModule(request)) && !isIssuerIgnored()
+    const remappedPath = (!considerBuiltins || !nodeUtils.isBuiltinModule(request)) && !isIssuerIgnored()
       ? wrapError(() => resolveUnqualifiedExport(request, unqualifiedPath, conditions), ErrorCode.EXPORTS_RESOLUTION_FAILED)
-=======
-    const remappedPath = (!considerBuiltins || !nodeUtils.isBuiltinModule(request)) && !isIssuerIgnored()
-      ? resolveUnqualifiedExport(request, unqualifiedPath, conditions)
->>>>>>> b8f92c5c
       : unqualifiedPath;
 
     return wrapError(() => resolveUnqualified(remappedPath, {extensions}), ErrorCode.QUALIFIED_PATH_RESOLUTION_FAILED);
