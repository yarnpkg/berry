--- conflicted
+++ resolved
@@ -1,16 +1,9 @@
 {
   "name": "@yarnpkg/pnp",
-<<<<<<< HEAD
-  "version": "2.0.0-rc.12",
-  "nextVersion": {
-    "semver": "2.0.0-rc.13",
-    "nonce": "3449939332652435"
-=======
   "version": "2.0.0-rc.13",
   "nextVersion": {
     "semver": "2.0.0-rc.14",
     "nonce": "2897679859272021"
->>>>>>> f4f0fcfb
   },
   "main": "./sources/index.ts",
   "dependencies": {
