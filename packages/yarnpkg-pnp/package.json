--- conflicted
+++ resolved
@@ -3,11 +3,7 @@
   "version": "2.0.0-rc.7",
   "nextVersion": {
     "semver": "2.0.0-rc.8",
-<<<<<<< HEAD
-    "nonce": "3208375954226203"
-=======
     "nonce": "4652674369004927"
->>>>>>> b0d7969e
   },
   "main": "./sources/index.ts",
   "dependencies": {
