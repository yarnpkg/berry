{
  "name": "@yarnpkg/pnp",
  "version": "2.0.0-rc.21",
  "license": "BSD-2-Clause",
  "main": "./sources/index.ts",
  "dependencies": {
    "@types/node": "^13.7.0",
<<<<<<< HEAD
    "@yarnpkg/fslib": "workspace:^2.0.0-rc.20",
    "tslib": "^1.13.0"
=======
    "@yarnpkg/fslib": "workspace:^2.0.0-rc.21"
>>>>>>> e4e5a950
  },
  "devDependencies": {
    "@yarnpkg/builder": "workspace:^2.0.0-rc.22",
    "@yarnpkg/libzip": "workspace:^2.0.0-rc.12",
    "@yarnpkg/pnpify": "workspace:^2.0.0-rc.23",
    "typescript": "^3.8.3",
    "webpack": "^4.41.2",
    "webpack-cli": "^3.2.1",
    "webpack-sources": "^1.3.0"
  },
  "scripts": {
    "build:pnp:hook": "run pnpify webpack-cli --config webpack.config.hook.js",
    "build:pnp": "run pnpify webpack-cli --config webpack.config.pkg.js",
    "postpack": "rm -rf lib",
    "prepack": "run build:compile packages/yarnpkg-pnp --emitDeclarationOnly && run build:pnp",
    "release": "yarn npm publish",
    "update-local": "run build:pnp:hook"
  },
  "publishConfig": {
    "main": "./lib/index.js",
    "types": "./lib/index.d.ts"
  },
  "files": [
    "/lib/**/*"
  ],
  "repository": {
    "type": "git",
    "url": "ssh://git@github.com/yarnpkg/berry.git"
  },
  "engines": {
    "node": ">=10.19.0"
  }
}<|MERGE_RESOLUTION|>--- conflicted
+++ resolved
@@ -5,12 +5,8 @@
   "main": "./sources/index.ts",
   "dependencies": {
     "@types/node": "^13.7.0",
-<<<<<<< HEAD
-    "@yarnpkg/fslib": "workspace:^2.0.0-rc.20",
+    "@yarnpkg/fslib": "workspace:^2.0.0-rc.21",
     "tslib": "^1.13.0"
-=======
-    "@yarnpkg/fslib": "workspace:^2.0.0-rc.21"
->>>>>>> e4e5a950
   },
   "devDependencies": {
     "@yarnpkg/builder": "workspace:^2.0.0-rc.22",
