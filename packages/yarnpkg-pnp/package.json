--- conflicted
+++ resolved
@@ -6,13 +6,7 @@
     "@yarnpkg/fslib": "workspace:2.0.0-rc.3"
   },
   "devDependencies": {
-<<<<<<< HEAD
-    "@yarnpkg/builder": "workspace:2.0.0-rc.4",
-=======
     "@yarnpkg/builder": "workspace:2.0.0-rc.5",
-    "@yarnpkg/pnpify": "workspace:2.0.0-rc.3",
-    "typescript": "^3.5.3",
->>>>>>> f3937a90
     "webpack": "^4.39.3",
     "webpack-cli": "^3.2.1",
     "webpack-sources": "^1.3.0"
