--- conflicted
+++ resolved
@@ -52,18 +52,17 @@
       [`@types/keyv`]: `^3.1.1`,
     },
   }],
-<<<<<<< HEAD
   // https://github.com/prisma-labs/http-link-dataloader/pull/22
   [`http-link-dataloader@*`, {
     peerDependencies: {
       [`graphql`]: `^0.13.1 || ^14.0.0`,
-=======
+    },
+  }],
   // https://github.com/theia-ide/typescript-language-server/issues/144
   [`typescript-language-server@*`, {
     dependencies: {
       [`vscode-jsonrpc`]: `^5.0.1`,
       [`vscode-languageserver-protocol`]: `^3.15.0`,
->>>>>>> a541fbb6
     },
   }],
 ];