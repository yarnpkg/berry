{
  "name": "@yarnpkg/plugin-compat",
<<<<<<< HEAD
  "version": "2.0.0-rc.2",
  "nextVersion": {
    "semver": "2.0.0-rc.3",
    "nonce": "6055544774118579"
  },
=======
  "version": "2.0.0-rc.4",
>>>>>>> 0f46bcab
  "main": "./sources/index.ts",
  "peerDependencies": {
    "@yarnpkg/core": "^2.0.0-rc.18",
    "@yarnpkg/plugin-patch": "^2.0.0-rc.3"
  },
  "devDependencies": {
    "@yarnpkg/core": "workspace:^2.0.0-rc.18",
    "@yarnpkg/plugin-patch": "workspace:^2.0.0-rc.3"
  },
  "repository": {
    "type": "git",
    "url": "ssh://git@github.com/yarnpkg/berry.git"
  },
  "scripts": {
    "postpack": "rm -rf lib",
    "prepack": "run build:compile \"$(pwd)\""
  },
  "publishConfig": {
    "main": "./lib/index.js",
    "typings": "./lib/index.d.ts"
  },
  "files": [
    "/lib/**/*"
  ]
}<|MERGE_RESOLUTION|>--- conflicted
+++ resolved
@@ -1,14 +1,6 @@
 {
   "name": "@yarnpkg/plugin-compat",
-<<<<<<< HEAD
-  "version": "2.0.0-rc.2",
-  "nextVersion": {
-    "semver": "2.0.0-rc.3",
-    "nonce": "6055544774118579"
-  },
-=======
   "version": "2.0.0-rc.4",
->>>>>>> 0f46bcab
   "main": "./sources/index.ts",
   "peerDependencies": {
     "@yarnpkg/core": "^2.0.0-rc.18",
