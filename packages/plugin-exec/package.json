{
  "name": "@yarnpkg/plugin-exec",
  "version": "2.0.0-rc.19",
  "license": "BSD-2-Clause",
  "main": "./sources/index.ts",
  "dependencies": {
<<<<<<< HEAD
    "@yarnpkg/builder": "workspace:^2.0.0-rc.21",
    "@yarnpkg/fslib": "workspace:^2.0.0-rc.20",
    "tslib": "^1.13.0"
=======
    "@yarnpkg/builder": "workspace:^2.0.0-rc.22",
    "@yarnpkg/fslib": "workspace:^2.0.0-rc.21"
>>>>>>> e4e5a950
  },
  "peerDependencies": {
    "@yarnpkg/core": "^2.0.0-rc.28"
  },
  "devDependencies": {
    "@yarnpkg/core": "workspace:^2.0.0-rc.28",
    "typescript": "^3.8.3"
  },
  "scripts": {
    "build:plugin-exec": "builder build plugin",
    "update-local": "yarn build:plugin-exec && rsync -a --delete bundles/ bin/",
    "postpack": "rm -rf lib",
    "prepack": "run build:compile \"$(pwd)\""
  },
  "repository": {
    "type": "git",
    "url": "ssh://git@github.com/yarnpkg/berry.git"
  },
  "publishConfig": {
    "main": "./lib/index.js",
    "typings": "./lib/index.d.ts"
  },
  "files": [
    "/lib/**/*"
  ],
  "engines": {
    "node": ">=10.19.0"
  }
}<|MERGE_RESOLUTION|>--- conflicted
+++ resolved
@@ -4,14 +4,9 @@
   "license": "BSD-2-Clause",
   "main": "./sources/index.ts",
   "dependencies": {
-<<<<<<< HEAD
-    "@yarnpkg/builder": "workspace:^2.0.0-rc.21",
-    "@yarnpkg/fslib": "workspace:^2.0.0-rc.20",
+    "@yarnpkg/builder": "workspace:^2.0.0-rc.22",
+    "@yarnpkg/fslib": "workspace:^2.0.0-rc.21",
     "tslib": "^1.13.0"
-=======
-    "@yarnpkg/builder": "workspace:^2.0.0-rc.22",
-    "@yarnpkg/fslib": "workspace:^2.0.0-rc.21"
->>>>>>> e4e5a950
   },
   "peerDependencies": {
     "@yarnpkg/core": "^2.0.0-rc.28"
