--- conflicted
+++ resolved
@@ -249,18 +249,12 @@
   getBufferAndClose(): Buffer {
     this.prepareClose();
 
-<<<<<<< HEAD
-=======
-    if (!this.lzSource)
-      throw new Error(`ZipFS was not created from a Buffer`);
-
     // zip_source_open on an unlink-after-write empty archive fails with "Entry has been deleted"
     if (this.entries.size === 0) {
       this.discardAndClose();
       return makeEmptyArchive();
     }
 
->>>>>>> 920dc1e5
     try {
       // Prevent close from cleaning up the source
       this.libzip.source.keep(this.lzSource);
