import {Plugin, SettingsType} from '@yarnpkg/core';
<<<<<<< HEAD

import type {PortablePath}    from '@yarnpkg/fslib';
=======
import {PortablePath}         from '@yarnpkg/fslib';
>>>>>>> 2f484880

import versionApply           from './commands/version/apply';
import versionCheck           from './commands/version/check';
import version                from './commands/version';

declare module '@yarnpkg/core' {
  interface ConfigurationValueMap {
    changesetBaseRefs: Array<string>;
    changesetIgnorePatterns: Array<string>;
    deferredVersionFolder: PortablePath;
    preferDeferredVersions: boolean;
  }
}

const plugin: Plugin = {
  configuration: {
    changesetBaseRefs: {
      description: `The base git refs that the current HEAD is compared against when detecting changes. Supports git branches, tags, and commits.`,
      type: SettingsType.STRING,
      isArray: true,
      isNullable: false,
      default: [`master`, `origin/master`, `upstream/master`],
    },
    changesetIgnorePatterns: {
      description: `Array of glob patterns; files matching them will be ignored when fetching the changed files`,
      type: SettingsType.STRING,
      default: [],
      isArray: true,
    },
    deferredVersionFolder: {
      description: `Folder where are stored the versioning files`,
      type: SettingsType.ABSOLUTE_PATH,
      default: `./.yarn/versions`,
    },
    preferDeferredVersions: {
      description: `If true, running \`yarn version\` will assume the \`--deferred\` flag unless \`--immediate\` is set`,
      type: SettingsType.BOOLEAN,
      default: false,
    },
  },
  commands: [
    versionApply,
    versionCheck,
    version,
  ],
};

// eslint-disable-next-line arca/no-default-export
export default plugin;<|MERGE_RESOLUTION|>--- conflicted
+++ resolved
@@ -1,10 +1,5 @@
 import {Plugin, SettingsType} from '@yarnpkg/core';
-<<<<<<< HEAD
-
-import type {PortablePath}    from '@yarnpkg/fslib';
-=======
-import {PortablePath}         from '@yarnpkg/fslib';
->>>>>>> 2f484880
+import type {PortablePath}         from '@yarnpkg/fslib';
 
 import versionApply           from './commands/version/apply';
 import versionCheck           from './commands/version/check';
