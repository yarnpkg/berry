--- conflicted
+++ resolved
@@ -485,21 +485,14 @@
     },
     "npmMinimalAgeGate": {
       "_package": "@yarnpkg/core",
-<<<<<<< HEAD
-      "title": "Minimum age of a package version according to the publish date on the npm registry in minutes to be considered for installation.",
+      "title": "Minimum age of a package version according to the publish date on the npm registry to be considered for installation.",
       "description": "If a package version is newer than the minimal age gate, it will not be considered for installation. This can be used to reduce the likelihood of installing compromised packages, or to avoid relying on packages that could still be unpublished (e.g. the npm registry has specific rules for packages less than 3 days old).",
-      "type": "number",
-      "default": "3d"
-=======
-      "title": "Minimum age of a package version according to the publish date on the npm registry to be considered for installation.",
-      "description": "If a package version is newer than the minimal age gate, it will not be considered for installation. This can be used to reduce the likelihood of installing compromised packages.",
       "type": "mixed",
       "oneOf": [
         { "type": "number" },
         { "type": "string", "pattern": "^(\\d*\\.?\\d+)(ms|s|m|h|d|w)?$" }
       ],
-      "default": "0m"
->>>>>>> 62d57ff9
+      "default": "3d"
     },
     "npmPreapprovedPackages": {
       "_package": "@yarnpkg/core",
