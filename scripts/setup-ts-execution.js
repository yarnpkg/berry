const tsNode = process.env.SETUP_TS_EXECUTION_WITH_TS_NODE === 'true' ? true :
process.env.SETUP_TS_EXECUTION_WITH_TS_NODE === 'false' ? false
// ts-node used by default
: true;

const path = require(`path`);
const os = require(`os`);
const root = path.dirname(__dirname);

<<<<<<< HEAD
if (tsNode) {
  if (!process.env.TS_CACHED_TRANSPILE_CACHE) {
    process.env.TS_CACHED_TRANSPILE_CACHE = path.resolve(__dirname, '../.typescript-cached-transpile');
    // Optional: portable cache, so it will not become invalid if you move your git clone
    process.env.TS_CACHED_TRANSPILE_PORTABLE = 'true';
  }
} else {
  const babel = require(`@babel/core`);
  if (!process.env.BABEL_CACHE_PATH)
    process.env.BABEL_CACHE_PATH = path.join(os.tmpdir(), `babel`, `.babel.${babel.version}.${babel.getEnv()}.json`);
}
=======
// The cache in @babel/register never clears itself and will therefore grow
// forever causing massive slowdowns if left unchecked for a while
// this ensures a new cache key is generated every week
const weeksSinceUNIXEpoch = Math.floor(Date.now() / 604800000);

if (!process.env.BABEL_CACHE_PATH)
  process.env.BABEL_CACHE_PATH = path.join(os.tmpdir(), `babel`, `.babel.${babel.version}.${babel.getEnv()}.${weeksSinceUNIXEpoch}.json`);
>>>>>>> 2f484880

if (tsNode) {
  // Configuration declared in tsconfig.json
  require('ts-node').register({
    dir: path.resolve(__dirname, '../'),
  });
} else {
  require(`@babel/register`)({
    root,
    extensions: [`.tsx`, `.ts`],
    only: [
      p => `/`,
    ],
  });
}<|MERGE_RESOLUTION|>--- conflicted
+++ resolved
@@ -7,7 +7,6 @@
 const os = require(`os`);
 const root = path.dirname(__dirname);
 
-<<<<<<< HEAD
 if (tsNode) {
   if (!process.env.TS_CACHED_TRANSPILE_CACHE) {
     process.env.TS_CACHED_TRANSPILE_CACHE = path.resolve(__dirname, '../.typescript-cached-transpile');
@@ -16,18 +15,14 @@
   }
 } else {
   const babel = require(`@babel/core`);
+  // The cache in @babel/register never clears itself and will therefore grow
+  // forever causing massive slowdowns if left unchecked for a while
+  // this ensures a new cache key is generated every week
+  const weeksSinceUNIXEpoch = Math.floor(Date.now() / 604800000);
+
   if (!process.env.BABEL_CACHE_PATH)
-    process.env.BABEL_CACHE_PATH = path.join(os.tmpdir(), `babel`, `.babel.${babel.version}.${babel.getEnv()}.json`);
+    process.env.BABEL_CACHE_PATH = path.join(os.tmpdir(), `babel`, `.babel.${babel.version}.${babel.getEnv()}.${weeksSinceUNIXEpoch}.json`);
 }
-=======
-// The cache in @babel/register never clears itself and will therefore grow
-// forever causing massive slowdowns if left unchecked for a while
-// this ensures a new cache key is generated every week
-const weeksSinceUNIXEpoch = Math.floor(Date.now() / 604800000);
-
-if (!process.env.BABEL_CACHE_PATH)
-  process.env.BABEL_CACHE_PATH = path.join(os.tmpdir(), `babel`, `.babel.${babel.version}.${babel.getEnv()}.${weeksSinceUNIXEpoch}.json`);
->>>>>>> 2f484880
 
 if (tsNode) {
   // Configuration declared in tsconfig.json
